--- conflicted
+++ resolved
@@ -2,11 +2,7 @@
 kind: CustomResourceDefinition
 metadata:
   annotations:
-<<<<<<< HEAD
-    controller-gen.kubebuilder.io/version: v0.17.0
-=======
     controller-gen.kubebuilder.io/version: v0.17.1
->>>>>>> 03d008b2
   labels:
     external-secrets.io/component: controller
   name: quayaccesstokens.generators.external-secrets.io
