--- conflicted
+++ resolved
@@ -2233,7 +2233,6 @@
                     required:
                     - vaultUrl
                     type: object
-<<<<<<< HEAD
                   barbican:
                     description: Barbican configures this store to sync secrets using
                       OpenStack Barbican provider
@@ -2330,7 +2329,7 @@
                         type: string
                     required:
                     - authURL
-=======
+                    type: object
                   chef:
                     description: Chef configures this store to sync secrets with chef
                       server
@@ -2380,7 +2379,6 @@
                     - auth
                     - serverUrl
                     - username
->>>>>>> e011bf61
                     type: object
                   conjur:
                     description: Conjur configures this store to sync secrets using
