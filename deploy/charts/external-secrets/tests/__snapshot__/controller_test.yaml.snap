--- conflicted
+++ resolved
@@ -32,12 +32,8 @@
             - args:
                 - --concurrent=1
                 - --metrics-addr=:8080
-<<<<<<< HEAD
                 - --live-addr=:8082
-              image: ghcr.io/external-secrets/external-secrets:v0.9.12
-=======
               image: ghcr.io/external-secrets/external-secrets:v0.9.13
->>>>>>> 162c115d
               imagePullPolicy: IfNotPresent
               livenessProbe:
                 failureThreshold: 5
