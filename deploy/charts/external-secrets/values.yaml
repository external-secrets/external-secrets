--- conflicted
+++ resolved
@@ -275,10 +275,9 @@
   # https://github.com/grafana/helm-charts/tree/main/charts/grafana
   annotations: {}
 
-<<<<<<< HEAD
   # -- Extra labels to add to the Grafana dashboard ConfigMap.
   extraLabels: {}
-=======
+
 livenessProbe:
   # -- Enabled determines if the liveness probe should be used or not. By default it's disabled.
   enabled: false
@@ -299,7 +298,6 @@
     # -- Set this value to 8082 to active liveness probes.
     port: "8082"
     path: /healthz
->>>>>>> 439a63fa
 
 nodeSelector: {}
 
