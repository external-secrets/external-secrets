--- conflicted
+++ resolved
@@ -12,11 +12,9 @@
   kind: ExternalSecret
   version: v1alpha1
 - group: external-secrets
-<<<<<<< HEAD
   kind: ClusterExternalSecret
   version: v1alpha1
 version: "2"
-=======
   kind: ClusterSecretStore
   version: v1beta1
 - group: external-secrets
@@ -25,5 +23,4 @@
 - group: external-secrets
   kind: ExternalSecret
   version: v1beta1
-version: "3"
->>>>>>> 305df24c
+version: "3"