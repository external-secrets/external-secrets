# Provider Separation on specific CRDs
```yaml
---
title: Provider Separation on specific CRDs
version: v1alpha1
authors: Gustavo Carvalho
creation-date: 2023-08-25
status: draft
---
```

WRT: https://github.com/external-secrets/external-secrets/issues/694

We want to separate provider configuration from the SecretStore, in a way that allows us to install providers only when needed. This also allows us to version provider fields accordingly to their maturity without impacting the SecretStore Manifest

### Proposed Changes
The changes to the code proposed are summarized below:
* Add a new CRD group called `providers` where all provider configuration will reside as individual CRD - All providers are `Cluster` scoped.
* Add a new Field `ProviderRef` to the SecretStore manifest.
* Add a new provider registry called `RefRegister`, which registers based on a provider `kind`.
* Add a new method `NewClientFromObj` on the provider interface, just to not force us to implement all providers at the same time
* Add new methods `Convert` and `ApplyReferent` on the provider interface, to be able to customize `SecretStore.provider` vs `provider.spec` differences, and apply Referent logic on Client Manager
* Change ClientManager logic to default to `providerRef`, and if not found, convert `spec.provider` into a provider object.
* Make ClientManager handle namespace configuration for referentAuth.

The Following diagram shows how the new sequence would work:

## SecretStore Reconcilers
```mermaid
sequenceDiagram
  Reconciler ->> Reconciler: Check for spec.providers
  Reconciler ->> APIServer: Creates Providers based on ProviderRef
  Reconciler ->> APIServer: GetProvider
  Reconciler ->> Provider: ValidateStore
```
## Provider Reconcilers - Empty on purpose
```mermaid
sequenceDiagram
  Reconciler ->> Reconciler: Validates
```


## ExternalSecrets/PushSecrets Reconcilers (it excludes  generators logic)
```mermaid
sequenceDiagram
  Reconciler ->> ClientManager: GetClient
  ClientManager ->> Store: GetProviderRef
  Store ->> ClientManager: Ref
  alt ProviderRef defined:
  ClientManager ->> ClientManager: GetProviderSpecFromK8s
  ClientManager ->> Provider: ApplyReferent(spec)
  Provider ->> ClientManager: spec
  ClientManager ->> Provider: NewClientFromObj(spec)
  Provider ->> ClientManager: Client
  else ProviderRef not defined:
  ClientManager ->> Provider: Convert(store)
  alt Convert succeeded:
  Provider ->> ClientManager: Spec
  ClientManager ->> Provider: ApplyReferent(spec)
  Provider ->> ClientManager: spec
  ClientManager ->> Provider: NewClientFromObj(spec)
  Provider ->> ClientManager: Client
  else Convert Failed:
  ClientManager ->> Provider: NewClientFromStore(spec)
  Provider ->> ClientManager: Client
  end
  end
```
An example of how this implementation would look like is available on [here](https://github.com/external-secrets/external-secrets/tree/feature/new-provider-structure)
### Example Implementations
Fake Provider Basic Convert function (very similar to other ):
```go
func (p *Provider) Convert(in esv1beta1.GenericStore) (client.Object, error) {
	out := &prov.Fake{}
	tmp := map[string]interface{}{
		"spec": in.GetSpec().Provider.Fake,
	}
	d, err := json.Marshal(tmp)
	if err != nil {
		return nil, err
	}
	err = json.Unmarshal(d, out)
	if err != nil {
		return nil, fmt.Errorf("could not convert %v in a valid fake provider: %w", in.GetName(), err)
	}
	return out, nil
}
```

Gitlab Provider ApplyReferent Implementation:
```go
func (g *Provider) ApplyReferent(spec kclient.Object, caller esmeta.ReferentCallOrigin, namespace string) (kclient.Object, error) {
	conv, ok := spec.(*prov.Gitlab)
	if !ok {
		return nil, fmt.Errorf("could not convert spec %v onto a Gitlab Provider type: current type: %T", spec.GetName(), spec)
	}
	out := conv.DeepCopy()
	switch caller {
	case esmeta.ReferentCallSecretStore:
		out.Spec.Auth.SecretRef.AccessToken.Namespace = &namespace
	case esmeta.ReferentCallProvider:
		out.Spec.Auth.SecretRef.AccessToken.Namespace = &namespace
	case esmeta.ReferentCallClusterSecretStore:
	default:
	}
	return out, nil
}
```

Gitlab Provider new getAuth method:
```go
func (g *gitlabBase) getAuth(ctx context.Context) ([]byte, error) {
	credentialsSecret := &corev1.Secret{}
	credentialsSecretName := g.store.Auth.SecretRef.AccessToken.Name
	if credentialsSecretName == "" {
		return nil, fmt.Errorf(errGitlabCredSecretName)
	}

	objectKey := types.NamespacedName{
		Name:      credentialsSecretName,
		Namespace: g.namespace,
	}
	// If namespace is set, it means we must use it (non-referrent call either from local SecretStore or defined ClusterSecretStore)
	if g.store.Auth.SecretRef.AccessToken.Namespace != nil {
		objectKey.Namespace = *g.store.Auth.SecretRef.AccessToken.Namespace
	}

	err := g.kube.Get(ctx, objectKey, credentialsSecret)
	if err != nil {
		return nil, fmt.Errorf(errFetchSAKSecret, err)
	}

	credentials := credentialsSecret.Data[g.store.Auth.SecretRef.AccessToken.Key]
	if len(credentials) == 0 {
		return nil, fmt.Errorf(errMissingSAK)
	}
	return credentials, nil
}
```

Gitlab Provider NewClientFromObj && NewClient implementations:
```go
func (g *Provider) NewClientFromObj(ctx context.Context, obj kclient.Object, kube kclient.Client, namespace string) (esv1beta1.SecretsClient, error) {
	prov, ok := obj.(*prov.Gitlab)
	if !ok {
		return nil, fmt.Errorf("could not convert spec %v onto a Gitlab Provider type: current type: %T", obj.GetName(), obj)
	}

	gl := &gitlabBase{
		kube:      kube,
		store:     &prov.Spec,
		namespace: namespace,
	}

	client, err := gl.getClient(ctx, &prov.Spec)
	if err != nil {
		return nil, err
	}
	gl.projectsClient = client.Projects
	gl.projectVariablesClient = client.ProjectVariables
	gl.groupVariablesClient = client.GroupVariables

	return gl, nil
}

// Method on GitLab Provider to set up projectVariablesClient with credentials, populate projectID and environment.
func (g *Provider) NewClient(ctx context.Context, store esv1beta1.GenericStore, kube kclient.Client, namespace string) (esv1beta1.SecretsClient, error) {
	return nil, fmt.Errorf("calling from NewClient is no longer supported")
}

```

Client Manager reconciler changes:

```go
func (m *Manager) GetFromStore(ctx context.Context, store esv1beta1.GenericStore, namespace string) (esv1beta1.SecretsClient, error) {
	var storeProvider esv1beta1.Provider
	var err error
	var spec client.Object
	prov := store.GetSpec().ProviderRef
	if prov != nil {
		storeProvider, _ = esv1beta1.GetProviderByRef(*prov)
		spec, err = m.getProviderSpec(ctx, store.GetSpec().ProviderRef, namespace)
		if err != nil {
			return nil, err
		}
	} else {
		storeProvider, err = esv1beta1.GetProvider(store)
		if err != nil {
			return nil, err
		}
		spec, err = storeProvider.Convert(store)
		if err != nil {
			return nil, err
		}
	}
	if err != nil {
		return nil, err
	}
	secretClient := m.getStoredClient(ctx, storeProvider, store)
	if secretClient != nil {
		return secretClient, nil
	}
	m.log.V(1).Info("creating new client",
		"provider", fmt.Sprintf("%T", storeProvider),
		"store", fmt.Sprintf("%s/%s", store.GetNamespace(), store.GetName()))
	// Compatibility - not break the code while methods are not implemented
	if spec == nil {
		secretClient, err = storeProvider.NewClient(ctx, store, m.client, namespace)
		if err != nil {
			return nil, err
		}
		idx := storeKey(storeProvider)
		m.clientMap[idx] = &clientVal{
			client: secretClient,
			store:  store,
		}
		return secretClient, nil
	}
	caller := esmetav1.ReferentCallSecretStore
	storeKind := store.GetObjectKind().GroupVersionKind().Kind
	if storeKind == esv1beta1.ClusterSecretStoreKind {
		caller = esmetav1.ReferentCallClusterSecretStore
	}
	referredSpec, err := storeProvider.ApplyReferent(spec, caller, namespace)
	if err != nil {
		return nil, fmt.Errorf("could not apply referrent logic to spec on %v: %w", store.GetName(), err)
	}
	secretClient, err = storeProvider.NewClientFromObj(ctx, referredSpec, m.client, namespace)
	if err != nil {
		return nil, err
	}
	idx := storeKey(storeProvider)
	m.clientMap[idx] = &clientVal{
		client: secretClient,
		store:  store,
	}
	return secretClient, nil
}
```

### Benefits
* We can add providers gradually
* We can add conversion to provider versions gradually as well
* We can have multiple providers on different support versions (e.g. for community-maintained to be always on `v1alpha1`)
* Users can opt out of providers  they don't use, making the runtime footprint smaller.
<<<<<<< HEAD
* We delegate the decision of what to deprecate (SecretStore or SecretStore.spec.provider) to later on.

=======
* Referent Authentication setting is now ran by the Client Manager (easier to handle)
* We can manage separately provider versions via the `Convert` method
>>>>>>> cd0d2c22
### Drawbacks
* Complexity
* Secrets Management is still done on the provider code.
<|MERGE_RESOLUTION|>--- conflicted
+++ resolved
@@ -15,12 +15,14 @@
 
 ### Proposed Changes
 The changes to the code proposed are summarized below:
-* Add a new CRD group called `providers` where all provider configuration will reside as individual CRD - All providers are `Cluster` scoped.
-* Add a new Field `ProviderRef` to the SecretStore manifest.
+* Add a new CRD group called `providers` where all provider configuration will reside as individual CRD.
+* Add a new CRD group called `cluster.providers` where all provider configuration will reside as individual CRD for ClusterScoped providers.
+* Add a new Field `ProviderRef` to the SecretStore/ClusterSecretStore manifests.
 * Add a new provider registry called `RefRegister`, which registers based on a provider `kind`.
-* Add a new method `NewClientFromObj` on the provider interface, just to not force us to implement all providers at the same time
+* Update  `NewClient` to receive the provider interface
 * Add new methods `Convert` and `ApplyReferent` on the provider interface, to be able to customize `SecretStore.provider` vs `provider.spec` differences, and apply Referent logic on Client Manager
-* Change ClientManager logic to default to `providerRef`, and if not found, convert `spec.provider` into a provider object.
+* Change SecretStore/ClusterSecretStore reconcilers to create Provider/ClusterProvider based on the `spec.provider` field and on the `Convert` method
+* Change ClientManager logic to use `providerRef` or to generate a `providerRef` from `spec.provider`.
 * Make ClientManager handle namespace configuration for referentAuth.
 
 The Following diagram shows how the new sequence would work:
@@ -33,10 +35,13 @@
   Reconciler ->> APIServer: GetProvider
   Reconciler ->> Provider: ValidateStore
 ```
+
 ## Provider Reconcilers - Empty on purpose
+This is a basic reconciler using APIDiscovery just to prepare if we decide to deprecate the whole SecretStore structure.
+It could be a no-op as well.
 ```mermaid
 sequenceDiagram
-  Reconciler ->> Reconciler: Validates
+  Reconciler ->> Reconciler: ValidateStore
 ```
 
 
@@ -46,27 +51,16 @@
   Reconciler ->> ClientManager: GetClient
   ClientManager ->> Store: GetProviderRef
   Store ->> ClientManager: Ref
-  alt ProviderRef defined:
+  alt ProviderRef not defined:
+  ClientManager ->> ClientManager: GetProviderRefFromStoreName
+  end
   ClientManager ->> ClientManager: GetProviderSpecFromK8s
   ClientManager ->> Provider: ApplyReferent(spec)
   Provider ->> ClientManager: spec
   ClientManager ->> Provider: NewClientFromObj(spec)
   Provider ->> ClientManager: Client
-  else ProviderRef not defined:
-  ClientManager ->> Provider: Convert(store)
-  alt Convert succeeded:
-  Provider ->> ClientManager: Spec
-  ClientManager ->> Provider: ApplyReferent(spec)
-  Provider ->> ClientManager: spec
-  ClientManager ->> Provider: NewClientFromObj(spec)
-  Provider ->> ClientManager: Client
-  else Convert Failed:
-  ClientManager ->> Provider: NewClientFromStore(spec)
-  Provider ->> ClientManager: Client
-  end
-  end
-```
-An example of how this implementation would look like is available on [here](https://github.com/external-secrets/external-secrets/tree/feature/new-provider-structure)
+```
+An example of how this implementation would look like is available on [here](https://github.com/external-secrets/external-secrets/tree/feature/new-provider-structure) - This example still needs to be updated to take into account some SecretStore changes after community meeting discussions
 ### Example Implementations
 Fake Provider Basic Convert function (very similar to other ):
 ```go
@@ -138,9 +132,9 @@
 }
 ```
 
-Gitlab Provider NewClientFromObj && NewClient implementations:
-```go
-func (g *Provider) NewClientFromObj(ctx context.Context, obj kclient.Object, kube kclient.Client, namespace string) (esv1beta1.SecretsClient, error) {
+Gitlab Provider NewClient implementations:
+```go
+func (g *Provider) NewClient(ctx context.Context, obj kclient.Object, kube kclient.Client, namespace string) (esv1beta1.SecretsClient, error) {
 	prov, ok := obj.(*prov.Gitlab)
 	if !ok {
 		return nil, fmt.Errorf("could not convert spec %v onto a Gitlab Provider type: current type: %T", obj.GetName(), obj)
@@ -163,40 +157,38 @@
 	return gl, nil
 }
 
-// Method on GitLab Provider to set up projectVariablesClient with credentials, populate projectID and environment.
-func (g *Provider) NewClient(ctx context.Context, store esv1beta1.GenericStore, kube kclient.Client, namespace string) (esv1beta1.SecretsClient, error) {
-	return nil, fmt.Errorf("calling from NewClient is no longer supported")
-}
-
 ```
 
 Client Manager reconciler changes:
 
 ```go
+func (m *Manager) GetProviderRefFromStore(store esv1beta1.GenericStore) (esv1beta1.ProviderRef, error) {
+  providerRef := store.GetSpec().ProviderRef
+  if providerRef != nil {
+    return *providerRef, nil
+  }
+provider, err := esv1beta1.GetProvider(store)
+  if err != nil {
+    return esv1beta1.ProviderRef{}, err
+  }
+  providerRef := esv1beta1.GetProviderRefByProvider(provider)
+  providerRef.Name = store.GetName()
+  return *providerRef, nil
+}
+
 func (m *Manager) GetFromStore(ctx context.Context, store esv1beta1.GenericStore, namespace string) (esv1beta1.SecretsClient, error) {
 	var storeProvider esv1beta1.Provider
 	var err error
 	var spec client.Object
-	prov := store.GetSpec().ProviderRef
-	if prov != nil {
+  prov, err := GetProviderRefFromStore(store)
+  if err != nil {
+    return nil, err
+  }
 		storeProvider, _ = esv1beta1.GetProviderByRef(*prov)
-		spec, err = m.getProviderSpec(ctx, store.GetSpec().ProviderRef, namespace)
+		spec, err = m.getProviderSpec(ctx, prov, namespace)
 		if err != nil {
 			return nil, err
 		}
-	} else {
-		storeProvider, err = esv1beta1.GetProvider(store)
-		if err != nil {
-			return nil, err
-		}
-		spec, err = storeProvider.Convert(store)
-		if err != nil {
-			return nil, err
-		}
-	}
-	if err != nil {
-		return nil, err
-	}
 	secretClient := m.getStoredClient(ctx, storeProvider, store)
 	if secretClient != nil {
 		return secretClient, nil
@@ -204,19 +196,6 @@
 	m.log.V(1).Info("creating new client",
 		"provider", fmt.Sprintf("%T", storeProvider),
 		"store", fmt.Sprintf("%s/%s", store.GetNamespace(), store.GetName()))
-	// Compatibility - not break the code while methods are not implemented
-	if spec == nil {
-		secretClient, err = storeProvider.NewClient(ctx, store, m.client, namespace)
-		if err != nil {
-			return nil, err
-		}
-		idx := storeKey(storeProvider)
-		m.clientMap[idx] = &clientVal{
-			client: secretClient,
-			store:  store,
-		}
-		return secretClient, nil
-	}
 	caller := esmetav1.ReferentCallSecretStore
 	storeKind := store.GetObjectKind().GroupVersionKind().Kind
 	if storeKind == esv1beta1.ClusterSecretStoreKind {
@@ -244,13 +223,10 @@
 * We can add conversion to provider versions gradually as well
 * We can have multiple providers on different support versions (e.g. for community-maintained to be always on `v1alpha1`)
 * Users can opt out of providers  they don't use, making the runtime footprint smaller.
-<<<<<<< HEAD
-* We delegate the decision of what to deprecate (SecretStore or SecretStore.spec.provider) to later on.
-
-=======
 * Referent Authentication setting is now ran by the Client Manager (easier to handle)
 * We can manage separately provider versions via the `Convert` method
->>>>>>> cd0d2c22
+* We delegate the decision of what to deprecate (SecretStore or SecretStore.spec.provider) to later on.
+
 ### Drawbacks
 * Complexity
 * Secrets Management is still done on the provider code.
