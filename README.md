# External Secrets

<img src="assets/round_eso_logo.png" width="100">

----

The External Secrets Operator reads information from a third party service
like [AWS Secrets Manager](https://aws.amazon.com/secrets-manager/) and automatically injects the values as [Kubernetes Secrets](https://kubernetes.io/docs/concepts/configuration/secret/).

Multiple people and organizations are joining efforts to create a single External Secrets solution based on existing projects. If you are curious about the origins of this project, check out this [issue](https://github.com/external-secrets/kubernetes-external-secrets/issues/47) and this [PR](https://github.com/external-secrets/kubernetes-external-secrets/pull/477).

# Supported Backends

- [AWS Secrets Manager](https://external-secrets.io/latest/provider-aws-secrets-manager/)
- [AWS Parameter Store](https://external-secrets.io/latest/provider-aws-parameter-store/)
- [Akeyless](https://www.akeyless.io/)
- [Hashicorp Vault](https://www.vaultproject.io/)
- [Google Cloud Secrets Manager](https://external-secrets.io/latest/provider-google-secrets-manager/)
- [Azure Key Vault](https://external-secrets.io/latest/provider-azure-key-vault/)
- [IBM Cloud Secrets Manager](https://external-secrets.io/latest/provider-ibm-secrets-manager/)
- [Yandex Lockbox](https://external-secrets.io/latest/provider-yandex-lockbox/)
- [Gitlab Project Variables](https://external-secrets.io/latest/provider-gitlab-project-variables/)
- [Alibaba Cloud KMS](https://www.alibabacloud.com/product/kms) (Docs still missing, PRs welcomed!)
<<<<<<< HEAD
- [Oracle Vault](https://external-secrets.io/provider-oracle-vault)
- [Generic Webhook](https://external-secrets.io/provider-webhook)
- [Kubernetes](https://external-secrets.io/provider-kubernetes)
- [senhasegura DevOps Secrets Management (DSM)](https://external-secrets.io/provider-senhasegura-dsm/)
=======
- [Oracle Vault](https://external-secrets.io/latest/provider-oracle-vault)
- [Generic Webhook](https://external-secrets.io/latest/provider-webhook)
- [Kubernetes](https://external-secrets.io/latest/provider-kubernetes)
>>>>>>> 1286937f

## Stability and Support Level

### Internally maintained:

| Provider                                                                 | Stability |                                        Contact |
| ------------------------------------------------------------------------ | :-------: | ---------------------------------------------: |
| [AWS SM](https://external-secrets.io/latest/provider-aws-secrets-manager/)      |   stable   | [ESO Org](https://github.com/external-secrets) |
| [AWS PS](https://external-secrets.io/latest/provider-aws-parameter-store/)      |   stable   | [ESO Org](https://github.com/external-secrets) |
| [Hashicorp Vault](https://external-secrets.io/latest/provider-hashicorp-vault/) |   stable   | [ESO Org](https://github.com/external-secrets) |
| [GCP SM](https://external-secrets.io/latest/provider-google-secrets-manager/)   |   stable | [ESO Org](https://github.com/external-secrets) |

### Community maintained:

| Provider                                                            | Stability |                  Contact                   |
| ------------------------------------------------------------------- | :-------: | :----------------------------------------: |
| [Azure KV](https://external-secrets.io/latest/provider-azure-key-vault/)   |   beta   | [@ahmedmus-1A](https://github.com/ahmedmus-1A) [@asnowfix](https://github.com/asnowfix) [@ncourbet-1A](https://github.com/ncourbet-1A) [@1A-mj](https://github.com/1A-mj) |
| [IBM SM](https://external-secrets.io/latest/provider-ibm-secrets-manager/) |   alpha   |   [@knelasevero](https://github.com/knelasevero) [@sebagomez](https://github.com/sebagomez) [@ricardoptcosta](https://github.com/ricardoptcosta)  |
| [Yandex Lockbox](https://external-secrets.io/latest/provider-yandex-lockbox/) |   alpha   |   [@AndreyZamyslov](https://github.com/AndreyZamyslov) [@knelasevero](https://github.com/knelasevero)          |
| [Gitlab Project Variables](https://external-secrets.io/latest/provider-gitlab-project-variables/) |   alpha   |   [@Jabray5](https://github.com/Jabray5)          |
| Alibaba Cloud KMS                                                   |   alpha  | [@ElsaChelala](https://github.com/ElsaChelala)                                |
<<<<<<< HEAD
| [Oracle Vault]( https://external-secrets.io/provider-oracle-vault)  |   alpha  | [@KianTigger](https://github.com/KianTigger) [@EladGabay](https://github.com/EladGabay) |
| [Akeyless]( https://external-secrets.io/provider-akeyless)  |   alpha  | [@renanaAkeyless](https://github.com/renanaAkeyless)                                 |
| [Generic Webhook](https://external-secrets.io/provider-webhook)  |  alpha  | [@willemm](https://github.com/willemm) |
| [senhasegura DevOps Secrets Management (DSM)](https://external-secrets.io/provider-senhasegura-dsm/)  |  alpha  | [@lfraga](https://github.com/lfraga) |
=======
| [Oracle Vault]( https://external-secrets.io/latest/provider-oracle-vault)  |   alpha  | [@KianTigger](https://github.com/KianTigger) [@EladGabay](https://github.com/EladGabay) |
| [Akeyless]( https://external-secrets.io/latest/provider-akeyless)  |   alpha  | [@renanaAkeyless](https://github.com/renanaAkeyless)                                 |
| [Generic Webhook](https://external-secrets.io/latest/provider-webhook)  |  alpha  | [@willemm](https://github.com/willemm) |
>>>>>>> 1286937f

## Documentation

External Secrets Operator guides and reference documentation is available at [external-secrets.io](https://external-secrets.io).

## Support

You can use GitHub's [issues](https://github.com/external-secrets/external-secrets/issues) to report bugs/suggest features or use GitHub's [discussions](https://github.com/external-secrets/external-secrets/discussions) to ask for help and figure out problems. You can also reach us at our KES and ESO shared [channel in Kubernetes slack](https://kubernetes.slack.com/messages/external-secrets).

Even though we have active maintainers and people assigned to this project, we kindly ask for patience when asking for support. We will try to get to priority issues as fast as possible, but there may be some delays.

## Contributing

We welcome and encourage contributions to this project! Please read the [Developer](https://www.external-secrets.io/latest/contributing-devguide/) and [Contribution process](https://www.external-secrets.io/latest/contributing-process/) guides. Also make sure to check the [Code of Conduct](https://www.external-secrets.io/latest/contributing-coc/) and adhere to its guidelines.

## Bi-weekly Development Meeting

We host our development meeting every odd wednesday at [5:30 PM Berlin Time](https://dateful.com/time-zone-converter?t=17:30&tz=Europe/Berlin) on [Jitsi](https://meet.jit.si/SurroundingContentionsImportSubsequently). Meeting notes are recorded on [hackmd](https://hackmd.io/GSGEpTVdRZCP6LDxV3FHJA).

Anyone is welcome to join. Feel free to ask questions, request feedback, raise awareness for an issue or just say hi ;)

## Security

Please report vulnerabilities by email to contact@external-secrets.io, also see our [security policy](SECURITY.md) for details.

## Adopters

Please create a PR and add your company or your project to our [ADOPTERS](ADOPTERS.md) file if you are using our project!

## Kicked off by

![](assets/Godaddylogo_2020.png)

## Sponsored by

![](assets/CS_logo_1.png)
![](assets/form3_logo.png)<|MERGE_RESOLUTION|>--- conflicted
+++ resolved
@@ -21,16 +21,9 @@
 - [Yandex Lockbox](https://external-secrets.io/latest/provider-yandex-lockbox/)
 - [Gitlab Project Variables](https://external-secrets.io/latest/provider-gitlab-project-variables/)
 - [Alibaba Cloud KMS](https://www.alibabacloud.com/product/kms) (Docs still missing, PRs welcomed!)
-<<<<<<< HEAD
-- [Oracle Vault](https://external-secrets.io/provider-oracle-vault)
-- [Generic Webhook](https://external-secrets.io/provider-webhook)
-- [Kubernetes](https://external-secrets.io/provider-kubernetes)
-- [senhasegura DevOps Secrets Management (DSM)](https://external-secrets.io/provider-senhasegura-dsm/)
-=======
 - [Oracle Vault](https://external-secrets.io/latest/provider-oracle-vault)
 - [Generic Webhook](https://external-secrets.io/latest/provider-webhook)
 - [Kubernetes](https://external-secrets.io/latest/provider-kubernetes)
->>>>>>> 1286937f
 
 ## Stability and Support Level
 
@@ -52,16 +45,9 @@
 | [Yandex Lockbox](https://external-secrets.io/latest/provider-yandex-lockbox/) |   alpha   |   [@AndreyZamyslov](https://github.com/AndreyZamyslov) [@knelasevero](https://github.com/knelasevero)          |
 | [Gitlab Project Variables](https://external-secrets.io/latest/provider-gitlab-project-variables/) |   alpha   |   [@Jabray5](https://github.com/Jabray5)          |
 | Alibaba Cloud KMS                                                   |   alpha  | [@ElsaChelala](https://github.com/ElsaChelala)                                |
-<<<<<<< HEAD
-| [Oracle Vault]( https://external-secrets.io/provider-oracle-vault)  |   alpha  | [@KianTigger](https://github.com/KianTigger) [@EladGabay](https://github.com/EladGabay) |
-| [Akeyless]( https://external-secrets.io/provider-akeyless)  |   alpha  | [@renanaAkeyless](https://github.com/renanaAkeyless)                                 |
-| [Generic Webhook](https://external-secrets.io/provider-webhook)  |  alpha  | [@willemm](https://github.com/willemm) |
-| [senhasegura DevOps Secrets Management (DSM)](https://external-secrets.io/provider-senhasegura-dsm/)  |  alpha  | [@lfraga](https://github.com/lfraga) |
-=======
 | [Oracle Vault]( https://external-secrets.io/latest/provider-oracle-vault)  |   alpha  | [@KianTigger](https://github.com/KianTigger) [@EladGabay](https://github.com/EladGabay) |
 | [Akeyless]( https://external-secrets.io/latest/provider-akeyless)  |   alpha  | [@renanaAkeyless](https://github.com/renanaAkeyless)                                 |
 | [Generic Webhook](https://external-secrets.io/latest/provider-webhook)  |  alpha  | [@willemm](https://github.com/willemm) |
->>>>>>> 1286937f
 
 ## Documentation
 
