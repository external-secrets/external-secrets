/*
Licensed under the Apache License, Version 2.0 (the "License");
you may not use this file except in compliance with the License.
You may obtain a copy of the License at

    http://www.apache.org/licenses/LICENSE-2.0

Unless required by applicable law or agreed to in writing, software
distributed under the License is distributed on an "AS IS" BASIS,
WITHOUT WARRANTIES OR CONDITIONS OF ANY KIND, either express or implied.
See the License for the specific language governing permissions and
limitations under the License.
*/

package v1alpha1

import (
	corev1 "k8s.io/api/core/v1"
	metav1 "k8s.io/apimachinery/pkg/apis/meta/v1"
)

// SecretStoreSpec defines the desired state of SecretStore.
type SecretStoreSpec struct {
	// Used to select the correct KES controller (think: ingress.ingressClassName)
	// The KES controller is instantiated with a specific controller name and filters ES based on this property
	// +optional
	Controller string `json:"controller"`

	// Used to configure the provider. Only one provider may be set
	Provider *SecretStoreProvider `json:"provider"`

	// Used to configure http retries if failed
	// +optional
	RetrySettings *SecretStoreRetrySettings `json:"retrySettings,omitempty"`
}

// SecretStoreProvider contains the provider-specific configration.
// +kubebuilder:validation:MinProperties=1
// +kubebuilder:validation:MaxProperties=1
type SecretStoreProvider struct {
	// AWS configures this store to sync secrets using AWS Secret Manager provider
	// +optional
	AWS *AWSProvider `json:"aws,omitempty"`

	// AzureKV configures this store to sync secrets using Azure Key Vault provider
	// +optional
	AzureKV *AzureKVProvider `json:"azurekv,omitempty"`

	// Akeyless configures this store to sync secrets using Akeyless Vault provider
	// +optional
	Akeyless *AkeylessProvider `json:"akeyless,omitempty"`

	// Vault configures this store to sync secrets using Hashi provider
	// +optional
	Vault *VaultProvider `json:"vault,omitempty"`

	// GCPSM configures this store to sync secrets using Google Cloud Platform Secret Manager provider
	// +optional
	GCPSM *GCPSMProvider `json:"gcpsm,omitempty"`

	// Oracle configures this store to sync secrets using Oracle Vault provider
	// +optional
	Oracle *OracleProvider `json:"oracle,omitempty"`

	// IBM configures this store to sync secrets using IBM Cloud provider
	// +optional
	IBM *IBMProvider `json:"ibm,omitempty"`

	// YandexLockbox configures this store to sync secrets using Yandex Lockbox provider
	// +optional
	YandexLockbox *YandexLockboxProvider `json:"yandexlockbox,omitempty"`

	// GItlab configures this store to sync secrets using Gitlab Variables provider
	// +optional
	Gitlab *GitlabProvider `json:"gitlab,omitempty"`

	// Alibaba configures this store to sync secrets using Alibaba Cloud provider
	// +optional
	Alibaba *AlibabaProvider `json:"alibaba,omitempty"`

	// Webhook configures this store to sync secrets using a generic templated webhook
	// +optional
	Webhook *WebhookProvider `json:"webhook,omitempty"`

<<<<<<< HEAD
	// Kubernetes configures this store to sync secrets using a Kubernetes cluster provider
	// +optional
	Kubernetes *KubernetesProvider `json:"kubernetes,omitempty"`
=======
	// Fake configures a store with static key/value pairs
	// +optional
	Fake *FakeProvider `json:"fake,omitempty"`
>>>>>>> 18b4f2be
}

type SecretStoreRetrySettings struct {
	MaxRetries    *int32  `json:"maxRetries,omitempty"`
	RetryInterval *string `json:"retryInterval,omitempty"`
}

type SecretStoreConditionType string

const (
	SecretStoreReady SecretStoreConditionType = "Ready"

	ReasonInvalidStore          = "InvalidStoreConfiguration"
	ReasonInvalidProviderConfig = "InvalidProviderConfig"
	ReasonValidationFailed      = "ValidationFailed"
	ReasonStoreValid            = "Valid"
)

type SecretStoreStatusCondition struct {
	Type   SecretStoreConditionType `json:"type"`
	Status corev1.ConditionStatus   `json:"status"`

	// +optional
	Reason string `json:"reason,omitempty"`

	// +optional
	Message string `json:"message,omitempty"`

	// +optional
	LastTransitionTime metav1.Time `json:"lastTransitionTime,omitempty"`
}

// SecretStoreStatus defines the observed state of the SecretStore.
type SecretStoreStatus struct {
	// +optional
	Conditions []SecretStoreStatusCondition `json:"conditions"`
}

// +kubebuilder:object:root=true

// SecretStore represents a secure external location for storing secrets, which can be referenced as part of `storeRef` fields.
// +kubebuilder:printcolumn:name="AGE",type="date",JSONPath=".metadata.creationTimestamp"
// +kubebuilder:printcolumn:name="Status",type=string,JSONPath=`.status.conditions[?(@.type=="Ready")].reason`
// +kubebuilder:subresource:status
// +kubebuilder:resource:scope=Namespaced,categories={externalsecrets},shortName=ss
type SecretStore struct {
	metav1.TypeMeta   `json:",inline"`
	metav1.ObjectMeta `json:"metadata,omitempty"`

	Spec   SecretStoreSpec   `json:"spec,omitempty"`
	Status SecretStoreStatus `json:"status,omitempty"`
}

// +kubebuilder:object:root=true

// SecretStoreList contains a list of SecretStore resources.
type SecretStoreList struct {
	metav1.TypeMeta `json:",inline"`
	metav1.ListMeta `json:"metadata,omitempty"`
	Items           []SecretStore `json:"items"`
}

// +kubebuilder:object:root=true

// ClusterSecretStore represents a secure external location for storing secrets, which can be referenced as part of `storeRef` fields.
// +kubebuilder:printcolumn:name="AGE",type="date",JSONPath=".metadata.creationTimestamp"
// +kubebuilder:subresource:status
// +kubebuilder:resource:scope=Cluster,categories={externalsecrets},shortName=css
type ClusterSecretStore struct {
	metav1.TypeMeta   `json:",inline"`
	metav1.ObjectMeta `json:"metadata,omitempty"`

	Spec   SecretStoreSpec   `json:"spec,omitempty"`
	Status SecretStoreStatus `json:"status,omitempty"`
}

// +kubebuilder:object:root=true

// ClusterSecretStoreList contains a list of ClusterSecretStore resources.
type ClusterSecretStoreList struct {
	metav1.TypeMeta `json:",inline"`
	metav1.ListMeta `json:"metadata,omitempty"`
	Items           []ClusterSecretStore `json:"items"`
}<|MERGE_RESOLUTION|>--- conflicted
+++ resolved
@@ -82,15 +82,12 @@
 	// +optional
 	Webhook *WebhookProvider `json:"webhook,omitempty"`
 
-<<<<<<< HEAD
 	// Kubernetes configures this store to sync secrets using a Kubernetes cluster provider
 	// +optional
 	Kubernetes *KubernetesProvider `json:"kubernetes,omitempty"`
-=======
 	// Fake configures a store with static key/value pairs
 	// +optional
 	Fake *FakeProvider `json:"fake,omitempty"`
->>>>>>> 18b4f2be
 }
 
 type SecretStoreRetrySettings struct {
