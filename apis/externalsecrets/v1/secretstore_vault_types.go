--- conflicted
+++ resolved
@@ -29,11 +29,7 @@
 	VaultKVStoreV2 VaultKVStoreVersion = "v2"
 )
 
-<<<<<<< HEAD
-// Configures an store to sync secrets using a HashiCorp Vault.
-=======
 // VaultProvider configures a store to sync secrets using a HashiCorp Vault
->>>>>>> dd534260
 // KV backend.
 type VaultProvider struct {
 	// Auth configures how secret-manager authenticates with the Vault server.
@@ -123,7 +119,7 @@
 }
 
 // VaultAuth is the configuration used to authenticate with a Vault server.
-// Only one of `tokenSecretRef`, `appRole`,  `kubernetes`, `ldap`, `userPass`, `jwt`, `cert`, `iam` or `gcp`
+// Only one of `tokenSecretRef`, `appRole`,  `kubernetes`, `ldap`, `userPass`, `jwt` or `cert`
 // can be specified. A namespace to authenticate against can optionally be specified.
 type VaultAuth struct {
 	// Name of the vault namespace to authenticate to. This can be different than the namespace your secret is in.
@@ -171,11 +167,6 @@
 	// UserPass authenticates with Vault by passing username/password pair
 	// +optional
 	UserPass *VaultUserPassAuth `json:"userPass,omitempty"`
-
-	// Gcp authenticates with Vault using Google Cloud Platform authentication method
-	// GCP authentication method
-	// +optional
-	GCP *VaultGCPAuth `json:"gcp,omitempty"`
 }
 
 // VaultAppRole authenticates with Vault using the App Role auth mechanism,
@@ -400,42 +391,6 @@
 	SecretRef esmeta.SecretKeySelector `json:"secretRef,omitempty"`
 }
 
-// VaultGCPAuth authenticates with Vault using Google Cloud Platform authentication method.
-// Refer: https://developer.hashicorp.com/vault/docs/auth/gcp
-//
-// When ServiceAccountRef, SecretRef and WorkloadIdentity are not specified, the provider will use the controller pod's
-// identity to authenticate with GCP. This supports both GKE Workload Identity and service account keys.
-type VaultGCPAuth struct {
-	// Path where the GCP auth method is enabled in Vault, e.g: "gcp"
-	// +kubebuilder:default=gcp
-	// +optional
-	Path string `json:"path,omitempty"`
-
-	// Vault Role. In Vault, a role describes an identity with a set of permissions, groups, or policies you want to attach to a user of the secrets engine.
-	//+required
-	Role string `json:"role"`
-
-	// Project ID of the Google Cloud Platform project
-	// +optional
-	ProjectID string `json:"projectID,omitempty"`
-
-	// Location optionally defines a location/region for the secret
-	// +optional
-	Location string `json:"location,omitempty"`
-
-	// Specify credentials in a Secret object
-	// +optional
-	SecretRef *GCPSMAuthSecretRef `json:"secretRef,omitempty"`
-
-	// Specify a service account with Workload Identity
-	// +optional
-	WorkloadIdentity *GCPWorkloadIdentity `json:"workloadIdentity,omitempty"`
-
-	// ServiceAccountRef to a service account for impersonation
-	// +optional
-	ServiceAccountRef *esmeta.ServiceAccountSelector `json:"serviceAccountRef,omitempty"`
-}
-
 // VaultCheckAndSet defines the Check-And-Set (CAS) settings for Vault KV v2 PushSecret operations.
 type VaultCheckAndSet struct {
 	// Required when true, all write operations must include a check-and-set parameter.
