/*
Copyright © 2025 ESO Maintainer Team

Licensed under the Apache License, Version 2.0 (the "License");
you may not use this file except in compliance with the License.
You may obtain a copy of the License at

    https://www.apache.org/licenses/LICENSE-2.0

Unless required by applicable law or agreed to in writing, software
distributed under the License is distributed on an "AS IS" BASIS,
WITHOUT WARRANTIES OR CONDITIONS OF ANY KIND, either express or implied.
See the License for the specific language governing permissions and
limitations under the License.
*/

package v1alpha1

import (
	metav1 "k8s.io/apimachinery/pkg/apis/meta/v1"
)

// ClusterGeneratorSpec defines the desired state of a ClusterGenerator.
type ClusterGeneratorSpec struct {
	// Kind the kind of this generator.
	Kind GeneratorKind `json:"kind"`

	// Generator the spec for this generator, must match the kind.
	Generator GeneratorSpec `json:"generator"`
}

// GeneratorKind represents a kind of generator.
// +kubebuilder:validation:Enum=ACRAccessToken;CloudsmithAccessToken;ECRAuthorizationToken;Fake;GCRAccessToken;GithubAccessToken;QuayAccessToken;Password;SSHKey;STSSessionToken;UUID;VaultDynamicSecret;Webhook;Grafana
type GeneratorKind string

const (
<<<<<<< HEAD
	// GeneratorKindACRAccessToken represents an Azure Container Registry access token generator.
	GeneratorKindACRAccessToken GeneratorKind = "ACRAccessToken"
	// GeneratorKindECRAuthorizationToken represents an AWS ECR authorization token generator.
=======
	GeneratorKindACRAccessToken        GeneratorKind = "ACRAccessToken"
	GeneratorKindCloudsmithAccessToken GeneratorKind = "CloudsmithAccessToken"
>>>>>>> 12a7b8ee
	GeneratorKindECRAuthorizationToken GeneratorKind = "ECRAuthorizationToken"
	// GeneratorKindFake represents a fake generator for testing purposes.
	GeneratorKindFake GeneratorKind = "Fake"
	// GeneratorKindGCRAccessToken represents a Google Container Registry access token generator.
	GeneratorKindGCRAccessToken GeneratorKind = "GCRAccessToken"
	// GeneratorKindGithubAccessToken represents a GitHub access token generator.
	GeneratorKindGithubAccessToken GeneratorKind = "GithubAccessToken"
	// GeneratorKindQuayAccessToken represents a Quay access token generator.
	GeneratorKindQuayAccessToken GeneratorKind = "QuayAccessToken"
	// GeneratorKindPassword represents a password generator.
	GeneratorKindPassword GeneratorKind = "Password"
	// GeneratorKindSSHKey represents an SSH key generator.
	GeneratorKindSSHKey GeneratorKind = "SSHKey"
	// GeneratorKindSTSSessionToken represents an AWS STS session token generator.
	GeneratorKindSTSSessionToken GeneratorKind = "STSSessionToken"
	// GeneratorKindUUID represents a UUID generator.
	GeneratorKindUUID GeneratorKind = "UUID"
	// GeneratorKindVaultDynamicSecret represents a HashiCorp Vault dynamic secret generator.
	GeneratorKindVaultDynamicSecret GeneratorKind = "VaultDynamicSecret"
	// GeneratorKindWebhook represents a webhook-based generator.
	GeneratorKindWebhook GeneratorKind = "Webhook"
	// GeneratorKindGrafana represents a Grafana token generator.
	GeneratorKindGrafana GeneratorKind = "Grafana"
	// GeneratorKindMFA represents a Multi-Factor Authentication generator.
	GeneratorKindMFA GeneratorKind = "MFA"
)

// GeneratorSpec defines the configuration for various supported generator types.
// +kubebuilder:validation:MaxProperties=1
// +kubebuilder:validation:MinProperties=1
type GeneratorSpec struct {
	ACRAccessTokenSpec        *ACRAccessTokenSpec        `json:"acrAccessTokenSpec,omitempty"`
	CloudsmithAccessTokenSpec *CloudsmithAccessTokenSpec `json:"cloudsmithAccessTokenSpec,omitempty"`
	ECRAuthorizationTokenSpec *ECRAuthorizationTokenSpec `json:"ecrAuthorizationTokenSpec,omitempty"`
	FakeSpec                  *FakeSpec                  `json:"fakeSpec,omitempty"`
	GCRAccessTokenSpec        *GCRAccessTokenSpec        `json:"gcrAccessTokenSpec,omitempty"`
	GithubAccessTokenSpec     *GithubAccessTokenSpec     `json:"githubAccessTokenSpec,omitempty"`
	QuayAccessTokenSpec       *QuayAccessTokenSpec       `json:"quayAccessTokenSpec,omitempty"`
	PasswordSpec              *PasswordSpec              `json:"passwordSpec,omitempty"`
	SSHKeySpec                *SSHKeySpec                `json:"sshKeySpec,omitempty"`
	STSSessionTokenSpec       *STSSessionTokenSpec       `json:"stsSessionTokenSpec,omitempty"`
	UUIDSpec                  *UUIDSpec                  `json:"uuidSpec,omitempty"`
	VaultDynamicSecretSpec    *VaultDynamicSecretSpec    `json:"vaultDynamicSecretSpec,omitempty"`
	WebhookSpec               *WebhookSpec               `json:"webhookSpec,omitempty"`
	GrafanaSpec               *GrafanaSpec               `json:"grafanaSpec,omitempty"`
	MFASpec                   *MFASpec                   `json:"mfaSpec,omitempty"`
}

// ClusterGenerator represents a cluster-wide generator which can be referenced as part of `generatorRef` fields.
// +kubebuilder:object:root=true
// +kubebuilder:storageversion
// +kubebuilder:subresource:status
// +kubebuilder:metadata:labels="external-secrets.io/component=controller"
// +kubebuilder:resource:scope=Cluster,categories={external-secrets, external-secrets-generators}
type ClusterGenerator struct {
	metav1.TypeMeta   `json:",inline"`
	metav1.ObjectMeta `json:"metadata,omitempty"`

	Spec ClusterGeneratorSpec `json:"spec,omitempty"`
}

// +kubebuilder:object:root=true

// ClusterGeneratorList contains a list of ClusterGenerator resources.
type ClusterGeneratorList struct {
	metav1.TypeMeta `json:",inline"`
	metav1.ListMeta `json:"metadata,omitempty"`
	Items           []ClusterGenerator `json:"items"`
}<|MERGE_RESOLUTION|>--- conflicted
+++ resolved
@@ -34,14 +34,9 @@
 type GeneratorKind string
 
 const (
-<<<<<<< HEAD
 	// GeneratorKindACRAccessToken represents an Azure Container Registry access token generator.
 	GeneratorKindACRAccessToken GeneratorKind = "ACRAccessToken"
 	// GeneratorKindECRAuthorizationToken represents an AWS ECR authorization token generator.
-=======
-	GeneratorKindACRAccessToken        GeneratorKind = "ACRAccessToken"
-	GeneratorKindCloudsmithAccessToken GeneratorKind = "CloudsmithAccessToken"
->>>>>>> 12a7b8ee
 	GeneratorKindECRAuthorizationToken GeneratorKind = "ECRAuthorizationToken"
 	// GeneratorKindFake represents a fake generator for testing purposes.
 	GeneratorKindFake GeneratorKind = "Fake"
@@ -67,6 +62,7 @@
 	GeneratorKindGrafana GeneratorKind = "Grafana"
 	// GeneratorKindMFA represents a Multi-Factor Authentication generator.
 	GeneratorKindMFA GeneratorKind = "MFA"
+	GeneratorKindCloudsmithAccessToken GeneratorKind = "CloudsmithAccessToken"
 )
 
 // GeneratorSpec defines the configuration for various supported generator types.
