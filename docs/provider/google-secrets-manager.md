External Secrets Operator integrates with the [Google Cloud Secret Manager](https://cloud.google.com/secret-manager).

## Authentication

### Workload Identity Federation

Through [Workload Identity Federation](https://cloud.google.com/kubernetes-engine/docs/concepts/workload-identity) (WIF), [Google Kubernetes Engine](https://cloud.google.com/kubernetes-engine) (GKE) workloads can authenticate with Google Cloud Platform (GCP) services like Secret Manager without using static, long-lived credentials.

Authenticating through WIF is the recommended approach when using the External Secrets Operator (ESO) on GKE clusters. ESO supports three options:

- **Using a Kubernetes service account as a GCP IAM principal**: The `SecretStore` (or `ClusterSecretStore`) references a [Kubernetes service account](https://kubernetes.io/docs/concepts/security/service-accounts) that is authorized to access Secret Manager secrets.
- **Linking a Kubernetes service account to a GCP service account:** The `SecretStore` (or `ClusterSecretStore`) references a Kubernetes service account, which is linked to a [GCP service account](https://cloud.google.com/iam/docs/service-accounts) that is authorized to access Secret Manager secrets. This requires that the Kubernetes service account is annotated correctly and granted the `iam.workloadIdentityUser` role on the GCP service account.
- **Authorizing the Core Controller Pod:** The ESO Core Controller Pod's service account is authorized to access Secret Manager secrets. No authentication is required for `SecretStore` and `ClusterSecretStore` instances.

In the following, we will describe each of these options in detail.

#### Prerequisites

* Ensure that [Workload Identity Federation is enabled](https://cloud.google.com/kubernetes-engine/docs/how-to/workload-identity) for the GKE cluster.

_Note that while Google Cloud WIF [is available for AKS, EKS, and self-hosted Kubernetes clusters](https://cloud.google.com/iam/docs/workload-identity-federation-with-kubernetes), ESO currently supports WIF authentication only for GKE ([Issue #1038](https://github.com/external-secrets/external-secrets/issues/1038))._

#### Using a Kubernetes service account as a GCP IAM principal

The `SecretStore` (or `ClusterSecretStore`) references a Kubernetes service account that is authorized to access Secret Manager secrets.

To demonstrate this approach, we'll create a `SecretStore` in the `demo` namespace.

First, create a Kubernetes service account in the `demo` namespace:

```yaml
apiVersion: v1
kind: ServiceAccount
metadata:
  name: demo-secrets-sa
  namespace: demo
```

To grant a Kubernetes service account access to Secret Manager secret(s), you need to know four values:

* `PROJECT_ID`: Your GCP project ID, which you can find under "Project Info" on your console dashboard. Note that this might be different from your project's _name_.
* `PROJECT_NUMBER`: Your GCP project number, which you can find under "Project Info" on your console dashboard or through `gcloud projects describe $PROJECT_ID --format="value(projectNumber)"`.
* `K8S_SA`: The name of the Kubernetes service account you created. (In our example, `demo-secrets-sa`.)
* `K8S_NAMESPACE`: The namespace where you created the Kubernetes service account (In our example, `demo`.)

For example, the following CLI call grants the Kubernetes service account access to a secret `demo-secret`:

```shell
gcloud secrets add-iam-policy-binding demo-secret \
  --project=$PROJECT_ID \
  --role="roles/secretmanager.secretAccessor"
  --member="principal://iam.googleapis.com/projects/${PROJECT_NUMBER}/locations/global/workloadIdentityPools/${PROJECT_ID}.svc.id.goog/subject/ns/${K8S_NAMESPACE}/sa/${K8S_SA}"
```

You can also grant the Kubernetes service account access to _all_ secrets in a GCP project:

```shell
gcloud project add-iam-policy-binding $PROJECT_ID \
  --role="roles/secretmanager.secretAccessor"
  --member="principal://iam.googleapis.com/projects/${PROJECT_NUMBER}/locations/global/workloadIdentityPools/${PROJECT_ID}.svc.id.goog/subject/ns/${K8S_NAMESPACE}/sa/${K8S_SA}"
```

Note that this allows anyone who can create `ExternalSecret` resources referencing a `SecretStore` instance using this service account access to all secrets in the project.

_For more information about WIF and Secret Manager permissions, refer to:_

* _[Authenticate to Google Cloud APIs from GKE workloads](https://cloud.google.com/kubernetes-engine/docs/how-to/workload-identity) in the GKE documentation._
* _[Access control with IAM](https://cloud.google.com/secret-manager/docs/access-control) in the Secret Manager documentation._

To create a `SecretStore` that references a service account, in addition to the four values above, you need to know:

* `CLUSTER_NAME`: The name of the GKE cluster.
* `CLUSTER_LOCATION`: The location of the GKE cluster. For a regional cluster, this is the region. For a zonal cluster, this is the zone.

You can optionally verify these values through the CLI:

```shell
gcloud container clusters describe $CLUSTER_NAME \
  --project=$PROJECT_ID --location=$CLUSTER_LOCATION
```

If the three values are correct, this returns information about your cluster.

Finally, create the `SecretStore`:

```yaml
{% include 'gcpsm-wif-iam-secret-store.yaml' %}
```

In the case of a `ClusterSecretStore`, you additionally have to define the service account's `namespace` under `auth.workloadIdentity.serviceAccountRef`.

#### Linking a Kubernetes service account to a GCP service account

The `SecretStore` (or `ClusterSecretStore`) references a Kubernetes service account, which is linked to a GCP service account that is authorized to access Secret Manager secrets.

To demonstrate this approach, we'll create a `SecretStore` in the `demo` namespace.

To set up the Kubernetes service account, you need to know or choose the following values:

* `PROJECT_ID`: Your GCP project ID, which you can find under "Project Info" on your console dashboard. Note that this might be different from your project's _name_.
* `GCP_SA`: The name of the GCP service account you are going to create and use (e.g., `external-secrets`).

First, create the Kubernetes service account with an annotation that references the GCP service account:

```yaml
apiVersion: v1
kind: ServiceAccount
metadata:
  name: demo-secrets-sa
  namespace: demo
  annotations:
    iam.gke.io/gcp-service-account: [GCP_SA]@[PROJECT_ID].iam.gserviceaccount.com
```

Next, create the GCP service account:

```shell
gcloud iam service-accounts create $GCP_SA \
  --project=$PROJECT_ID
```

To finalize the link between the GCP service account and the Kubernetes service account, you need two additional values:

* `K8S_SA`: The name of the Kubernetes service account you created. (In our example, `demo-secrets-sa`.)
* `K8S_NAMESPACE`: The namespace where you created the Kubernetes service account (In our example, `demo`.)

Grant the Kubernetes service account the `iam.workloadIdentityUser` role on the GCP service account:

```shell
gcloud iam service-accounts add-iam-policy-binding \
  ${GCP_SA}@${PROJECT_ID}.iam.gserviceaccount.com \
  --role="roles/iam.workloadIdentityUser" \
  --member "serviceAccount:${PROJECT_ID}.svc.id.goog[${K8S_NAMESPACE}/${K8S_SA}]"
```

Next, grant the GCP service account access to a secret in the Secret Manager.
For example, the following CLI call grants it access to a secret `demo-secret`:

```shell
gcloud secrets add-iam-policy-binding demo-secret \
  --project=$PROJECT_ID \
  --role="roles/secretmanager.secretAccessor"
  --member "serviceAccount:${GCP_SA}@${PROJECT_ID}.iam.gserviceaccount.com"
```

You can also grant the GCP service account access to _all_ secrets in a GCP project:

```shell
gcloud project add-iam-policy-binding $PROJECT_ID \
  --role="roles/secretmanager.secretAccessor"
  --member "serviceAccount:${GCP_SA}@${PROJECT_ID}.iam.gserviceaccount.com"
```

Note that this allows anyone who can create `ExternalSecret` resources referencing a `SecretStore` instance using this service account access to all secrets in the project.

_For more information about WIF and Secret Manager permissions, refer to:_

* _[Authenticate to Google Cloud APIs from GKE workloads](https://cloud.google.com/kubernetes-engine/docs/how-to/workload-identity) in the GKE documentation._
* _[Access control with IAM](https://cloud.google.com/secret-manager/docs/access-control) in the Secret Manager documentation._

To create a `SecretStore` that references the Kubernetes service account, you need to know:

* `CLUSTER_NAME`: The name of the GKE cluster.
* `CLUSTER_LOCATION`: The location of the GKE cluster. For a regional cluster, this is the region. For a zonal cluster, this is the zone.

You can optionally verify the information through the CLI:

```shell
gcloud container clusters describe $CLUSTER_NAME \
  --project=$PROJECT_ID --location=$CLUSTER_LOCATION
```

If the three values are correct, this returns information about your cluster.

Finally, create the `SecretStore`:

```yaml
{% include 'gcpsm-wif-sa-secret-store.yaml' %}
```

In the case of a `ClusterSecretStore`, you additionally have to define the service account's `namespace` under `auth.workloadIdentity.serviceAccountRef`.

#### Authorizing the Core Controller Pod

Instead of managing authentication at the `SecretStore` and `ClusterSecretStore` level, you can give the [Core Controller](../api/components/) Pod's service account access to Secret Manager secrets using one of the two WIF approaches described in the previous sections.

To demonstrate this approach, we'll assume you installed ESO using Helm into the `external-secrets` namespace, with `external-secrets` as the release name:

```shell
helm repo add external-secrets https://charts.external-secrets.io
helm install external-secrets external-secrets/external-secrets \
  --namespace external-secrets --create-namespace
```

This creates a Kubernetes service account `external-secrets` in the `external-secrets` namespace, which is used by the Core Controller Pod.

To verify this (or to determine the service account's name in a different setup), you can run:

```shell
kubectl get pods --namespace external-secrets \
  --selector app.kubernetes.io/name=external-secrets \
  --output jsonpath='{.items[0].spec.serviceAccountName}'
```

Use WIF to grant this Kubernetes service account access to the Secret Manager secrets.
You can use either of the approaches described in the previous two sections.

_For details and further information on WIF and Secret Manager permissions, refer to:_

* _[Authenticate to Google Cloud APIs from GKE workloads](https://cloud.google.com/kubernetes-engine/docs/how-to/workload-identity) in the GKE documentation._
* _[Access control with IAM](https://cloud.google.com/secret-manager/docs/access-control) in the Secret Manager documentation._

Once the Core Controller Pod can access the Secret Manager secret(s) through WIF via its Kubernetes service account, you can create `SecretStore` or `ClusterSecretStore` instances that only specify the GCP project ID, omitting the `auth` section entirely:

```yaml
{% include 'gcpsm-wif-core-controller-secret-store.yaml' %}
```

### Authenticating with a GCP service account

The `SecretStore` (or `ClusterSecretStore`) use a long-lived, static [GCP service account key](https://cloud.google.com/iam/docs/service-account-creds#key-types) to authenticate with GCP.
This approach can be used on any Kubernetes cluster.

To demonstrate this approach, we'll create a `SecretStore` in the `demo` namespace.

First, create a GCP service account and grant it the `secretmanager.secretAccessor` role on the Secret Manager secret(s) you want to access.

_For details and further information on managing service account permissions and Secret Manager roles, refer to:_

* _[Attach service accounts to resources](https://cloud.google.com/iam/docs/attach-service-accounts) in the IAM documentation._
* _[Access control with IAM](https://cloud.google.com/secret-manager/docs/access-control) in the Secret Manager documentation._

Then, create a service account key pair using one of the methods described on the page [Create and delete service account keys](https://cloud.google.com/iam/docs/keys-create-delete) in the Google Cloud IAM documentation and store the JSON file with the private key in a Kubernetes `Secret`:

```yaml
{% include 'gcpsm-sa-credentials-secret.yaml' %}
```

Finally, reference this secret in the `SecretStore` manifest:

```yaml
{% include 'gcpsm-sa-secret-store.yaml' %}
```

In the case of a `ClusterSecretStore`, you additionally have to specify the service account's `namespace` under `auth.secretRef.secretAccessKeySecretRef`.

## Using PushSecret with an existing Google Secret Manager secret

There are some use cases where you want to use PushSecret for an existing Google Secret Manager Secret that already has labels defined. For example when the creation of the secret is managed by another controller like Kubernetes Config Connector (KCC) and the updating of the secret is managed by ESO.

To allow ESO to take ownership of the existing Google Secret Manager Secret, you need to add the label `"managed-by": "external-secrets"`.

By default, the PushSecret spec will replace any existing labels on the existing GCP Secret Manager Secret. To prevent this, a new field was added to the `spec.data.metadata` object called `mergePolicy` which defaults to `Replace` to ensure that there are no breaking changes and is backward compatible. The other option for this field is `Merge` which will merge the existing labels on the Google Secret Manager Secret with the labels defined in the PushSecret spec. This ensures that the existing labels defined on the Google Secret Manager Secret are retained.

Example of using the `mergePolicy` field:

```yaml
{% raw %}
apiVersion: external-secrets.io/v1alpha1
kind: PushSecret
metadata:
  name: pushsecret-example
  namespace: default
spec:
  updatePolicy: Replace
  deletionPolicy: None
  refreshInterval: 1h
  secretStoreRefs:
    - name: gcp-secretstore
      kind: SecretStore
  selector:
    secret:
      name: bestpokemon
  template:
    data:
      bestpokemon: "{{ .bestpokemon }}"
  data:
    - conversionStrategy: None
      metadata:
        mergePolicy: Merge
        labels:
          anotherLabel: anotherValue
      match:
        secretKey: bestpokemon
        remoteRef:
          remoteKey: best-pokemon
{% endraw %}
```

## Secret Replication and Encryption Configuration

### Location and Replication

By default, secrets are automatically replicated across multiple regions. You can specify a single location for your secrets by setting the `replicationLocation` field:

```yaml
<<<<<<< HEAD
apiVersion: external-secrets.io/v1
kind: SecretStore
=======
apiVersion: external-secrets.io/v1alpha1
kind: PushSecret
>>>>>>> 196252d3
metadata:
  name: pushsecret-example
spec:
  # ... other fields ...
  data:
    - match:
        secretKey: mykey
        remoteRef:
          remoteKey: my-secret
      metadata:
        apiVersion: kubernetes.external-secrets.io/v1alpha1
        kind: PushSecretMetadata`
        spec:
          replicationLocation: "us-east1"
```

### Customer-Managed Encryption Keys (CMEK)

You can use your own encryption keys to encrypt secrets at rest. To use Customer-Managed Encryption Keys (CMEK), you need to:

1. Create a Cloud KMS key
2. Grant the service account the `roles/cloudkms.cryptoKeyEncrypterDecrypter` role on the key
3. Specify the key in the PushSecret metadata

```yaml
apiVersion: external-secrets.io/v1alpha1
kind: PushSecret
metadata:
  name: pushsecret-example
spec:
  # ... other fields ...
  data:
    - match:
        secretKey: mykey
        remoteRef:
          remoteKey: my-secret
      metadata:
        apiVersion: kubernetes.external-secrets.io/v1alpha1
        kind: PushSecretMetadata
        spec:
          cmekKeyName: "projects/my-project/locations/us-east1/keyRings/my-keyring/cryptoKeys/my-key"
```

Note: When using CMEK, you must specify a location in the SecretStore as customer-managed encryption keys are region-specific.

```yaml
apiVersion: external-secrets.io/v1
kind: SecretStore
metadata:
  name: gcp-secret-store
spec:
  provider:
    gcpsm:
      projectID: my-project
      location: us-east1  # Required when using CMEK
```

## Regional Secrets
GCP Secret Manager Regional Secrets are available to be used with both ExternalSecrets and PushSecrets.

In order to achieve so, add a `location` to your SecretStore definition:

```yaml
apiVersion: external-secrets.io/v1beta1
kind: SecretStore
metadata:
  name: gcp-secret-store
spec:
  provider:
    gcpsm:
      projectID: my-project
      location: us-east1 # uses regional secrets on us-east1
```<|MERGE_RESOLUTION|>--- conflicted
+++ resolved
@@ -294,13 +294,8 @@
 By default, secrets are automatically replicated across multiple regions. You can specify a single location for your secrets by setting the `replicationLocation` field:
 
 ```yaml
-<<<<<<< HEAD
-apiVersion: external-secrets.io/v1
-kind: SecretStore
-=======
 apiVersion: external-secrets.io/v1alpha1
 kind: PushSecret
->>>>>>> 196252d3
 metadata:
   name: pushsecret-example
 spec:
