---
hide:
  - toc
---

This page lists the status, timeline and policy for currently supported ESO releases and its providers. Please also see our [deprecation policy](deprecation-policy.md) that describes API versioning, deprecation and API surface.

## Supported Versions

external-secrets only supports the most-up-to date, current minor version. Any other minor version releases are automatically deprecated as soon as a new minor version comes.

During a minor version support time, we cover:
- regular image rebuilds to update OS dependencies
- regular go dependency updates

We do not do test coverage for any other kubernetes version than the ones running on our test suites.
As of version 0.14.x , this is the only kubernetes version that we will guarantee support for.

| ESO Version | Kubernetes Version | Release Date | End of Life     |
<<<<<<< HEAD
|-------------|--------------------|--------------|-----------------|
| 0.16.x      | 1.32               | Apr 14, 2025 | Release of 0.16 |
| 0.14.x      | 1.32               | Feb 4, 2025  | Release of 0.14 |
=======
| ----------- | ------------------ | ------------ | --------------- |
| 0.16.x      | 1.32               | Apr 14, 2025  | Release of 0.17 |
| 0.15.x      | 1.32               | Mar 19, 2025  | Apr 14, 2025    |
| 0.14.x      | 1.32               | Feb 4, 2025  | Mar 19, 2025    |
>>>>>>> 5130dcb2
| 0.13.x      | 1.19 → 1.31        | Jan 21, 2025 | Feb 4, 2025     |
| 0.12.x      | 1.19 → 1.31        | Dec 24, 2024 | Jan 21, 2025    |
| 0.11.x      | 1.19 → 1.31        | Dec 2, 2024  | Dec 24, 2024    |
| 0.10.x      | 1.19 → 1.31        | Aug 3, 2024  | Dec 24, 2024    |
| 0.9.x       | 1.19 → 1.30        | Jun 22, 2023 | Dec 2, 2024     |
| 0.8.x       | 1.19 → 1.28        | Mar 16, 2023 | Aug 3, 2024     |
| 0.7.x       | 1.19 → 1.26        | Dec 11, 2022 | Jun 22, 2023    |
| 0.6.x       | 1.19 → 1.24        | Oct 9, 2022  | Mar 16, 2023    |
| 0.5.x       | 1.19 → 1.24        | Apr 6, 2022  | Dec 11, 2022    |
| 0.4.x       | 1.16 → 1.24        | Feb 2, 2022  | Oct 9, 2022     |
| 0.3.x       | 1.16 → 1.24        | Jul 25, 2021 | Apr 6, 2022     |

## Provider Stability and Support Level

The following table describes the stability level of each provider and who's responsible.

| Provider                                                                                                   | Stability | Maintainer                                                                                          |
|------------------------------------------------------------------------------------------------------------|-:-:-------|--:--------------------------------------------------------------------------------------------------|
| [AWS Secrets Manager](https://external-secrets.io/latest/provider/aws-secrets-manager/)                    | stable    | [external-secrets](https://github.com/external-secrets)                                             |
| [AWS Parameter Store](https://external-secrets.io/latest/provider/aws-parameter-store/)                    | stable    | [external-secrets](https://github.com/external-secrets)                                             |
| [Hashicorp Vault](https://external-secrets.io/latest/provider/hashicorp-vault/)                            | stable    | [external-secrets](https://github.com/external-secrets)                                             |
| [GCP Secret Manager](https://external-secrets.io/latest/provider/google-secrets-manager/)                  | stable    | [external-secrets](https://github.com/external-secrets)                                             |
| [Azure Keyvault](https://external-secrets.io/latest/provider/azure-key-vault/)                             | stable    | [external-secrets](https://github.com/external-secrets)                                             |
| [IBM Cloud Secrets Manager](https://external-secrets.io/latest/provider/ibm-secrets-manager/)              | stable    | [@IdanAdar](https://github.com/IdanAdar)                                                            |
| [Kubernetes](https://external-secrets.io/latest/provider/kubernetes)                                       | beta      | [external-secrets](https://github.com/external-secrets)                                             |
| [Yandex Lockbox](https://external-secrets.io/latest/provider/yandex-lockbox/)                              | alpha     | [@AndreyZamyslov](https://github.com/AndreyZamyslov) [@knelasevero](https://github.com/knelasevero) |
| [GitLab Variables](https://external-secrets.io/latest/provider/gitlab-variables/)                          | alpha     | [@Jabray5](https://github.com/Jabray5)                                                              |
| Alibaba Cloud KMS                                                                                          | alpha     | **UNMAINTAINED**                                                                                    |
| [Oracle Vault](https://external-secrets.io/latest/provider/oracle-vault)                                   | alpha     | **UNMAINTAINED**                                                                                    |
| [Akeyless](https://external-secrets.io/latest/provider/akeyless)                                           | stable    | [external-secrets](https://github.com/external-secrets)                                             |
| [1Password](https://external-secrets.io/latest/provider/1password-automation)                              | alpha     | [@SimSpaceCorp](https://github.com/Simspace) [@snarlysodboxer](https://github.com/snarlysodboxer)   |
| [1Password SDK](https://external-secrets.io/latest/provider/1password-sdk)                                 | alpha     | [@Skarlso](https://github.com/Skarlso)                                                              |
| [Generic Webhook](https://external-secrets.io/latest/provider/webhook)                                     | alpha     | [@willemm](https://github.com/willemm)                                                              |
| [senhasegura DevOps Secrets Management (DSM)](https://external-secrets.io/latest/provider/senhasegura-dsm) | alpha     | [@lfraga](https://github.com/lfraga)                                                                |
| [Doppler SecretOps Platform](https://external-secrets.io/latest/provider/doppler)                          | alpha     | [@ryan-blunden](https://github.com/ryan-blunden/) [@nmanoogian](https://github.com/nmanoogian/)     |
| [Keeper Security](https://www.keepersecurity.com/)                                                         | alpha     | [@ppodevlab](https://github.com/ppodevlab)                                                          |
| [Scaleway](https://external-secrets.io/latest/provider/scaleway)                                           | alpha     | [@azert9](https://github.com/azert9/)                                                               |
| [Conjur](https://external-secrets.io/latest/provider/conjur)                                               | stable    | [@davidh-cyberark](https://github.com/davidh-cyberark/) [@szh](https://github.com/szh)              |
| [Delinea](https://external-secrets.io/latest/provider/delinea)                                             | alpha     | [@michaelsauter](https://github.com/michaelsauter/)                                                 |
| [Beyondtrust](https://external-secrets.io/latest/provider/beyondtrust)                                     | alpha     | [@btfhernandez](https://github.com/btfhernandez/)                                                   |
| [SecretServer](https://external-secrets.io/latest/provider/secretserver)                                   | alpha     | [@billhamilton](https://github.com/pacificcode/)                                                    |
| [Pulumi ESC](https://external-secrets.io/latest/provider/pulumi)                                           | alpha     | [@dirien](https://github.com/dirien)                                                                |
| [Passbolt](https://external-secrets.io/latest/provider/passbolt)                                           | alpha     | **UNMAINTAINED**                                                                                    |
| [Infisical](https://external-secrets.io/latest/provider/infisical)                                         | alpha     | [@akhilmhdh](https://github.com/akhilmhdh)                                                          |
| [Device42](https://external-secrets.io/latest/provider/device42)                                           | alpha     | **UNMAINTAINED**                                                                                    |
| [Bitwarden Secrets Manager](https://external-secrets.io/latest/provider/bitwarden-secrets-manager)         | alpha     | [@skarlso](https://github.com/Skarlso)                                                              |
| [Previder](https://external-secrets.io/latest/provider/previder)                                           | stable    | [@previder](https://github.com/previder)                                                            |
| [Cloud.ru](https://external-secrets.io/latest/provider/cloudru)                                            | alpha     | [@default23](https://github.com/default23)                                                          |


## Provider Feature Support

The following table show the support for features across different providers.

| Provider                  | find by name | find by tags | metadataPolicy Fetch | referent authentication | store validation | push secret | DeletionPolicy Merge/Delete |
|---------------------------|:------------:|:------------:|:--------------------:|:-----------------------:|:----------------:|:-----------:|:---------------------------:|
| AWS Secrets Manager       |      x       |      x       |          x           |            x            |        x         |      x      |              x              |
| AWS Parameter Store       |      x       |      x       |          x           |            x            |        x         |      x      |              x              |
| Hashicorp Vault           |      x       |      x       |          x           |            x            |        x         |      x      |              x              |
| GCP Secret Manager        |      x       |      x       |          x           |            x            |        x         |      x      |              x              |
| Azure Keyvault            |      x       |      x       |          x           |            x            |        x         |      x      |              x              |
| Kubernetes                |      x       |      x       |          x           |            x            |        x         |      x      |              x              |
| IBM Cloud Secrets Manager |      x       |              |          x           |                         |        x         |             |                             |
| Yandex Lockbox            |              |              |                      |                         |        x         |             |                             |
| GitLab Variables          |      x       |      x       |                      |                         |        x         |             |                             |
| Alibaba Cloud KMS         |              |              |                      |                         |        x         |             |                             |
| Oracle Vault              |              |              |                      |                         |        x         |             |                             |
| Akeyless                  |      x       |      x       |                      |            x            |        x         |      x      |              x              |
| 1Password                 |      x       |      x       |                      |                         |        x         |      x      |              x              |
| 1Password SDK             |              |              |                      |                         |        x         |      x      |              x              |
| Generic Webhook           |              |              |                      |                         |                  |             |              x              |
| senhasegura DSM           |              |              |                      |                         |        x         |             |                             |
| Doppler                   |      x       |              |                      |                         |        x         |             |                             |
| Keeper Security           |      x       |              |                      |                         |        x         |      x      |                             |
| Scaleway                  |      x       |      x       |                      |                         |        x         |      x      |              x              |
| Conjur                    |      x       |      x       |                      |                         |        x         |             |                             |
| Delinea                   |      x       |              |                      |                         |        x         |             |                             |
| Beyondtrust               |      x       |              |                      |                         |        x         |             |                             |
| SecretServer              |      x       |              |                      |                         |        x         |             |                             |
| Pulumi ESC                |      x       |              |                      |                         |        x         |             |                             |
| Passbolt                  |      x       |              |                      |                         |        x         |             |                             |
| Infisical                 |      x       |              |                      |            x            |        x         |             |                             |
| Device42                  |              |              |                      |                         |        x         |             |                             |
| Bitwarden Secrets Manager |      x       |              |                      |                         |        x         |      x      |              x              |
| Previder                  |      x       |              |                      |                         |        x         |             |                             |
| Cloud.ru                  |      x       |      x       |                      |            x            |        x         |             |              x              |

## Support Policy

We provide technical support and security / bug fixes for the above listed versions.

### Technical support

We provide assistance for deploying/upgrading etc. on a best-effort basis. You can request support through the following channels:

- [Kubernetes Slack
  #external-secrets](https://kubernetes.slack.com/messages/external-secrets)
- GitHub [Issues](https://github.com/external-secrets/external-secrets/issues)
- GitHub [Discussions](https://github.com/external-secrets/external-secrets/discussions)

Even though we have active maintainers and people assigned to this project, we kindly ask for patience when asking for support. We will try to get to priority issues as fast as possible, but there may be some delays.<|MERGE_RESOLUTION|>--- conflicted
+++ resolved
@@ -17,16 +17,10 @@
 As of version 0.14.x , this is the only kubernetes version that we will guarantee support for.
 
 | ESO Version | Kubernetes Version | Release Date | End of Life     |
-<<<<<<< HEAD
-|-------------|--------------------|--------------|-----------------|
-| 0.16.x      | 1.32               | Apr 14, 2025 | Release of 0.16 |
-| 0.14.x      | 1.32               | Feb 4, 2025  | Release of 0.14 |
-=======
 | ----------- | ------------------ | ------------ | --------------- |
 | 0.16.x      | 1.32               | Apr 14, 2025  | Release of 0.17 |
 | 0.15.x      | 1.32               | Mar 19, 2025  | Apr 14, 2025    |
 | 0.14.x      | 1.32               | Feb 4, 2025  | Mar 19, 2025    |
->>>>>>> 5130dcb2
 | 0.13.x      | 1.19 → 1.31        | Jan 21, 2025 | Feb 4, 2025     |
 | 0.12.x      | 1.19 → 1.31        | Dec 24, 2024 | Jan 21, 2025    |
 | 0.11.x      | 1.19 → 1.31        | Dec 2, 2024  | Dec 24, 2024    |
