---
hide:
  - toc
---

This page lists the status, timeline and policy for currently supported ESO releases and its providers. Please also see our [deprecation policy](deprecation-policy.md) that describes API versioning, deprecation and API surface.

## External Secrets Operator

We are currently in beta and support **only the latest release** for the time being.

| ESO Version | Kubernetes Version |
| ----------- | ------------------ |
| 0.7.x       | 1.19 → 1.26        |
| 0.6.x       | 1.19 → 1.24        |
| 0.5.x       | 1.19 → 1.24        |
| 0.4.x       | 1.16 → 1.24        |
| 0.3.x       | 1.16 → 1.24        |

## Provider Stability and Support Level

The following table describes the stability level of each provider and who's responsible.

| Provider                                                                                                   | Stability |                                                                                                                                     Maintainer |
|------------------------------------------------------------------------------------------------------------|:---------:|-----------------------------------------------------------------------------------------------------------------------------------------------:|
| [AWS Secrets Manager](https://external-secrets.io/latest/provider/aws-secrets-manager/)                    |  stable   |                                                                                        [external-secrets](https://github.com/external-secrets) |
| [AWS Parameter Store](https://external-secrets.io/latest/provider/aws-parameter-store/)                    |  stable   |                                                                                        [external-secrets](https://github.com/external-secrets) |
| [Hashicorp Vault](https://external-secrets.io/latest/provider/hashicorp-vault/)                            |  stable   |                                                                                        [external-secrets](https://github.com/external-secrets) |
| [GCP Secret Manager](https://external-secrets.io/latest/provider/google-secrets-manager/)                  |  stable   |                                                                                        [external-secrets](https://github.com/external-secrets) |
| [Azure Keyvault](https://external-secrets.io/latest/provider/azure-key-vault/)                             |  stable   |                                                                                        [external-secrets](https://github.com/external-secrets) |
| [IBM Cloud Secrets Manager](https://external-secrets.io/latest/provider/ibm-secrets-manager/)              |  stable   | [@knelasevero](https://github.com/knelasevero) [@sebagomez](https://github.com/sebagomez) [@ricardoptcosta](https://github.com/ricardoptcosta) [@IdanAdar](https://github.com/IdanAdar) |
| [Kubernetes](https://external-secrets.io/latest/provider/kubernetes)                                       |   alpha   |                                                                                        [external-secrets](https://github.com/external-secrets) |
| [Yandex Lockbox](https://external-secrets.io/latest/provider/yandex-lockbox/)                              |   alpha   |                                            [@AndreyZamyslov](https://github.com/AndreyZamyslov) [@knelasevero](https://github.com/knelasevero) |
| [Gitlab Variables](https://external-secrets.io/latest/provider/gitlab-variables/)                          |   alpha   |                                                                                                         [@Jabray5](https://github.com/Jabray5) |
| Alibaba Cloud KMS                                                                                          |   alpha   |                                                                                                 [@ElsaChelala](https://github.com/ElsaChelala) |
| [Oracle Vault](https://external-secrets.io/latest/provider/oracle-vault)                                   |   alpha   |                                                        [@KianTigger](https://github.com/KianTigger) [@EladGabay](https://github.com/EladGabay) |
| [Akeyless](https://external-secrets.io/latest/provider/akeyless)                                           |   alpha   |                                                                                           [@renanaAkeyless](https://github.com/renanaAkeyless) |
| [1Password](https://external-secrets.io/latest/provider/1password-automation)                              |   alpha   |                                              [@SimSpaceCorp](https://github.com/Simspace) [@snarlysodboxer](https://github.com/snarlysodboxer) |
| [Generic Webhook](https://external-secrets.io/latest/provider/webhook)                                     |   alpha   |                                                                                                         [@willemm](https://github.com/willemm) |
| [senhasegura DevOps Secrets Management (DSM)](https://external-secrets.io/latest/provider/senhasegura-dsm) |   alpha   |                                                                                                           [@lfraga](https://github.com/lfraga) |
| [Doppler SecretOps Platform](https://external-secrets.io/latest/provider/doppler)                          |   alpha   |                                                [@ryan-blunden](https://github.com/ryan-blunden/) [@nmanoogian](https://github.com/nmanoogian/) |

## Provider Feature Support

The following table show the support for features across different providers.

| Provider                  | find by name | find by tags | metadataPolicy Fetch | referent authentication | store validation | push secret |
|---------------------------|:------------:|:------------:| :------------------: | :---------------------: | :--------------: | :---------: |
<<<<<<< HEAD
| AWS Secrets Manager       |      x       |      x       |                      |                         |        x         |     x        |
| AWS Parameter Store       |      x       |      x       |                      |                         |        x         |     x        |
| Hashicorp Vault           |      x       |      x       |                      |                         |        x         |     x        |
| GCP Secret Manager        |      x       |      x       |                      |                         |        x         |     x        |
| Azure Keyvault            |      x       |      x       |          x           |            x            |        x         |   x         |
=======
| AWS Secrets Manager       |      x       |      x       |                      |                         |        x         |             |
| AWS Parameter Store       |      x       |      x       |                      |                         |        x         |             |
| Hashicorp Vault           |      x       |      x       |                      |                         |        x         |             |
| GCP Secret Manager        |      x       |      x       |                      |            x            |        x         |             |
| Azure Keyvault            |      x       |      x       |          x           |            x            |        x         |             |
>>>>>>> 7afa7412
| Kubernetes                |      x       |      x       |                      |            x            |        x         |             |
| IBM Cloud Secrets Manager |              |              |                      |                         |        x         |             |
| Yandex Lockbox            |              |              |                      |                         |        x         |             |
| Gitlab Variables          |      x       |      x       |                      |                         |        x         |             |
| Alibaba Cloud KMS         |              |              |                      |                         |        x         |             |
| Oracle Vault              |              |              |                      |                         |        x         |             |
| Akeyless                  |              |              |                      |                         |        x         |             |
| 1Password                 |      x       |              |                      |                         |        x         |             |
| Generic Webhook           |              |              |                      |                         |                  |             |
| senhasegura DSM           |              |              |                      |                         |        x         |             |
| Doppler                   |      x       |              |                      |                         |        x         |             |


## Support Policy

We provide technical support and security / bug fixes for the above listed versions.

### Technical support
We provide assistance for deploying/upgrading etc. on a best-effort basis. You can request support through the following channels:

* [Kubernetes Slack
  #external-secrets](https://kubernetes.slack.com/messages/external-secrets)
* GitHub [Issues](https://github.com/external-secrets/external-secrets/issues)
* GitHub [Discussions](https://github.com/external-secrets/external-secrets/discussions)

Even though we have active maintainers and people assigned to this project, we kindly ask for patience when asking for support. We will try to get to priority issues as fast as possible, but there may be some delays.<|MERGE_RESOLUTION|>--- conflicted
+++ resolved
@@ -46,19 +46,11 @@
 
 | Provider                  | find by name | find by tags | metadataPolicy Fetch | referent authentication | store validation | push secret |
 |---------------------------|:------------:|:------------:| :------------------: | :---------------------: | :--------------: | :---------: |
-<<<<<<< HEAD
-| AWS Secrets Manager       |      x       |      x       |                      |                         |        x         |     x        |
-| AWS Parameter Store       |      x       |      x       |                      |                         |        x         |     x        |
-| Hashicorp Vault           |      x       |      x       |                      |                         |        x         |     x        |
-| GCP Secret Manager        |      x       |      x       |                      |                         |        x         |     x        |
-| Azure Keyvault            |      x       |      x       |          x           |            x            |        x         |   x         |
-=======
 | AWS Secrets Manager       |      x       |      x       |                      |                         |        x         |             |
 | AWS Parameter Store       |      x       |      x       |                      |                         |        x         |             |
 | Hashicorp Vault           |      x       |      x       |                      |                         |        x         |             |
 | GCP Secret Manager        |      x       |      x       |                      |            x            |        x         |             |
-| Azure Keyvault            |      x       |      x       |          x           |            x            |        x         |             |
->>>>>>> 7afa7412
+| Azure Keyvault            |      x       |      x       |          x           |            x            |        x         |     x        |
 | Kubernetes                |      x       |      x       |                      |            x            |        x         |             |
 | IBM Cloud Secrets Manager |              |              |                      |                         |        x         |             |
 | Yandex Lockbox            |              |              |                      |                         |        x         |             |
