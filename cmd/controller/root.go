/*
Copyright © 2022 ESO Maintainer Team

Licensed under the Apache License, Version 2.0 (the "License");
you may not use this file except in compliance with the License.
You may obtain a copy of the License at

	http://www.apache.org/licenses/LICENSE-2.0

Unless required by applicable law or agreed to in writing, software
distributed under the License is distributed on an "AS IS" BASIS,
WITHOUT WARRANTIES OR CONDITIONS OF ANY KIND, either express or implied.
See the License for the specific language governing permissions and
limitations under the License.
*/

package controller

import (
	"crypto/tls"
	"os"
	"time"

	"github.com/spf13/cobra"
	v1 "k8s.io/api/core/v1"
	apiextensionsv1 "k8s.io/apiextensions-apiserver/pkg/apis/apiextensions/v1"
	"k8s.io/apimachinery/pkg/runtime"
	utilruntime "k8s.io/apimachinery/pkg/util/runtime"
	clientgoscheme "k8s.io/client-go/kubernetes/scheme"
	ctrl "sigs.k8s.io/controller-runtime"
	"sigs.k8s.io/controller-runtime/pkg/cache"
	"sigs.k8s.io/controller-runtime/pkg/client"
	"sigs.k8s.io/controller-runtime/pkg/controller"
	"sigs.k8s.io/controller-runtime/pkg/healthz"
	"sigs.k8s.io/controller-runtime/pkg/metrics/server"
	"sigs.k8s.io/controller-runtime/pkg/webhook"

	esv1 "github.com/external-secrets/external-secrets/apis/externalsecrets/v1"
	esv1alpha1 "github.com/external-secrets/external-secrets/apis/externalsecrets/v1alpha1"
	genv1alpha1 "github.com/external-secrets/external-secrets/apis/generators/v1alpha1"
	"github.com/external-secrets/external-secrets/pkg/controllers/clusterexternalsecret"
	"github.com/external-secrets/external-secrets/pkg/controllers/clusterexternalsecret/cesmetrics"
	"github.com/external-secrets/external-secrets/pkg/controllers/clusterpushsecret"
	"github.com/external-secrets/external-secrets/pkg/controllers/clusterpushsecret/cpsmetrics"
	ctrlcommon "github.com/external-secrets/external-secrets/pkg/controllers/common"
	"github.com/external-secrets/external-secrets/pkg/controllers/externalsecret"
	"github.com/external-secrets/external-secrets/pkg/controllers/externalsecret/esmetrics"
	"github.com/external-secrets/external-secrets/pkg/controllers/generatorstate"
	ctrlmetrics "github.com/external-secrets/external-secrets/pkg/controllers/metrics"
	"github.com/external-secrets/external-secrets/pkg/controllers/pushsecret"
	"github.com/external-secrets/external-secrets/pkg/controllers/pushsecret/psmetrics"
	"github.com/external-secrets/external-secrets/pkg/controllers/secretstore"
	"github.com/external-secrets/external-secrets/pkg/controllers/secretstore/cssmetrics"
	"github.com/external-secrets/external-secrets/pkg/controllers/secretstore/ssmetrics"
	"github.com/external-secrets/external-secrets/pkg/feature"

	// To allow using gcp auth.
	_ "k8s.io/client-go/plugin/pkg/client/auth"
)

var (
	scheme                                = runtime.NewScheme()
	setupLog                              = ctrl.Log.WithName("setup")
	dnsName                               string
	certDir                               string
	liveAddr                              string
	metricsAddr                           string
	metricsSecure                         bool
	metricsCertDir                        string
	metricsCertName                       string
	metricsKeyName                        string
	healthzAddr                           string
	controllerClass                       string
	enableLeaderElection                  bool
	enableSecretsCache                    bool
	enableConfigMapsCache                 bool
	enableManagedSecretsCache             bool
	enablePartialCache                    bool
	concurrent                            int
	port                                  int
	clientQPS                             float32
	clientBurst                           int
	loglevel                              string
	zapTimeEncoding                       string
	namespace                             string
	enableClusterStoreReconciler          bool
	enableClusterExternalSecretReconciler bool
	enableClusterPushSecretReconciler     bool
	enablePushSecretReconciler            bool
	enableFloodGate                       bool
	enableGeneratorState                  bool
	enableExtendedMetricLabels            bool
	storeRequeueInterval                  time.Duration
	serviceName, serviceNamespace         string
	secretName, secretNamespace           string
	crdNames                              []string
	crdRequeueInterval                    time.Duration
	certCheckInterval                     time.Duration
	certLookaheadInterval                 time.Duration
	tlsCiphers                            string
	tlsMinVersion                         string
	enableHTTP2                           bool
)

const (
	errCreateController = "unable to create controller"
)

func init() {
	// kubernetes schemes
	utilruntime.Must(clientgoscheme.AddToScheme(scheme))
	utilruntime.Must(apiextensionsv1.AddToScheme(scheme))

	// external-secrets schemes
	utilruntime.Must(esv1.AddToScheme(scheme))
	utilruntime.Must(esv1alpha1.AddToScheme(scheme))
	utilruntime.Must(genv1alpha1.AddToScheme(scheme))
}

var rootCmd = &cobra.Command{
	Use:   "external-secrets",
	Short: "operator that reconciles ExternalSecrets and SecretStores",
	Long:  `For more information visit https://external-secrets.io`,
	Run: func(cmd *cobra.Command, args []string) {
		setupLogger()

		ctrlmetrics.SetUpLabelNames(enableExtendedMetricLabels)
		esmetrics.SetUpMetrics()
		config := ctrl.GetConfigOrDie()
		config.QPS = clientQPS
		config.Burst = clientBurst

		// the client creates a ListWatch for resources that are requested with .Get() or .List()
		// some users might want to completely disable caching of Secrets and ConfigMaps
		// to decrease memory usage at the expense of high Kubernetes API usage
		// see: https://github.com/external-secrets/external-secrets/issues/721
		clientCacheDisableFor := make([]client.Object, 0)
		if !enableSecretsCache {
			// dont cache any secrets
			clientCacheDisableFor = append(clientCacheDisableFor, &v1.Secret{})
		}
		if !enableConfigMapsCache {
			// dont cache any configmaps
			clientCacheDisableFor = append(clientCacheDisableFor, &v1.ConfigMap{})
		}
		metricsOpts := server.Options{
			BindAddress: metricsAddr,
		}
		if metricsSecure {
			metricsOpts.SecureServing = true
			metricsOpts.CertDir = metricsCertDir
			metricsOpts.CertName = metricsCertName
			metricsOpts.KeyName = metricsKeyName
		}
<<<<<<< HEAD
		
=======

>>>>>>> 9cf60598
		// Disable HTTP/2 if not explicitly enabled
		if !enableHTTP2 {
			metricsOpts.TLSOpts = []func(*tls.Config){disableHTTP2}
		}
		mgrOpts := ctrl.Options{
			Scheme:                 scheme,
			Metrics:                metricsOpts,
			HealthProbeBindAddress: liveAddr,
			WebhookServer: webhook.NewServer(webhook.Options{
				Port: 9443,
			}),
			Client: client.Options{
				Cache: &client.CacheOptions{
					DisableFor: clientCacheDisableFor,
				},
			},
			LeaderElection:   enableLeaderElection,
			LeaderElectionID: "external-secrets-controller",
		}
		if namespace != "" {
			mgrOpts.Cache.DefaultNamespaces = map[string]cache.Config{
				namespace: {},
			}
		}
		mgr, err := ctrl.NewManager(config, mgrOpts)
		if err != nil {
			setupLog.Error(err, "unable to start manager")
			os.Exit(1)
		}

		// we create a special client for accessing secrets in the ExternalSecret reconcile loop.
		// by default, it is the same as the normal client, but if `--enable-managed-secrets-caching`
		// is set, we use a special client that only caches secrets managed by an ExternalSecret.
		// if we are already caching all secrets, we don't need to use the special client.
		secretClient := mgr.GetClient()
		if enableManagedSecretsCache && !enableSecretsCache {
			secretClient, err = ctrlcommon.BuildManagedSecretClient(mgr, namespace)
			if err != nil {
				setupLog.Error(err, "unable to create managed secret client")
				os.Exit(1)
			}
		}

		ssmetrics.SetUpMetrics()
		if err = (&secretstore.StoreReconciler{
			Client:            mgr.GetClient(),
			Log:               ctrl.Log.WithName("controllers").WithName("SecretStore"),
			Scheme:            mgr.GetScheme(),
			ControllerClass:   controllerClass,
			RequeueInterval:   storeRequeueInterval,
			PushSecretEnabled: enablePushSecretReconciler,
		}).SetupWithManager(mgr, controller.Options{
			MaxConcurrentReconciles: concurrent,
			RateLimiter:             ctrlcommon.BuildRateLimiter(),
		}); err != nil {
			setupLog.Error(err, errCreateController, "controller", "SecretStore")
			os.Exit(1)
		}
		if enableClusterStoreReconciler {
			cssmetrics.SetUpMetrics()
			if err = (&secretstore.ClusterStoreReconciler{
				Client:            mgr.GetClient(),
				Log:               ctrl.Log.WithName("controllers").WithName("ClusterSecretStore"),
				Scheme:            mgr.GetScheme(),
				ControllerClass:   controllerClass,
				RequeueInterval:   storeRequeueInterval,
				PushSecretEnabled: enablePushSecretReconciler,
			}).SetupWithManager(mgr, controller.Options{
				MaxConcurrentReconciles: concurrent,
				RateLimiter:             ctrlcommon.BuildRateLimiter(),
			}); err != nil {
				setupLog.Error(err, errCreateController, "controller", "ClusterSecretStore")
				os.Exit(1)
			}
		}
		if err = (&generatorstate.Reconciler{
			Client:     mgr.GetClient(),
			Log:        ctrl.Log.WithName("controllers").WithName("GeneratorState"),
			Scheme:     mgr.GetScheme(),
			RestConfig: mgr.GetConfig(),
		}).SetupWithManager(mgr, controller.Options{
			MaxConcurrentReconciles: concurrent,
			RateLimiter:             ctrlcommon.BuildRateLimiter(),
		}); err != nil {
			setupLog.Error(err, errCreateController, "controller", "GeneratorState")
			os.Exit(1)
		}
		if err = (&externalsecret.Reconciler{
			Client:                    mgr.GetClient(),
			SecretClient:              secretClient,
			Log:                       ctrl.Log.WithName("controllers").WithName("ExternalSecret"),
			Scheme:                    mgr.GetScheme(),
			RestConfig:                mgr.GetConfig(),
			ControllerClass:           controllerClass,
			RequeueInterval:           time.Hour,
			ClusterSecretStoreEnabled: enableClusterStoreReconciler,
			EnableFloodGate:           enableFloodGate,
			EnableGeneratorState:      enableGeneratorState,
		}).SetupWithManager(mgr, controller.Options{
			MaxConcurrentReconciles: concurrent,
			RateLimiter:             ctrlcommon.BuildRateLimiter(),
		}); err != nil {
			setupLog.Error(err, errCreateController, "controller", "ExternalSecret")
			os.Exit(1)
		}
		if enablePushSecretReconciler {
			psmetrics.SetUpMetrics()
			if err = (&pushsecret.Reconciler{
				Client:          mgr.GetClient(),
				Log:             ctrl.Log.WithName("controllers").WithName("PushSecret"),
				Scheme:          mgr.GetScheme(),
				ControllerClass: controllerClass,
				RestConfig:      mgr.GetConfig(),
				RequeueInterval: time.Hour,
			}).SetupWithManager(cmd.Context(), mgr, controller.Options{
				MaxConcurrentReconciles: concurrent,
				RateLimiter:             ctrlcommon.BuildRateLimiter(),
			}); err != nil {
				setupLog.Error(err, errCreateController, "controller", "PushSecret")
				os.Exit(1)
			}
		}
		if enableClusterExternalSecretReconciler {
			cesmetrics.SetUpMetrics()

			if err = (&clusterexternalsecret.Reconciler{
				Client:          mgr.GetClient(),
				Log:             ctrl.Log.WithName("controllers").WithName("ClusterExternalSecret"),
				Scheme:          mgr.GetScheme(),
				RequeueInterval: time.Hour,
			}).SetupWithManager(mgr, controller.Options{
				MaxConcurrentReconciles: concurrent,
				RateLimiter:             ctrlcommon.BuildRateLimiter(),
			}); err != nil {
				setupLog.Error(err, errCreateController, "controller", "ClusterExternalSecret")
				os.Exit(1)
			}
		}

		if enableClusterPushSecretReconciler {
			cpsmetrics.SetUpMetrics()

			if err = (&clusterpushsecret.Reconciler{
				Client:          mgr.GetClient(),
				Log:             ctrl.Log.WithName("controllers").WithName("ClusterPushSecret"),
				Scheme:          mgr.GetScheme(),
				RequeueInterval: time.Hour,
				Recorder:        mgr.GetEventRecorderFor("external-secrets-controller"),
			}).SetupWithManager(mgr, controller.Options{
				MaxConcurrentReconciles: concurrent,
			}); err != nil {
				setupLog.Error(err, errCreateController, "controller", "ClusterPushSecret")
				os.Exit(1)
			}
		}

		if err := mgr.AddHealthzCheck("healthz", healthz.Ping); err != nil {
			setupLog.Error(err, "unable to add controller healthz check")
			os.Exit(1)
		}

		fs := feature.Features()
		for _, f := range fs {
			if f.Initialize == nil {
				continue
			}
			f.Initialize()
		}
		setupLog.Info("starting manager")
		if err := mgr.Start(ctrl.SetupSignalHandler()); err != nil {
			setupLog.Error(err, "problem running manager")
			os.Exit(1)
		}
	},
}

func Execute() {
	cobra.CheckErr(rootCmd.Execute())
}

func init() {
	rootCmd.Flags().StringVar(&metricsAddr, "metrics-addr", ":8080", "The address the metric endpoint binds to.")
	rootCmd.Flags().BoolVar(&metricsSecure, "metrics-secure", false, "Enable HTTPS for the metrics endpoint.")
	rootCmd.Flags().StringVar(&metricsCertDir, "metrics-cert-dir", "", "Directory containing TLS certificate and key for metrics endpoint.")
	rootCmd.Flags().StringVar(&metricsCertName, "metrics-cert-name", "tls.crt", "TLS certificate filename for metrics endpoint.")
	rootCmd.Flags().StringVar(&metricsKeyName, "metrics-key-name", "tls.key", "TLS key filename for metrics endpoint.")
	rootCmd.Flags().StringVar(&controllerClass, "controller-class", "default", "The controller is instantiated with a specific controller name and filters ES based on this property")
	rootCmd.Flags().BoolVar(&enableLeaderElection, "enable-leader-election", false,
		"Enable leader election for controller manager. "+
			"Enabling this will ensure there is only one active controller manager.")
	rootCmd.Flags().IntVar(&concurrent, "concurrent", 1, "The number of concurrent reconciles.")
	rootCmd.Flags().Float32Var(&clientQPS, "client-qps", 50, "QPS configuration to be passed to rest.Client")
	rootCmd.Flags().IntVar(&clientBurst, "client-burst", 100, "Maximum Burst allowed to be passed to rest.Client")
	rootCmd.Flags().StringVar(&liveAddr, "live-addr", ":8082", "The address the live endpoint binds to.")
	rootCmd.Flags().StringVar(&loglevel, "loglevel", "info", "loglevel to use, one of: debug, info, warn, error, dpanic, panic, fatal")
	rootCmd.Flags().StringVar(&zapTimeEncoding, "zap-time-encoding", "epoch", "Zap time encoding (one of 'epoch', 'millis', 'nano', 'iso8601', 'rfc3339' or 'rfc3339nano')")
	rootCmd.Flags().StringVar(&namespace, "namespace", "", "watch external secrets scoped in the provided namespace only. ClusterSecretStore can be used but only work if it doesn't reference resources from other namespaces")
	rootCmd.Flags().BoolVar(&enableClusterStoreReconciler, "enable-cluster-store-reconciler", true, "Enable cluster store reconciler.")
	rootCmd.Flags().BoolVar(&enableClusterExternalSecretReconciler, "enable-cluster-external-secret-reconciler", true, "Enable cluster external secret reconciler.")
	rootCmd.Flags().BoolVar(&enableClusterPushSecretReconciler, "enable-cluster-push-secret-reconciler", true, "Enable cluster push secret reconciler.")
	rootCmd.Flags().BoolVar(&enablePushSecretReconciler, "enable-push-secret-reconciler", true, "Enable push secret reconciler.")
	rootCmd.Flags().BoolVar(&enableSecretsCache, "enable-secrets-caching", false, "Enable secrets caching for ALL secrets in the cluster (WARNING: can increase memory usage).")
	rootCmd.Flags().BoolVar(&enableConfigMapsCache, "enable-configmaps-caching", false, "Enable configmaps caching for ALL configmaps in the cluster (WARNING: can increase memory usage).")
	rootCmd.Flags().BoolVar(&enableManagedSecretsCache, "enable-managed-secrets-caching", true, "Enable secrets caching for secrets managed by an ExternalSecret")
	rootCmd.Flags().DurationVar(&storeRequeueInterval, "store-requeue-interval", time.Minute*5, "Default Time duration between reconciling (Cluster)SecretStores")
	rootCmd.Flags().BoolVar(&enableFloodGate, "enable-flood-gate", true, "Enable flood gate. External secret will be reconciled only if the ClusterStore or Store have an healthy or unknown state.")
	rootCmd.Flags().BoolVar(&enableGeneratorState, "enable-generator-state", true, "Whether the Controller should manage GeneratorState")
	rootCmd.Flags().BoolVar(&enableExtendedMetricLabels, "enable-extended-metric-labels", false, "Enable recommended kubernetes annotations as labels in metrics.")
	rootCmd.Flags().BoolVar(&enableHTTP2, "enable-http2", false,
		"If set, HTTP/2 will be enabled for the metrics server")
	fs := feature.Features()
	for _, f := range fs {
		rootCmd.Flags().AddFlagSet(f.Flags)
	}
}

// disableHTTP2 is a TLS configuration function that disables HTTP/2.
func disableHTTP2(cfg *tls.Config) {
	cfg.NextProtos = []string{"http/1.1"}
}<|MERGE_RESOLUTION|>--- conflicted
+++ resolved
@@ -152,11 +152,7 @@
 			metricsOpts.CertName = metricsCertName
 			metricsOpts.KeyName = metricsKeyName
 		}
-<<<<<<< HEAD
-		
-=======
-
->>>>>>> 9cf60598
+
 		// Disable HTTP/2 if not explicitly enabled
 		if !enableHTTP2 {
 			metricsOpts.TLSOpts = []func(*tls.Config){disableHTTP2}
