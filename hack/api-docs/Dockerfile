--- conflicted
+++ resolved
@@ -11,11 +11,7 @@
 # See the License for the specific language governing permissions and
 # limitations under the License.
 
-<<<<<<< HEAD
-FROM alpine:3.19@sha256:51b67269f354137895d43f3b3d810bfacd3945438e94dc5ac55fdac340352f48
-=======
 FROM alpine:3.19@sha256:c5b1261d6d3e43071626931fc004f70149baeba2c8ec672bd4f27761f8e1ad6b
->>>>>>> c3e16ece
 RUN apk add -U --no-cache \
     python3 \
     python3-dev \
