--- conflicted
+++ resolved
@@ -63,12 +63,9 @@
       - Oracle Vault: provider-oracle-vault.md
     - Webhook: provider-webhook.md
     - Fake: provider-fake.md
-<<<<<<< HEAD
+    - Kubernetes: provider-kubernetes.md
     - senhasegura:
       - DevOps Secrets Management (DSM): provider-senhasegura-dsm.md
-=======
-    - Kubernetes: provider-kubernetes.md
->>>>>>> 29d2418d
   - Examples:
     - FluxCD: examples-gitops-using-fluxcd.md
     - Anchore Engine: examples-anchore-engine-credentials.md
