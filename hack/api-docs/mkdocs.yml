site_name: External Secrets Operator
repo_url: https://github.com/external-secrets/external-secrets
repo_name: External Secrets Operator
site_dir: ../../site
docs_dir: ../../docs
edit_uri: ./edit/main/docs/
remote_branch: gh-pages
theme:
  name: material
  features:
    - navigation.tabs
    - navigation.indexes
    - navigation.expand
  custom_dir: ../../overrides
markdown_extensions:
  - pymdownx.highlight
  - pymdownx.superfences
  - admonition
  - pymdownx.snippets:
      base_path: docs
plugins:
  - search:
      lang: en
  - macros:
      include_dir: docs/snippets
copyright: |
  &copy; 2022 The external-secrets Authors.<br/>
  &copy; 2022 The Linux Foundation. All rights reserved.<br/><br/>
  The Linux Foundation has registered trademarks and uses trademarks.<br/>
  For a list of trademarks of The Linux Foundation, please see our <a href="https://www.linuxfoundation.org/trademark-usage/">Trademark Usage page</a>.
extra:
  version:
    provider: mike
  analytics:
    provider: google
    property: G-QP38TD8K7V
nav:
<<<<<<< HEAD
  - Introduction: index.md
  - Overview: overview.md
  - API Types:
      ExternalSecret: api/externalsecret.md
      SecretStore: api/secretstore.md
      ClusterSecretStore: api/clustersecretstore.md
      ClusterExternalSecret: api/clusterexternalsecret.md
      PushSecret: api/pushsecret.md
=======
  - Introduction:
    - Introduction: index.md
    - Overview: introduction/overview.md
    - Getting started: introduction/getting-started.md
    - FAQ: introduction/faq.md
    - Stability and Support: introduction/stability-support.md
    - Deprecation Policy: introduction/deprecation-policy.md
  - API:
    - Components: api/components.md
    - Core Resources:
      - ExternalSecret: api/externalsecret.md
      - SecretStore: api/secretstore.md
      - ClusterSecretStore: api/clustersecretstore.md
      - ClusterExternalSecret: api/clusterexternalsecret.md
    - Generators:
      - "api/generator/index.md"
      - Azure Container Registry: api/generator/acr.md
      - AWS Elastic Container Registry: api/generator/ecr.md
      - Google Container Registry: api/generator/gcr.md
      - Password: api/generator/password.md
      - Fake: api/generator/fake.md
    - Reference Docs:
      - API specification: api/spec.md
      - Controller Options: api/controller-options.md
      - Metrics: api/metrics.md
>>>>>>> 117e93b4
  - Guides:
    - Introduction: guides/introduction.md
    - Advanced Templating:
        v2: guides/templating.md
        v1: guides/templating-v1.md
    - Generators: guides/generator.md
    - All keys, One secret: guides/all-keys-one-secret.md
    - Common K8S Secret Types: guides/common-k8s-secret-types.md
    - Controller Classes: guides/controller-class.md
    - "Lifecycle: ownership & deletion": guides/ownership-deletion-policy.md
    - Decoding Strategies: guides/decoding-strategy.md
    - Getting Multiple Secrets: guides/getallsecrets.md
    - Multi Tenancy: guides/multi-tenancy.md
    - Rewriting Keys: guides/datafrom-rewrite.md
    - Upgrading to v1beta1: guides/v1beta1.md
    - Using Latest Image: guides/using-latest-image.md
  - Provider:
    - AWS Secrets Manager: provider/aws-secrets-manager.md
    - AWS Parameter Store: provider/aws-parameter-store.md
    - Azure Key Vault: provider/azure-key-vault.md
    - Google Secret Manager: provider/google-secrets-manager.md
    - IBM Secrets Manager: provider/ibm-secrets-manager.md
    - Akeyless: provider/akeyless.md
    - HashiCorp Vault: provider/hashicorp-vault.md
    - Yandex Certificate Manager: provider/yandex-certificate-manager.md
    - Yandex Lockbox: provider/yandex-lockbox.md
    - Gitlab Variables: provider/gitlab-variables.md
    - Oracle Vault: provider/oracle-vault.md
    - 1Password Secrets Automation: provider/1password-automation.md
    - Webhook: provider/webhook.md
    - Fake: provider/fake.md
    - Kubernetes: provider/kubernetes.md
    - senhasegura DevOps Secrets Management (DSM): provider/senhasegura-dsm.md
    - Doppler: provider/doppler.md
  - Examples:
    - FluxCD: examples/gitops-using-fluxcd.md
    - Anchore Engine: examples/anchore-engine-credentials.md
    - Jenkins: examples/jenkins-kubernetes-credentials.md
  - Community:
    - Contributing:
      - Developer guide: contributing/devguide.md
      - Contributing Process: contributing/process.md
      - Release Process: contributing/release.md
      - Code of Conduct: contributing/coc.md
      - Roadmap: contributing/roadmap.md
    - External Resources:
      - Talks: eso-talks.md
      - Demos: eso-demos.md
      - Blogs: eso-blogs.md<|MERGE_RESOLUTION|>--- conflicted
+++ resolved
@@ -35,16 +35,6 @@
     provider: google
     property: G-QP38TD8K7V
 nav:
-<<<<<<< HEAD
-  - Introduction: index.md
-  - Overview: overview.md
-  - API Types:
-      ExternalSecret: api/externalsecret.md
-      SecretStore: api/secretstore.md
-      ClusterSecretStore: api/clustersecretstore.md
-      ClusterExternalSecret: api/clusterexternalsecret.md
-      PushSecret: api/pushsecret.md
-=======
   - Introduction:
     - Introduction: index.md
     - Overview: introduction/overview.md
@@ -59,6 +49,7 @@
       - SecretStore: api/secretstore.md
       - ClusterSecretStore: api/clustersecretstore.md
       - ClusterExternalSecret: api/clusterexternalsecret.md
+      - PushSecret: api/pushsecret.md
     - Generators:
       - "api/generator/index.md"
       - Azure Container Registry: api/generator/acr.md
@@ -70,7 +61,6 @@
       - API specification: api/spec.md
       - Controller Options: api/controller-options.md
       - Metrics: api/metrics.md
->>>>>>> 117e93b4
   - Guides:
     - Introduction: guides/introduction.md
     - Advanced Templating:
