--- conflicted
+++ resolved
@@ -1376,7 +1376,6 @@
 	}
 }
 
-<<<<<<< HEAD
 type fakeRef struct {
 	key string
 }
@@ -1490,12 +1489,21 @@
 			}
 			err := client.SetSecret(context.Background(), []byte("fake-value"), ref)
 
-			if diff := cmp.Diff(tc.want.err, err, test.EquateErrors()); diff != "" {
-				t.Errorf("\nTesting SetSecret:\nName: %v\nReason: %v\nWant error: %v\nGot error: %v", name, tc.reason, tc.want.err, diff)
+			// Error nil XOR tc.want.err nil
+			if ((err == nil) || (tc.want.err == nil)) && !((err == nil) && (tc.want.err == nil)) {
+				t.Errorf("\nTesting SetSecret:\nName: %v\nReason: %v\nWant error: %v\nGot error: %v", name, tc.reason, tc.want.err, err)
+			}
+
+			// if errors are the same type but their contents do not match
+			if err != nil && tc.want.err != nil {
+				if !strings.Contains(err.Error(), tc.want.err.Error()) {
+					t.Errorf("\nTesting SetSecret:\nName: %v\nReason: %v\nWant error: %v\nGot error got nil", name, tc.reason, tc.want.err)
+				}
 			}
 		})
 	}
-=======
+}
+
 // EquateErrors returns true if the supplied errors are of the same type and
 // produce identical strings. This mirrors the error comparison behavior of
 // https://github.com/go-test/deep, which most Crossplane tests targeted before
@@ -1518,5 +1526,4 @@
 
 		return a.Error() == b.Error()
 	})
->>>>>>> 117e93b4
 }