/*
Licensed under the Apache License, Version 2.0 (the "License");
you may not use this file except in compliance with the License.
You may obtain a copy of the License at

	http://www.apache.org/licenses/LICENSE-2.0

Unless required by applicable law or agreed to in writing, software
distributed under the License is distributed on an "AS IS" BASIS,
WITHOUT WARRANTIES OR CONDITIONS OF ANY KIND, either express or impliec.
See the License for the specific language governing permissions and
limitations under the License.
*/

package api

import (
	"bytes"
	"encoding/json"
	"errors"
	"fmt"
	"io"
	"net/http"
	"net/url"
	"strconv"

	esv1 "github.com/external-secrets/external-secrets/apis/externalsecrets/v1"
	"github.com/external-secrets/external-secrets/pkg/metrics"
	"github.com/external-secrets/external-secrets/pkg/provider/infisical/constants"
)

type InfisicalClient struct {
	BaseURL *url.URL
	client  *http.Client
	token   string
}

type InfisicalApis interface {
	MachineIdentityLoginViaUniversalAuth(data MachineIdentityUniversalAuthLoginRequest) (*MachineIdentityDetailsResponse, error)
	GetSecretsV3(data GetSecretsV3Request) (map[string]string, error)
	GetSecretByKeyV3(data GetSecretByKeyV3Request) (string, error)
	RevokeAccessToken() error
}

const (
	machineIdentityLoginViaUniversalAuth = "MachineIdentityLoginViaUniversalAuth"
	getSecretsV3                         = "GetSecretsV3"
	getSecretByKeyV3                     = "GetSecretByKeyV3"
	revokeAccessToken                    = "RevokeAccessToken"
)

const UserAgentName = "k8-external-secrets-operator"

var errJSONUnmarshal = errors.New("unable to unmarshal API response")
var errNoAccessToken = errors.New("unexpected error: no access token available to revoke")
var errAccessTokenAlreadyRetrieved = errors.New("unexpected error: access token was already retrieved")

type InfisicalAPIError struct {
	StatusCode int
	Err        any
	Message    any
	Details    any
}

func (e *InfisicalAPIError) Error() string {
	if e.Details != nil {
		detailsJSON, _ := json.Marshal(e.Details)
		return fmt.Sprintf("API error (%d): error=%v message=%v, details=%s", e.StatusCode, e.Err, e.Message, string(detailsJSON))
	} else {
		return fmt.Sprintf("API error (%d): error=%v message=%v", e.StatusCode, e.Err, e.Message)
	}
}

// checkError checks for an error on the http response and generates an appropriate error if one is
// found.
func checkError(resp *http.Response) error {
	if resp.StatusCode >= 200 && resp.StatusCode < 400 {
		return nil
	}

	var buf bytes.Buffer
	_, err := buf.ReadFrom(resp.Body)
	if err != nil {
		return fmt.Errorf("API error (%d) and failed to read response body: %w", resp.StatusCode, err)
	}

	// Attempt to unmarshal the response body into an InfisicalAPIErrorResponse.
	var errRes InfisicalAPIErrorResponse
	err = json.Unmarshal(buf.Bytes(), &errRes)
	// Non-200 errors that cannot be unmarshaled must be handled, as errors could come from outside of
	// Infisical.
	if err != nil {
		return fmt.Errorf("API error (%d), could not unmarshal error response: %w", resp.StatusCode, err)
	} else if errRes.StatusCode == 0 {
		// When the InfisicalResponse has a zero-value status code, then the
		// response was either malformed or not from Infisical. Instead, just return
		// the error string from the response.
		return fmt.Errorf("API error (%d): %s", resp.StatusCode, buf.String())
	} else {
		return &InfisicalAPIError{
			StatusCode: resp.StatusCode,
			Message:    errRes.Message,
			Err:        errRes.Error,
			Details:    errRes.Details,
		}
	}
}

func NewAPIClient(baseURL string, client *http.Client) (*InfisicalClient, error) {
	baseParsedURL, err := url.Parse(baseURL)
	if err != nil {
		return nil, err
	}

	api := &InfisicalClient{
		BaseURL: baseParsedURL,
		client:  client,
	}

	return api, nil
}

func (a *InfisicalClient) SetTokenViaMachineIdentity(clientID, clientSecret string) error {
	if a.token != "" {
		return errAccessTokenAlreadyRetrieved
	}

	var loginResponse MachineIdentityDetailsResponse
	err := a.do(
		"api/v1/auth/universal-auth/login",
		http.MethodPost,
		map[string]string{},
		MachineIdentityUniversalAuthLoginRequest{
			ClientID:     clientID,
			ClientSecret: clientSecret,
		},
		&loginResponse,
	)
	metrics.ObserveAPICall(constants.ProviderName, machineIdentityLoginViaUniversalAuth, err)

	if err != nil {
		return err
	}

	a.token = loginResponse.AccessToken
	return nil
}

func (a *InfisicalClient) RevokeAccessToken() error {
	if a.token == "" {
		return errNoAccessToken
	}

	var revokeResponse RevokeMachineIdentityAccessTokenResponse
	err := a.do(
		"api/v1/auth/token/revoke",
		http.MethodPost,
		map[string]string{},
		RevokeMachineIdentityAccessTokenRequest{AccessToken: a.token},
		&revokeResponse,
	)
	metrics.ObserveAPICall(constants.ProviderName, revokeAccessToken, err)

	if err != nil {
		return err
	}

	a.token = ""
	return nil
}

func (a *InfisicalClient) resolveEndpoint(path string) string {
	return a.BaseURL.ResolveReference(&url.URL{Path: path}).String()
}

func (a *InfisicalClient) addHeaders(r *http.Request) {
	if a.token != "" {
		r.Header.Add("Authorization", "Bearer "+a.token)
	}
	r.Header.Add("User-Agent", UserAgentName)
	r.Header.Add("Content-Type", "application/json")
}

// do is a generic function that makes an API call to the Infisical API, and handle the response
// (including if an API error is returned).
func (a *InfisicalClient) do(endpoint, method string, params map[string]string, body, response any) error {
	endpointURL := a.resolveEndpoint(endpoint)

	bodyReader, err := MarshalReqBody(body)
	if err != nil {
		return err
	}

	r, err := http.NewRequest(method, endpointURL, bodyReader)
	if err != nil {
		return err
	}

	a.addHeaders(r)

	q := r.URL.Query()
	for key, value := range params {
		q.Add(key, value)
	}
	r.URL.RawQuery = q.Encode()

	resp, err := a.client.Do(r)
	if err != nil {
		return err
	}
	defer resp.Body.Close()

	if err := checkError(resp); err != nil {
		return err
	}

	bodyBytes, err := io.ReadAll(resp.Body)
	if err != nil {
		return err
	}

	err = json.Unmarshal(bodyBytes, response)
	if err != nil {
		// Importantly, we do not include the response in the actual error to avoid
		// leaking anything sensitive.
		return errJSONUnmarshal
	}

	return nil
}

func (a *InfisicalClient) GetSecretsV3(data GetSecretsV3Request) (map[string]SecretsV3, error) {
	params := map[string]string{
		"workspaceSlug":          data.ProjectSlug,
		"environment":            data.EnvironmentSlug,
		"secretPath":             data.SecretPath,
		"include_imports":        "true",
		"expandSecretReferences": strconv.FormatBool(data.ExpandSecretReferences),
		"recursive":              strconv.FormatBool(data.Recursive),
	}

	res := GetSecretsV3Response{}
	err := a.do(
		"api/v3/secrets/raw",
		http.MethodGet,
		params,
		http.NoBody,
		&res,
	)
	metrics.ObserveAPICall(constants.ProviderName, getSecretsV3, err)
	if err != nil {
		return nil, err
	}

	secrets := make(map[string]SecretsV3)
	for _, s := range res.ImportedSecrets {
		for _, el := range s.Secrets {
			// To ensure IMPORT secrets are not overridden by the secret if the path filter applies.
			secrets["IMPORT:"+el.ID] = el
		}
	}
	for _, el := range res.Secrets {
		secrets[el.ID] = el
	}

	return secrets, nil
}

func (a *InfisicalClient) GetSecretByKeyV3(data GetSecretByKeyV3Request) (SecretsV3, error) {
	params := map[string]string{
		"workspaceSlug":          data.ProjectSlug,
		"environment":            data.EnvironmentSlug,
		"secretPath":             data.SecretPath,
		"include_imports":        "true",
		"expandSecretReferences": strconv.FormatBool(data.ExpandSecretReferences),
	}

	endpointURL := fmt.Sprintf("api/v3/secrets/raw/%s", data.SecretKey)

	res := GetSecretByKeyV3Response{}
	err := a.do(
		endpointURL,
		http.MethodGet,
		params,
		http.NoBody,
		&res,
	)
	metrics.ObserveAPICall(constants.ProviderName, getSecretByKeyV3, err)
	if err != nil {
		var apiErr *InfisicalAPIError
		if errors.As(err, &apiErr) && apiErr.StatusCode == 404 {
<<<<<<< HEAD
			return SecretsV3{}, esv1beta1.NoSecretError{}
=======
			return "", esv1.NoSecretError{}
>>>>>>> f6c47841
		}
		return SecretsV3{}, err
	}
	return res.Secret, nil
}

func MarshalReqBody(data any) (*bytes.Reader, error) {
	body, err := json.Marshal(data)
	if err != nil {
		return nil, err
	}
	return bytes.NewReader(body), nil
}<|MERGE_RESOLUTION|>--- conflicted
+++ resolved
@@ -289,11 +289,7 @@
 	if err != nil {
 		var apiErr *InfisicalAPIError
 		if errors.As(err, &apiErr) && apiErr.StatusCode == 404 {
-<<<<<<< HEAD
-			return SecretsV3{}, esv1beta1.NoSecretError{}
-=======
-			return "", esv1.NoSecretError{}
->>>>>>> f6c47841
+			return SecretsV3{}, esv1.NoSecretError{}
 		}
 		return SecretsV3{}, err
 	}
