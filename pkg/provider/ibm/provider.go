/*
Licensed under the Apache License, Version 2.0 (the "License");
you may not use this file except in compliance with the License.
You may obtain a copy of the License at

	http://www.apache.org/licenses/LICENSE-2.0

Unless required by applicable law or agreed to in writing, software
distributed under the License is distributed on an "AS IS" BASIS,
WITHOUT WARRANTIES OR CONDITIONS OF ANY KIND, either express or implied.
See the License for the specific language governing permissions and
limitations under the License.
*/
package ibm

import (
	"context"
	"encoding/json"
	"fmt"
	"os"
	"strconv"
	"strings"
	"time"

	core "github.com/IBM/go-sdk-core/v5/core"
	sm "github.com/IBM/secrets-manager-go-sdk/v2/secretsmanagerv2"
	gjson "github.com/tidwall/gjson"
	corev1 "k8s.io/api/core/v1"
	types "k8s.io/apimachinery/pkg/types"
	kclient "sigs.k8s.io/controller-runtime/pkg/client"

	esv1beta1 "github.com/external-secrets/external-secrets/apis/externalsecrets/v1beta1"
	"github.com/external-secrets/external-secrets/pkg/constants"
	"github.com/external-secrets/external-secrets/pkg/metrics"
	utils "github.com/external-secrets/external-secrets/pkg/utils"
)

const (
	SecretsManagerEndpointEnv = "IBM_SECRETSMANAGER_ENDPOINT"
	STSEndpointEnv            = "IBM_STS_ENDPOINT"
	SSMEndpointEnv            = "IBM_SSM_ENDPOINT"

	certificateConst  = "certificate"
	intermediateConst = "intermediate"
	privateKeyConst   = "private_key"
	usernameConst     = "username"
	passwordConst     = "password"
	apikeyConst       = "apikey"
	arbitraryConst    = "arbitrary"

	errIBMClient                             = "cannot setup new ibm client: %w"
	errIBMCredSecretName                     = "invalid IBM SecretStore resource: missing IBM APIKey"
	errUninitalizedIBMProvider               = "provider IBM is not initialized"
	errInvalidClusterStoreMissingSKNamespace = "invalid ClusterStore, missing namespace"
	errFetchSAKSecret                        = "could not fetch SecretAccessKey secret: %w"
	errMissingSAK                            = "missing SecretAccessKey"
	errJSONSecretUnmarshal                   = "unable to unmarshal secret: %w"
	errExtractingSecret                      = "unable to extract the fetched secret %s of type %s"
)

var contextTimeout = time.Minute * 2

// https://github.com/external-secrets/external-secrets/issues/644
var _ esv1beta1.SecretsClient = &providerIBM{}
var _ esv1beta1.Provider = &providerIBM{}

type SecretManagerClient interface {
	GetSecretWithContext(ctx context.Context, getSecretOptions *sm.GetSecretOptions) (result sm.SecretIntf, response *core.DetailedResponse, err error)
}

type providerIBM struct {
	IBMClient SecretManagerClient
}

type client struct {
	kube        kclient.Client
	store       *esv1beta1.IBMProvider
	namespace   string
	storeKind   string
	credentials []byte
}

func (c *client) setAuth(ctx context.Context) error {
	credentialsSecret := &corev1.Secret{}
	credentialsSecretName := c.store.Auth.SecretRef.SecretAPIKey.Name
	if credentialsSecretName == "" {
		return fmt.Errorf(errIBMCredSecretName)
	}
	objectKey := types.NamespacedName{
		Name:      credentialsSecretName,
		Namespace: c.namespace,
	}

	// only ClusterStore is allowed to set namespace (and then it's required)
	if c.storeKind == esv1beta1.ClusterSecretStoreKind {
		if c.store.Auth.SecretRef.SecretAPIKey.Namespace == nil {
			return fmt.Errorf(errInvalidClusterStoreMissingSKNamespace)
		}
		objectKey.Namespace = *c.store.Auth.SecretRef.SecretAPIKey.Namespace
	}

	err := c.kube.Get(ctx, objectKey, credentialsSecret)
	if err != nil {
		return fmt.Errorf(errFetchSAKSecret, err)
	}

	c.credentials = credentialsSecret.Data[c.store.Auth.SecretRef.SecretAPIKey.Key]
	if (c.credentials == nil) || (len(c.credentials) == 0) {
		return fmt.Errorf(errMissingSAK)
	}
	return nil
}

func (ibm *providerIBM) DeleteSecret(_ context.Context, _ esv1beta1.PushRemoteRef) error {
	return fmt.Errorf("not implemented")
}

// Not Implemented PushSecret.
func (ibm *providerIBM) PushSecret(_ context.Context, _ []byte, _ esv1beta1.PushRemoteRef) error {
	return fmt.Errorf("not implemented")
}

// Empty GetAllSecrets.
func (ibm *providerIBM) GetAllSecrets(_ context.Context, _ esv1beta1.ExternalSecretFind) (map[string][]byte, error) {
	// TO be implemented
	return nil, fmt.Errorf("GetAllSecrets not implemented")
}

func (ibm *providerIBM) GetSecret(_ context.Context, ref esv1beta1.ExternalSecretDataRemoteRef) ([]byte, error) {
	if utils.IsNil(ibm.IBMClient) {
		return nil, fmt.Errorf(errUninitalizedIBMProvider)
	}

	secretType := sm.Secret_SecretType_Arbitrary
	secretName := ref.Key
	nameSplitted := strings.Split(secretName, "/")

	if len(nameSplitted) > 1 {
		secretType = nameSplitted[0]
		secretName = nameSplitted[1]
	}

	switch secretType {
	case sm.Secret_SecretType_Arbitrary:
		return getArbitrarySecret(ibm, &secretName)

	case sm.Secret_SecretType_UsernamePassword:

		if ref.Property == "" {
			return nil, fmt.Errorf("remoteRef.property required for secret type username_password")
		}
		return getUsernamePasswordSecret(ibm, &secretName, ref)

	case sm.Secret_SecretType_IamCredentials:

		return getIamCredentialsSecret(ibm, &secretName)

	case sm.Secret_SecretType_ImportedCert:

		if ref.Property == "" {
			return nil, fmt.Errorf("remoteRef.property required for secret type imported_cert")
		}

		return getImportCertSecret(ibm, &secretName, ref)

	case sm.Secret_SecretType_PublicCert:

		if ref.Property == "" {
			return nil, fmt.Errorf("remoteRef.property required for secret type public_cert")
		}

		return getPublicCertSecret(ibm, &secretName, ref)

	case sm.Secret_SecretType_PrivateCert:

		if ref.Property == "" {
			return nil, fmt.Errorf("remoteRef.property required for secret type private_cert")
		}

		return getPrivateCertSecret(ibm, &secretName, ref)

	case sm.Secret_SecretType_Kv:

		return getKVSecret(ibm, &secretName, ref)

	default:
		return nil, fmt.Errorf("unknown secret type %s", secretType)
	}
}

func getArbitrarySecret(ibm *providerIBM, secretName *string) ([]byte, error) {
<<<<<<< HEAD
	response, _, err := ibm.IBMClient.GetSecret(
		&sm.GetSecretOptions{
			SecretType: core.StringPtr(sm.GetSecretOptionsSecretTypeArbitraryConst),
			ID:         secretName,
		})
	metrics.ObserveAPICall(constants.ProviderIBMSM, constants.CallIBMSMGetSecret, err)
=======
	response, err := getSecretData(ibm, secretName)
>>>>>>> e2bc666a
	if err != nil {
		return nil, err
	}
	secret, ok := response.(*sm.ArbitrarySecret)
	if !ok {
		return nil, fmt.Errorf(errExtractingSecret, *secretName, sm.Secret_SecretType_Arbitrary)
	}

	return []byte(*secret.Payload), nil
}

func getImportCertSecret(ibm *providerIBM, secretName *string, ref esv1beta1.ExternalSecretDataRemoteRef) ([]byte, error) {
<<<<<<< HEAD
	response, _, err := ibm.IBMClient.GetSecret(
		&sm.GetSecretOptions{
			SecretType: core.StringPtr(sm.CreateSecretOptionsSecretTypeImportedCertConst),
			ID:         secretName,
		})
	metrics.ObserveAPICall(constants.ProviderIBMSM, constants.CallIBMSMGetSecret, err)
=======
	response, err := getSecretData(ibm, secretName)
>>>>>>> e2bc666a
	if err != nil {
		return nil, err
	}
	secret, ok := response.(*sm.ImportedCertificate)
	if !ok {
		return nil, fmt.Errorf(errExtractingSecret, *secretName, sm.Secret_SecretType_ImportedCert)
	}
	switch ref.Property {
	case certificateConst:
		return []byte(*secret.Certificate), nil
	case intermediateConst:
		return []byte(*secret.Intermediate), nil
	case privateKeyConst:
		return []byte(*secret.PrivateKey), nil
	default:
		return nil, fmt.Errorf("unknown property type %s", ref.Property)
	}
}

func getPublicCertSecret(ibm *providerIBM, secretName *string, ref esv1beta1.ExternalSecretDataRemoteRef) ([]byte, error) {
<<<<<<< HEAD
	response, _, err := ibm.IBMClient.GetSecret(
		&sm.GetSecretOptions{
			SecretType: core.StringPtr(sm.CreateSecretOptionsSecretTypePublicCertConst),
			ID:         secretName,
		})
	metrics.ObserveAPICall(constants.ProviderIBMSM, constants.CallIBMSMGetSecret, err)
=======
	response, err := getSecretData(ibm, secretName)
>>>>>>> e2bc666a
	if err != nil {
		return nil, err
	}
	secret, ok := response.(*sm.PublicCertificate)
	if !ok {
		return nil, fmt.Errorf(errExtractingSecret, *secretName, sm.Secret_SecretType_PublicCert)
	}

	switch ref.Property {
	case certificateConst:
		return []byte(*secret.Certificate), nil
	case intermediateConst:
		return []byte(*secret.Intermediate), nil
	case privateKeyConst:
		return []byte(*secret.PrivateKey), nil
	default:
		return nil, fmt.Errorf("unknown property type %s", ref.Property)
	}
}

func getPrivateCertSecret(ibm *providerIBM, secretName *string, ref esv1beta1.ExternalSecretDataRemoteRef) ([]byte, error) {
<<<<<<< HEAD
	response, _, err := ibm.IBMClient.GetSecret(
		&sm.GetSecretOptions{
			SecretType: core.StringPtr(sm.CreateSecretOptionsSecretTypePrivateCertConst),
			ID:         secretName,
		})
	metrics.ObserveAPICall(constants.ProviderIBMSM, constants.CallIBMSMGetSecret, err)
=======
	response, err := getSecretData(ibm, secretName)
>>>>>>> e2bc666a
	if err != nil {
		return nil, err
	}
	secret, ok := response.(*sm.PrivateCertificate)
	if !ok {
		return nil, fmt.Errorf(errExtractingSecret, *secretName, sm.Secret_SecretType_PrivateCert)
	}
	switch ref.Property {
	case certificateConst:
		return []byte(*secret.Certificate), nil
	case privateKeyConst:
		return []byte(*secret.PrivateKey), nil
	default:
		return nil, fmt.Errorf("unknown property type %s", ref.Property)
	}
}

func getIamCredentialsSecret(ibm *providerIBM, secretName *string) ([]byte, error) {
<<<<<<< HEAD
	response, _, err := ibm.IBMClient.GetSecret(
		&sm.GetSecretOptions{
			SecretType: core.StringPtr(sm.CreateSecretOptionsSecretTypeIamCredentialsConst),
			ID:         secretName,
		})
	metrics.ObserveAPICall(constants.ProviderIBMSM, constants.CallIBMSMGetSecret, err)
=======
	response, err := getSecretData(ibm, secretName)
>>>>>>> e2bc666a
	if err != nil {
		return nil, err
	}
	secret, ok := response.(*sm.IAMCredentialsSecret)
	if !ok {
		return nil, fmt.Errorf(errExtractingSecret, *secretName, sm.Secret_SecretType_IamCredentials)
	}
	return []byte(*secret.ApiKey), nil
}

func getUsernamePasswordSecret(ibm *providerIBM, secretName *string, ref esv1beta1.ExternalSecretDataRemoteRef) ([]byte, error) {
<<<<<<< HEAD
	response, _, err := ibm.IBMClient.GetSecret(
		&sm.GetSecretOptions{
			SecretType: core.StringPtr(sm.CreateSecretOptionsSecretTypeUsernamePasswordConst),
			ID:         secretName,
		})
	metrics.ObserveAPICall(constants.ProviderIBMSM, constants.CallIBMSMGetSecret, err)
=======
	response, err := getSecretData(ibm, secretName)
>>>>>>> e2bc666a
	if err != nil {
		return nil, err
	}
	secret, ok := response.(*sm.UsernamePasswordSecret)
	if !ok {
		return nil, fmt.Errorf(errExtractingSecret, *secretName, sm.Secret_SecretType_UsernamePassword)
	}
	switch ref.Property {
	case "username":
		return []byte(*secret.Username), nil
	case "password":
		return []byte(*secret.Password), nil
	default:
		return nil, fmt.Errorf("unknown property type %s", ref.Property)
	}
}

// Returns a secret of type kv and supports json path.
func getKVSecret(ibm *providerIBM, secretName *string, ref esv1beta1.ExternalSecretDataRemoteRef) ([]byte, error) {
	response, err := getSecretData(ibm, secretName)
	if err != nil {
		return nil, err
	}
	secret, ok := response.(*sm.KVSecret)
	if !ok {
		return nil, fmt.Errorf(errExtractingSecret, *secretName, sm.Secret_SecretType_Kv)
	}
	payloadJSONByte, err := json.Marshal(secret.Data)
	if err != nil {
		return nil, fmt.Errorf("marshaling payload from secret failed. %w", err)
	}
	payloadJSON := string(payloadJSONByte)

	// no property requested, return the entire payload
	if ref.Property == "" {
		return []byte(payloadJSON), nil
	}

	// returns the requested key
	// consider that the key contains a ".". this could be one of 2 options
	// a) "." is part of the key name
	// b) "." is symbole for JSON path
	if ref.Property != "" {
		refProperty := ref.Property

		// a) "." is part the key name
		// escape "."
		idx := strings.Index(refProperty, ".")
		if idx > 0 {
			refProperty = strings.ReplaceAll(refProperty, ".", "\\.")

			val := gjson.Get(payloadJSON, refProperty)
			if val.Exists() {
				return []byte(val.String()), nil
			}
		}

		// b) "." is symbole for JSON path
		// try to get value for this path
		val := gjson.Get(payloadJSON, ref.Property)
		if !val.Exists() {
			return nil, fmt.Errorf("key %s does not exist in secret %s", ref.Property, ref.Key)
		}
		return []byte(val.String()), nil
	}

	return nil, fmt.Errorf("no property provided for secret %s", ref.Key)
}

func getSecretData(ibm *providerIBM, secretName *string) (sm.SecretIntf, error) {
	ctx, cancel := context.WithTimeout(context.Background(), contextTimeout)
	defer cancel()
	response, _, err := ibm.IBMClient.GetSecretWithContext(
		ctx,
		&sm.GetSecretOptions{
			ID: secretName,
		})
	metrics.ObserveAPICall(constants.ProviderIBMSM, constants.CallIBMSMGetSecret, err)
	if err != nil {
		return nil, err
	}
	return response, nil
}

func (ibm *providerIBM) GetSecretMap(_ context.Context, ref esv1beta1.ExternalSecretDataRemoteRef) (map[string][]byte, error) {
	if utils.IsNil(ibm.IBMClient) {
		return nil, fmt.Errorf(errUninitalizedIBMProvider)
	}

	secretType := sm.Secret_SecretType_Arbitrary
	secretName := ref.Key
	nameSplitted := strings.Split(secretName, "/")

	if len(nameSplitted) > 1 {
		secretType = nameSplitted[0]
		secretName = nameSplitted[1]
	}

<<<<<<< HEAD
	switch secretType {
	case sm.GetSecretOptionsSecretTypeArbitraryConst:
		response, _, err := ibm.IBMClient.GetSecret(
			&sm.GetSecretOptions{
				SecretType: core.StringPtr(sm.GetSecretOptionsSecretTypeArbitraryConst),
				ID:         &ref.Key,
			})
		metrics.ObserveAPICall(constants.ProviderIBMSM, constants.CallIBMSMGetSecret, err)
		if err != nil {
			return nil, err
		}

		secret := response.Resources[0].(*sm.SecretResource)
		secretData := secret.SecretData
		arbitrarySecretPayload := secretData["payload"].(string)
=======
	secretMap := make(map[string][]byte)
	response, err := getSecretData(ibm, &secretName)
	if err != nil {
		return nil, err
	}
>>>>>>> e2bc666a

	switch secretType {
	case sm.Secret_SecretType_Arbitrary:
		secretData, ok := response.(*sm.ArbitrarySecret)
		if !ok {
			return nil, fmt.Errorf(errExtractingSecret, secretName, sm.Secret_SecretType_Arbitrary)
		}
		secretMap[arbitraryConst] = []byte(*secretData.Payload)
		return secretMap, nil

<<<<<<< HEAD
	case sm.CreateSecretOptionsSecretTypeUsernamePasswordConst:
		response, _, err := ibm.IBMClient.GetSecret(
			&sm.GetSecretOptions{
				SecretType: core.StringPtr(sm.CreateSecretOptionsSecretTypeUsernamePasswordConst),
				ID:         &secretName,
			})
		metrics.ObserveAPICall(constants.ProviderIBMSM, constants.CallIBMSMGetSecret, err)
		if err != nil {
			return nil, err
=======
	case sm.Secret_SecretType_UsernamePassword:
		secretData, ok := response.(*sm.UsernamePasswordSecret)
		if !ok {
			return nil, fmt.Errorf(errExtractingSecret, secretName, sm.Secret_SecretType_UsernamePassword)
>>>>>>> e2bc666a
		}
		secretMap[usernameConst] = []byte(*secretData.Username)
		secretMap[passwordConst] = []byte(*secretData.Password)

		return secretMap, nil

<<<<<<< HEAD
	case sm.CreateSecretOptionsSecretTypeIamCredentialsConst:
		response, _, err := ibm.IBMClient.GetSecret(
			&sm.GetSecretOptions{
				SecretType: core.StringPtr(sm.CreateSecretOptionsSecretTypeIamCredentialsConst),
				ID:         &secretName,
			})
		metrics.ObserveAPICall(constants.ProviderIBMSM, constants.CallIBMSMGetSecret, err)
		if err != nil {
			return nil, err
=======
	case sm.Secret_SecretType_IamCredentials:
		secretData, ok := response.(*sm.IAMCredentialsSecret)
		if !ok {
			return nil, fmt.Errorf(errExtractingSecret, secretName, sm.Secret_SecretType_IamCredentials)
>>>>>>> e2bc666a
		}
		secretMap[apikeyConst] = []byte(*secretData.ApiKey)

		return secretMap, nil

<<<<<<< HEAD
	case sm.CreateSecretOptionsSecretTypeImportedCertConst:
		response, _, err := ibm.IBMClient.GetSecret(
			&sm.GetSecretOptions{
				SecretType: core.StringPtr(sm.CreateSecretOptionsSecretTypeImportedCertConst),
				ID:         &secretName,
			})
		metrics.ObserveAPICall(constants.ProviderIBMSM, constants.CallIBMSMGetSecret, err)
		if err != nil {
			return nil, err
=======
	case sm.Secret_SecretType_ImportedCert:
		secretData, ok := response.(*sm.ImportedCertificate)
		if !ok {
			return nil, fmt.Errorf(errExtractingSecret, secretName, sm.Secret_SecretType_ImportedCert)
>>>>>>> e2bc666a
		}
		secretMap[certificateConst] = []byte(*secretData.Certificate)
		secretMap[intermediateConst] = []byte(*secretData.Intermediate)
		secretMap[privateKeyConst] = []byte(*secretData.PrivateKey)

		return secretMap, nil

<<<<<<< HEAD
	case sm.CreateSecretOptionsSecretTypePublicCertConst:
		response, _, err := ibm.IBMClient.GetSecret(
			&sm.GetSecretOptions{
				SecretType: core.StringPtr(sm.CreateSecretOptionsSecretTypePublicCertConst),
				ID:         &secretName,
			})
		metrics.ObserveAPICall(constants.ProviderIBMSM, constants.CallIBMSMGetSecret, err)
		if err != nil {
			return nil, err
=======
	case sm.Secret_SecretType_PublicCert:
		secretData, ok := response.(*sm.PublicCertificate)
		if !ok {
			return nil, fmt.Errorf(errExtractingSecret, secretName, sm.Secret_SecretType_PublicCert)
>>>>>>> e2bc666a
		}
		secretMap[certificateConst] = []byte(*secretData.Certificate)
		secretMap[intermediateConst] = []byte(*secretData.Intermediate)
		secretMap[privateKeyConst] = []byte(*secretData.PrivateKey)

		return secretMap, nil

<<<<<<< HEAD
	case sm.CreateSecretOptionsSecretTypePrivateCertConst:
		response, _, err := ibm.IBMClient.GetSecret(
			&sm.GetSecretOptions{
				SecretType: core.StringPtr(sm.CreateSecretOptionsSecretTypePrivateCertConst),
				ID:         &secretName,
			})
		metrics.ObserveAPICall(constants.ProviderIBMSM, constants.CallIBMSMGetSecret, err)
		if err != nil {
			return nil, err
=======
	case sm.Secret_SecretType_PrivateCert:
		secretData, ok := response.(*sm.PrivateCertificate)
		if !ok {
			return nil, fmt.Errorf(errExtractingSecret, secretName, sm.Secret_SecretType_PrivateCert)
>>>>>>> e2bc666a
		}
		secretMap[certificateConst] = []byte(*secretData.Certificate)
		secretMap[privateKeyConst] = []byte(*secretData.PrivateKey)

		return secretMap, nil

	case sm.Secret_SecretType_Kv:
		secret, err := getKVSecret(ibm, &secretName, ref)
		if err != nil {
			return nil, err
		}
		m := make(map[string]interface{})
		err = json.Unmarshal(secret, &m)
		if err != nil {
			return nil, fmt.Errorf(errJSONSecretUnmarshal, err)
		}

		secretMap := byteArrayMap(m)

		return secretMap, nil

	default:
		return nil, fmt.Errorf("unknown secret type %s", secretType)
	}
}

func byteArrayMap(secretData map[string]interface{}) map[string][]byte {
	var err error
	secretMap := make(map[string][]byte)
	for k, v := range secretData {
		secretMap[k], err = getTypedKey(v)
		if err != nil {
			return nil
		}
	}
	return secretMap
}

// kudos Vault Provider - convert from various types.
func getTypedKey(v interface{}) ([]byte, error) {
	switch t := v.(type) {
	case string:
		return []byte(t), nil
	case map[string]interface{}:
		return json.Marshal(t)
	case map[string]string:
		return json.Marshal(t)
	case []byte:
		return t, nil
		// also covers int and float32 due to json.Marshal
	case float64:
		return []byte(strconv.FormatFloat(t, 'f', -1, 64)), nil
	case bool:
		return []byte(strconv.FormatBool(t)), nil
	case nil:
		return []byte(nil), nil
	default:
		return nil, fmt.Errorf("secret not in expected format")
	}
}

func (ibm *providerIBM) Close(_ context.Context) error {
	return nil
}

func (ibm *providerIBM) Validate() (esv1beta1.ValidationResult, error) {
	return esv1beta1.ValidationResultReady, nil
}

func (ibm *providerIBM) ValidateStore(store esv1beta1.GenericStore) error {
	storeSpec := store.GetSpec()
	ibmSpec := storeSpec.Provider.IBM
	if ibmSpec.ServiceURL == nil {
		return fmt.Errorf("serviceURL is required")
	}

	containerRef := ibmSpec.Auth.ContainerAuth
	secretKeyRef := ibmSpec.Auth.SecretRef.SecretAPIKey
	if utils.IsNil(containerRef.Profile) || (containerRef.Profile == "") {
		// proceed with API Key Auth validation
		err := utils.ValidateSecretSelector(store, secretKeyRef)
		if err != nil {
			return err
		}
		if secretKeyRef.Name == "" {
			return fmt.Errorf("secretAPIKey.name cannot be empty")
		}
		if secretKeyRef.Key == "" {
			return fmt.Errorf("secretAPIKey.key cannot be empty")
		}
	} else {
		// proceed with container auth
		if containerRef.TokenLocation == "" {
			containerRef.TokenLocation = "/var/run/secrets/tokens/vault-token"
		}
		if _, err := os.Open(containerRef.TokenLocation); err != nil {
			return fmt.Errorf("cannot read container auth token %s. %w", containerRef.TokenLocation, err)
		}
	}
	return nil
}

// Capabilities return the provider supported capabilities (ReadOnly, WriteOnly, ReadWrite).
func (ibm *providerIBM) Capabilities() esv1beta1.SecretStoreCapabilities {
	return esv1beta1.SecretStoreReadOnly
}

func (ibm *providerIBM) NewClient(ctx context.Context, store esv1beta1.GenericStore, kube kclient.Client, namespace string) (esv1beta1.SecretsClient, error) {
	storeSpec := store.GetSpec()
	ibmSpec := storeSpec.Provider.IBM

	iStore := &client{
		kube:      kube,
		store:     ibmSpec,
		namespace: namespace,
		storeKind: store.GetObjectKind().GroupVersionKind().Kind,
	}

	var err error
	var secretsManager *sm.SecretsManagerV2
	containerAuthProfile := iStore.store.Auth.ContainerAuth.Profile
	if containerAuthProfile != "" {
		// container-based auth
		containerAuthToken := iStore.store.Auth.ContainerAuth.TokenLocation
		containerAuthEndpoint := iStore.store.Auth.ContainerAuth.IAMEndpoint

		if containerAuthToken == "" {
			// API default path
			containerAuthToken = "/var/run/secrets/tokens/vault-token"
		}
		if containerAuthEndpoint == "" {
			// API default path
			containerAuthEndpoint = "https://iam.cloud.ibm.com"
		}

		authenticator, err := core.NewContainerAuthenticatorBuilder().
			SetIAMProfileName(containerAuthProfile).
			SetCRTokenFilename(containerAuthToken).
			SetURL(containerAuthEndpoint).
			Build()
		if err != nil {
			return nil, fmt.Errorf(errIBMClient, err)
		}
		secretsManager, err = sm.NewSecretsManagerV2(&sm.SecretsManagerV2Options{
			URL:           *storeSpec.Provider.IBM.ServiceURL,
			Authenticator: authenticator,
		})
		if err != nil {
			return nil, fmt.Errorf(errIBMClient, err)
		}
	} else {
		// API Key-based auth
		if err := iStore.setAuth(ctx); err != nil {
			return nil, err
		}

		secretsManager, err = sm.NewSecretsManagerV2(&sm.SecretsManagerV2Options{
			URL: *storeSpec.Provider.IBM.ServiceURL,
			Authenticator: &core.IamAuthenticator{
				ApiKey: string(iStore.credentials),
			},
		})
	}

	// Setup retry options, but only if present
	if storeSpec.RetrySettings != nil {
		var retryAmount int
		var retryDuration time.Duration

		if storeSpec.RetrySettings.MaxRetries != nil {
			retryAmount = int(*storeSpec.RetrySettings.MaxRetries)
		} else {
			retryAmount = 3
		}

		if storeSpec.RetrySettings.RetryInterval != nil {
			retryDuration, err = time.ParseDuration(*storeSpec.RetrySettings.RetryInterval)
		} else {
			retryDuration = 5 * time.Second
		}

		if err == nil {
			secretsManager.Service.EnableRetries(retryAmount, retryDuration)
		}
	}

	if err != nil {
		return nil, fmt.Errorf(errIBMClient, err)
	}

	ibm.IBMClient = secretsManager
	return ibm, nil
}

func init() {
	esv1beta1.Register(&providerIBM{}, &esv1beta1.SecretStoreProvider{
		IBM: &esv1beta1.IBMProvider{},
	})
}<|MERGE_RESOLUTION|>--- conflicted
+++ resolved
@@ -189,16 +189,7 @@
 }
 
 func getArbitrarySecret(ibm *providerIBM, secretName *string) ([]byte, error) {
-<<<<<<< HEAD
-	response, _, err := ibm.IBMClient.GetSecret(
-		&sm.GetSecretOptions{
-			SecretType: core.StringPtr(sm.GetSecretOptionsSecretTypeArbitraryConst),
-			ID:         secretName,
-		})
-	metrics.ObserveAPICall(constants.ProviderIBMSM, constants.CallIBMSMGetSecret, err)
-=======
 	response, err := getSecretData(ibm, secretName)
->>>>>>> e2bc666a
 	if err != nil {
 		return nil, err
 	}
@@ -211,16 +202,7 @@
 }
 
 func getImportCertSecret(ibm *providerIBM, secretName *string, ref esv1beta1.ExternalSecretDataRemoteRef) ([]byte, error) {
-<<<<<<< HEAD
-	response, _, err := ibm.IBMClient.GetSecret(
-		&sm.GetSecretOptions{
-			SecretType: core.StringPtr(sm.CreateSecretOptionsSecretTypeImportedCertConst),
-			ID:         secretName,
-		})
-	metrics.ObserveAPICall(constants.ProviderIBMSM, constants.CallIBMSMGetSecret, err)
-=======
 	response, err := getSecretData(ibm, secretName)
->>>>>>> e2bc666a
 	if err != nil {
 		return nil, err
 	}
@@ -241,16 +223,7 @@
 }
 
 func getPublicCertSecret(ibm *providerIBM, secretName *string, ref esv1beta1.ExternalSecretDataRemoteRef) ([]byte, error) {
-<<<<<<< HEAD
-	response, _, err := ibm.IBMClient.GetSecret(
-		&sm.GetSecretOptions{
-			SecretType: core.StringPtr(sm.CreateSecretOptionsSecretTypePublicCertConst),
-			ID:         secretName,
-		})
-	metrics.ObserveAPICall(constants.ProviderIBMSM, constants.CallIBMSMGetSecret, err)
-=======
 	response, err := getSecretData(ibm, secretName)
->>>>>>> e2bc666a
 	if err != nil {
 		return nil, err
 	}
@@ -272,16 +245,7 @@
 }
 
 func getPrivateCertSecret(ibm *providerIBM, secretName *string, ref esv1beta1.ExternalSecretDataRemoteRef) ([]byte, error) {
-<<<<<<< HEAD
-	response, _, err := ibm.IBMClient.GetSecret(
-		&sm.GetSecretOptions{
-			SecretType: core.StringPtr(sm.CreateSecretOptionsSecretTypePrivateCertConst),
-			ID:         secretName,
-		})
-	metrics.ObserveAPICall(constants.ProviderIBMSM, constants.CallIBMSMGetSecret, err)
-=======
 	response, err := getSecretData(ibm, secretName)
->>>>>>> e2bc666a
 	if err != nil {
 		return nil, err
 	}
@@ -300,16 +264,7 @@
 }
 
 func getIamCredentialsSecret(ibm *providerIBM, secretName *string) ([]byte, error) {
-<<<<<<< HEAD
-	response, _, err := ibm.IBMClient.GetSecret(
-		&sm.GetSecretOptions{
-			SecretType: core.StringPtr(sm.CreateSecretOptionsSecretTypeIamCredentialsConst),
-			ID:         secretName,
-		})
-	metrics.ObserveAPICall(constants.ProviderIBMSM, constants.CallIBMSMGetSecret, err)
-=======
 	response, err := getSecretData(ibm, secretName)
->>>>>>> e2bc666a
 	if err != nil {
 		return nil, err
 	}
@@ -321,16 +276,7 @@
 }
 
 func getUsernamePasswordSecret(ibm *providerIBM, secretName *string, ref esv1beta1.ExternalSecretDataRemoteRef) ([]byte, error) {
-<<<<<<< HEAD
-	response, _, err := ibm.IBMClient.GetSecret(
-		&sm.GetSecretOptions{
-			SecretType: core.StringPtr(sm.CreateSecretOptionsSecretTypeUsernamePasswordConst),
-			ID:         secretName,
-		})
-	metrics.ObserveAPICall(constants.ProviderIBMSM, constants.CallIBMSMGetSecret, err)
-=======
 	response, err := getSecretData(ibm, secretName)
->>>>>>> e2bc666a
 	if err != nil {
 		return nil, err
 	}
@@ -429,29 +375,11 @@
 		secretName = nameSplitted[1]
 	}
 
-<<<<<<< HEAD
-	switch secretType {
-	case sm.GetSecretOptionsSecretTypeArbitraryConst:
-		response, _, err := ibm.IBMClient.GetSecret(
-			&sm.GetSecretOptions{
-				SecretType: core.StringPtr(sm.GetSecretOptionsSecretTypeArbitraryConst),
-				ID:         &ref.Key,
-			})
-		metrics.ObserveAPICall(constants.ProviderIBMSM, constants.CallIBMSMGetSecret, err)
-		if err != nil {
-			return nil, err
-		}
-
-		secret := response.Resources[0].(*sm.SecretResource)
-		secretData := secret.SecretData
-		arbitrarySecretPayload := secretData["payload"].(string)
-=======
 	secretMap := make(map[string][]byte)
 	response, err := getSecretData(ibm, &secretName)
 	if err != nil {
 		return nil, err
 	}
->>>>>>> e2bc666a
 
 	switch secretType {
 	case sm.Secret_SecretType_Arbitrary:
@@ -462,65 +390,29 @@
 		secretMap[arbitraryConst] = []byte(*secretData.Payload)
 		return secretMap, nil
 
-<<<<<<< HEAD
-	case sm.CreateSecretOptionsSecretTypeUsernamePasswordConst:
-		response, _, err := ibm.IBMClient.GetSecret(
-			&sm.GetSecretOptions{
-				SecretType: core.StringPtr(sm.CreateSecretOptionsSecretTypeUsernamePasswordConst),
-				ID:         &secretName,
-			})
-		metrics.ObserveAPICall(constants.ProviderIBMSM, constants.CallIBMSMGetSecret, err)
-		if err != nil {
-			return nil, err
-=======
 	case sm.Secret_SecretType_UsernamePassword:
 		secretData, ok := response.(*sm.UsernamePasswordSecret)
 		if !ok {
 			return nil, fmt.Errorf(errExtractingSecret, secretName, sm.Secret_SecretType_UsernamePassword)
->>>>>>> e2bc666a
 		}
 		secretMap[usernameConst] = []byte(*secretData.Username)
 		secretMap[passwordConst] = []byte(*secretData.Password)
 
 		return secretMap, nil
 
-<<<<<<< HEAD
-	case sm.CreateSecretOptionsSecretTypeIamCredentialsConst:
-		response, _, err := ibm.IBMClient.GetSecret(
-			&sm.GetSecretOptions{
-				SecretType: core.StringPtr(sm.CreateSecretOptionsSecretTypeIamCredentialsConst),
-				ID:         &secretName,
-			})
-		metrics.ObserveAPICall(constants.ProviderIBMSM, constants.CallIBMSMGetSecret, err)
-		if err != nil {
-			return nil, err
-=======
 	case sm.Secret_SecretType_IamCredentials:
 		secretData, ok := response.(*sm.IAMCredentialsSecret)
 		if !ok {
 			return nil, fmt.Errorf(errExtractingSecret, secretName, sm.Secret_SecretType_IamCredentials)
->>>>>>> e2bc666a
 		}
 		secretMap[apikeyConst] = []byte(*secretData.ApiKey)
 
 		return secretMap, nil
 
-<<<<<<< HEAD
-	case sm.CreateSecretOptionsSecretTypeImportedCertConst:
-		response, _, err := ibm.IBMClient.GetSecret(
-			&sm.GetSecretOptions{
-				SecretType: core.StringPtr(sm.CreateSecretOptionsSecretTypeImportedCertConst),
-				ID:         &secretName,
-			})
-		metrics.ObserveAPICall(constants.ProviderIBMSM, constants.CallIBMSMGetSecret, err)
-		if err != nil {
-			return nil, err
-=======
 	case sm.Secret_SecretType_ImportedCert:
 		secretData, ok := response.(*sm.ImportedCertificate)
 		if !ok {
 			return nil, fmt.Errorf(errExtractingSecret, secretName, sm.Secret_SecretType_ImportedCert)
->>>>>>> e2bc666a
 		}
 		secretMap[certificateConst] = []byte(*secretData.Certificate)
 		secretMap[intermediateConst] = []byte(*secretData.Intermediate)
@@ -528,22 +420,10 @@
 
 		return secretMap, nil
 
-<<<<<<< HEAD
-	case sm.CreateSecretOptionsSecretTypePublicCertConst:
-		response, _, err := ibm.IBMClient.GetSecret(
-			&sm.GetSecretOptions{
-				SecretType: core.StringPtr(sm.CreateSecretOptionsSecretTypePublicCertConst),
-				ID:         &secretName,
-			})
-		metrics.ObserveAPICall(constants.ProviderIBMSM, constants.CallIBMSMGetSecret, err)
-		if err != nil {
-			return nil, err
-=======
 	case sm.Secret_SecretType_PublicCert:
 		secretData, ok := response.(*sm.PublicCertificate)
 		if !ok {
 			return nil, fmt.Errorf(errExtractingSecret, secretName, sm.Secret_SecretType_PublicCert)
->>>>>>> e2bc666a
 		}
 		secretMap[certificateConst] = []byte(*secretData.Certificate)
 		secretMap[intermediateConst] = []byte(*secretData.Intermediate)
@@ -551,22 +431,10 @@
 
 		return secretMap, nil
 
-<<<<<<< HEAD
-	case sm.CreateSecretOptionsSecretTypePrivateCertConst:
-		response, _, err := ibm.IBMClient.GetSecret(
-			&sm.GetSecretOptions{
-				SecretType: core.StringPtr(sm.CreateSecretOptionsSecretTypePrivateCertConst),
-				ID:         &secretName,
-			})
-		metrics.ObserveAPICall(constants.ProviderIBMSM, constants.CallIBMSMGetSecret, err)
-		if err != nil {
-			return nil, err
-=======
 	case sm.Secret_SecretType_PrivateCert:
 		secretData, ok := response.(*sm.PrivateCertificate)
 		if !ok {
 			return nil, fmt.Errorf(errExtractingSecret, secretName, sm.Secret_SecretType_PrivateCert)
->>>>>>> e2bc666a
 		}
 		secretMap[certificateConst] = []byte(*secretData.Certificate)
 		secretMap[privateKeyConst] = []byte(*secretData.PrivateKey)
