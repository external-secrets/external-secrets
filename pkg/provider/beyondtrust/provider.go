/*
Licensed under the Apache License, Version 2.0 (the "License");
you may not use this file except in compliance with the License.
You may obtain a copy of the License at

    http://www.apache.org/licenses/LICENSE-2.0

Unless required by applicable law or agreed to in writing, software
distributed under the License is distributed on an "AS IS" BASIS,
WITHOUT WARRANTIES OR CONDITIONS OF ANY KIND, either express or implieclient.
See the License for the specific language governing permissions and
limitations under the License.
*/

package beyondtrust

import (
	"context"
	"errors"
	"fmt"
	"net/url"
	"strings"
	"time"

	auth "github.com/BeyondTrust/go-client-library-passwordsafe/api/authentication"
	"github.com/BeyondTrust/go-client-library-passwordsafe/api/logging"
	managed_account "github.com/BeyondTrust/go-client-library-passwordsafe/api/managed_account"
	"github.com/BeyondTrust/go-client-library-passwordsafe/api/secrets"
	"github.com/BeyondTrust/go-client-library-passwordsafe/api/utils"
	"github.com/cenkalti/backoff/v4"
	v1 "k8s.io/api/core/v1"
	ctrl "sigs.k8s.io/controller-runtime"
	"sigs.k8s.io/controller-runtime/pkg/client"
	"sigs.k8s.io/controller-runtime/pkg/webhook/admission"

	esv1beta1 "github.com/external-secrets/external-secrets/apis/externalsecrets/v1beta1"
	esoClient "github.com/external-secrets/external-secrets/pkg/utils"
)

const (
	errNilStore             = "nil store found"
	errMissingStoreSpec     = "store is missing spec"
	errMissingProvider      = "storeSpec is missing provider"
	errInvalidProvider      = "invalid provider spec. Missing field in store %s"
	errInvalidHostURL       = "invalid host URL"
	errNoSuchKeyFmt         = "no such key in secret: %q"
	errInvalidRetrievalPath = "invalid retrieval path. Provide one path, separator and name"
	errNotImplemented       = "not implemented"
)

var (
	errSecretRefAndValueConflict = errors.New("cannot specify both secret reference and value")
	errMissingSecretName         = errors.New("must specify a secret name")
	errMissingSecretKey          = errors.New("must specify a secret key")
	ESOLogger                    = ctrl.Log.WithName("provider").WithName("beyondtrust")
	maxFileSecretSizeBytes       = 5000000
)

// Provider is a Password Safe secrets provider implementing NewClient and ValidateStore for the esv1beta1.Provider interface.
type Provider struct {
	apiURL        string
	retrievaltype string
	authenticate  auth.AuthenticationObj
	log           logging.LogrLogger
	separator     string
}

type AuthenticatorInput struct {
	Config                     *esv1beta1.BeyondtrustProvider
	HTTPClientObj              utils.HttpClientObj
	BackoffDefinition          *backoff.ExponentialBackOff
	APIURL                     string
	APIVersion                 string
	ClientID                   string
	ClientSecret               string
	APIKey                     string
	Logger                     *logging.LogrLogger
	RetryMaxElapsedTimeMinutes int
}

// Capabilities implements v1beta1.Provider.
func (*Provider) Capabilities() esv1beta1.SecretStoreCapabilities {
	return esv1beta1.SecretStoreReadOnly
}

// Close implements v1beta1.SecretsClient.
func (*Provider) Close(_ context.Context) error {
	return nil
}

// DeleteSecret implements v1beta1.SecretsClient.
func (*Provider) DeleteSecret(_ context.Context, _ esv1beta1.PushSecretRemoteRef) error {
	return errors.New(errNotImplemented)
}

// GetSecretMap implements v1beta1.SecretsClient.
func (*Provider) GetSecretMap(_ context.Context, _ esv1beta1.ExternalSecretDataRemoteRef) (map[string][]byte, error) {
	return make(map[string][]byte), errors.New(errNotImplemented)
}

// PushSecret implements v1beta1.SecretsClient.
func (*Provider) PushSecret(_ context.Context, _ *v1.Secret, _ esv1beta1.PushSecretData) error {
	return errors.New(errNotImplemented)
}

// Validate implements v1beta1.SecretsClient.
func (p *Provider) Validate() (esv1beta1.ValidationResult, error) {
	timeout := 15 * time.Second
	clientURL := p.apiURL

	if err := esoClient.NetworkValidate(clientURL, timeout); err != nil {
		ESOLogger.Error(err, "Network Validate", "clientURL:", clientURL)
		return esv1beta1.ValidationResultError, err
	}

	return esv1beta1.ValidationResultReady, nil
}

func (*Provider) SecretExists(_ context.Context, _ esv1beta1.PushSecretRemoteRef) (bool, error) {
	return false, errors.New(errNotImplemented)
}

// NewClient this is where we initialize the SecretClient and return it for the controller to use.
func (p *Provider) NewClient(ctx context.Context, store esv1beta1.GenericStore, kube client.Client, namespace string) (esv1beta1.SecretsClient, error) {
	config := store.GetSpec().Provider.Beyondtrust
	logger := logging.NewLogrLogger(&ESOLogger)

	clientID, clientSecret, apiKey, err := loadCredentialsFromConfig(ctx, config, kube, namespace)
	if err != nil {
		return nil, fmt.Errorf("error loading credentials: %w", err)
	}

	certificate, certificateKey, err := loadCertificateFromConfig(ctx, config, kube, namespace)
	if err != nil {
		return nil, fmt.Errorf("error loading certificate: %w", err)
	}

	if err != nil {
		return nil, fmt.Errorf("error loading secrets: %w", err)
	}

	clientTimeOutInSeconds, separator, retryMaxElapsedTimeMinutes := getConfigValues(config)

	backoffDefinition := getBackoffDefinition(retryMaxElapsedTimeMinutes)

	params := utils.ValidationParams{
		ApiKey:                     apiKey,
		ClientID:                   clientID,
		ClientSecret:               clientSecret,
		ApiUrl:                     &config.Server.APIURL,
		ApiVersion:                 config.Server.APIVersion,
		ClientTimeOutInSeconds:     clientTimeOutInSeconds,
		Separator:                  &separator,
		VerifyCa:                   config.Server.VerifyCA,
		Logger:                     logger,
		Certificate:                certificate,
		CertificateKey:             certificateKey,
		RetryMaxElapsedTimeMinutes: &retryMaxElapsedTimeMinutes,
		MaxFileSecretSizeBytes:     &maxFileSecretSizeBytes,
	}

	if err := validateInputs(params); err != nil {
		return nil, fmt.Errorf("error in Inputs: %w", err)
	}

	httpClient, err := utils.GetHttpClient(clientTimeOutInSeconds, config.Server.VerifyCA, certificate, certificateKey, logger)
	if err != nil {
		return nil, fmt.Errorf("error creating HTTP client: %w", err)
	}

	authenticatorInput := AuthenticatorInput{
		Config:                     config,
		HTTPClientObj:              *httpClient,
		BackoffDefinition:          backoffDefinition,
		APIURL:                     config.Server.APIURL,
		APIVersion:                 config.Server.APIVersion,
		ClientID:                   clientID,
		ClientSecret:               clientSecret,
		APIKey:                     apiKey,
		Logger:                     logger,
		RetryMaxElapsedTimeMinutes: retryMaxElapsedTimeMinutes,
	}

	authenticate, err := getAuthenticator(authenticatorInput)

	if err != nil {
		return nil, fmt.Errorf("error authenticating: %w", err)
	}

	return &Provider{
		apiURL:        config.Server.APIURL,
		retrievaltype: config.Server.RetrievalType,
		authenticate:  *authenticate,
		log:           *logger,
		separator:     separator,
	}, nil
}

func loadCredentialsFromConfig(ctx context.Context, config *esv1beta1.BeyondtrustProvider, kube client.Client, namespace string) (string, string, string, error) {
	var clientID, clientSecret, apiKey string
	var err error

	if config.Auth.APIKey != nil {
		apiKey, err = loadConfigSecret(ctx, config.Auth.APIKey, kube, namespace)
		if err != nil {
			return "", "", "", fmt.Errorf("error loading apiKey: %w", err)
		}
	} else {
		clientID, err = loadConfigSecret(ctx, config.Auth.ClientID, kube, namespace)
		if err != nil {
			return "", "", "", fmt.Errorf("error loading clientID: %w", err)
		}

		clientSecret, err = loadConfigSecret(ctx, config.Auth.ClientSecret, kube, namespace)
		if err != nil {
			return "", "", "", fmt.Errorf("error loading clientSecret: %w", err)
		}
	}

	return clientID, clientSecret, apiKey, nil
}

func loadCertificateFromConfig(ctx context.Context, config *esv1beta1.BeyondtrustProvider, kube client.Client, namespace string) (string, string, error) {
	var certificate, certificateKey string
	var err error

	if config.Auth.Certificate != nil && config.Auth.CertificateKey != nil {
		certificate, err = loadConfigSecret(ctx, config.Auth.Certificate, kube, namespace)
		if err != nil {
			return "", "", fmt.Errorf("error loading Certificate: %w", err)
		}

		certificateKey, err = loadConfigSecret(ctx, config.Auth.CertificateKey, kube, namespace)
		if err != nil {
			return "", "", fmt.Errorf("error loading Certificate Key: %w", err)
		}
	}

	return certificate, certificateKey, nil
}

func getConfigValues(config *esv1beta1.BeyondtrustProvider) (int, string, int) {
	clientTimeOutInSeconds := 45
	separator := "/"
	retryMaxElapsedTimeMinutes := 15

	if config.Server.ClientTimeOutSeconds != 0 {
		clientTimeOutInSeconds = config.Server.ClientTimeOutSeconds
	}

	if config.Server.Separator != "" {
		separator = config.Server.Separator
	}

	return clientTimeOutInSeconds, separator, retryMaxElapsedTimeMinutes
}

func getBackoffDefinition(retryMaxElapsedTimeMinutes int) *backoff.ExponentialBackOff {
	backoffDefinition := backoff.NewExponentialBackOff()
	backoffDefinition.InitialInterval = 1 * time.Second
	backoffDefinition.MaxElapsedTime = time.Duration(retryMaxElapsedTimeMinutes) * time.Minute
	backoffDefinition.RandomizationFactor = 0.5

	return backoffDefinition
}

func validateInputs(params utils.ValidationParams) error {
	return utils.ValidateInputs(params)
}

func getAuthenticator(input AuthenticatorInput) (*auth.AuthenticationObj, error) {
	parametersObj := auth.AuthenticationParametersObj{
		HTTPClient:                 input.HTTPClientObj,
		BackoffDefinition:          input.BackoffDefinition,
		EndpointURL:                input.APIURL,
		ApiKey:                     input.APIKey,
		Logger:                     input.Logger,
		RetryMaxElapsedTimeSeconds: input.RetryMaxElapsedTimeMinutes,
	}

	if input.Config.Auth.APIKey != nil {
<<<<<<< HEAD
		authParamsApiKey := &auth.AuthenticationParametersObj{
			HTTPClient:                 input.HTTPClientObj,
			BackoffDefinition:          input.BackoffDefinition,
			EndpointURL:                input.APIURL,
			APIVersion:                 input.APIVersion,
			ClientID:                   "",
			ClientSecret:               "",
			ApiKey:                     input.APIKey,
			Logger:                     input.Logger,
			RetryMaxElapsedTimeSeconds: input.RetryMaxElapsedTimeMinutes,
		}
		return auth.AuthenticateUsingApiKey(*authParamsApiKey)
		//return auth.AuthenticateUsingApiKey(input.HTTPClientObj, input.BackoffDefinition, input.APIURL, input.Logger, input.RetryMaxElapsedTimeMinutes, input.APIKey)
	}

	authParamsOauth := &auth.AuthenticationParametersObj{
		HTTPClient:                 input.HTTPClientObj,
		BackoffDefinition:          input.BackoffDefinition,
		EndpointURL:                input.APIURL,
		APIVersion:                 input.APIVersion,
		ClientID:                   input.ClientID,
		ClientSecret:               input.ClientSecret,
		ApiKey:                     "",
		Logger:                     input.Logger,
		RetryMaxElapsedTimeSeconds: input.RetryMaxElapsedTimeMinutes,
	}
	return auth.Authenticate(*authParamsOauth)
	//return auth.Authenticate(input.HTTPClientObj, input.BackoffDefinition, input.APIURL, input.ClientID, input.ClientSecret, input.Logger, input.RetryMaxElapsedTimeMinutes)
=======
		parametersObj.ApiKey = input.APIKey

		return auth.AuthenticateUsingApiKey(parametersObj)
	}

	parametersObj.ClientID = input.ClientID
	parametersObj.ClientSecret = input.ClientSecret

	return auth.Authenticate(parametersObj)
>>>>>>> 30f2f170
}

func loadConfigSecret(ctx context.Context, ref *esv1beta1.BeyondTrustProviderSecretRef, kube client.Client, defaultNamespace string) (string, error) {
	if ref.SecretRef == nil {
		return ref.Value, nil
	}

	if err := validateSecretRef(ref); err != nil {
		return "", err
	}

	namespace := defaultNamespace
	if ref.SecretRef.Namespace != nil {
		namespace = *ref.SecretRef.Namespace
	}

	ESOLogger.Info("using k8s secret", "name:", ref.SecretRef.Name, "namespace:", namespace)
	objKey := client.ObjectKey{Namespace: namespace, Name: ref.SecretRef.Name}
	secret := v1.Secret{}
	err := kube.Get(ctx, objKey, &secret)
	if err != nil {
		return "", err
	}

	value, ok := secret.Data[ref.SecretRef.Key]
	if !ok {
		return "", fmt.Errorf(errNoSuchKeyFmt, ref.SecretRef.Key)
	}

	return string(value), nil
}

func validateSecretRef(ref *esv1beta1.BeyondTrustProviderSecretRef) error {
	if ref.SecretRef != nil {
		if ref.Value != "" {
			return errSecretRefAndValueConflict
		}
		if ref.SecretRef.Name == "" {
			return errMissingSecretName
		}
		if ref.SecretRef.Key == "" {
			return errMissingSecretKey
		}
	}

	return nil
}

func (p *Provider) GetAllSecrets(_ context.Context, _ esv1beta1.ExternalSecretFind) (map[string][]byte, error) {
	return nil, errors.New("GetAllSecrets not implemented")
}

// GetSecret reads the secret from the Password Safe server and returns it. The controller uses the value here to
// create the Kubernetes secret.
func (p *Provider) GetSecret(_ context.Context, ref esv1beta1.ExternalSecretDataRemoteRef) ([]byte, error) {
	managedAccountType := !strings.EqualFold(p.retrievaltype, "SECRET")

	retrievalPaths := utils.ValidatePaths([]string{ref.Key}, managedAccountType, p.separator, &p.log)

	if len(retrievalPaths) != 1 {
		return nil, errors.New(errInvalidRetrievalPath)
	}

	retrievalPath := retrievalPaths[0]

	_, err := p.authenticate.GetPasswordSafeAuthentication()
	if err != nil {
		return nil, fmt.Errorf("error getting authentication: %w", err)
	}

	managedFetch := func() (string, error) {
		ESOLogger.Info("retrieve managed account value", "retrievalPath:", retrievalPath)
		manageAccountObj, _ := managed_account.NewManagedAccountObj(p.authenticate, &p.log)
		return manageAccountObj.GetSecret(retrievalPath, p.separator)
	}
	unmanagedFetch := func() (string, error) {
		ESOLogger.Info("retrieve secrets safe value", "retrievalPath:", retrievalPath)
		secretObj, _ := secrets.NewSecretObj(p.authenticate, &p.log, maxFileSecretSizeBytes)
		return secretObj.GetSecret(retrievalPath, p.separator)
	}
	fetch := unmanagedFetch
	if managedAccountType {
		fetch = managedFetch
	}
	returnSecret, err := fetch()
	if err != nil {
		if serr := p.authenticate.SignOut(); serr != nil {
			return nil, errors.Join(err, serr)
		}
		return nil, fmt.Errorf("error getting secret/managed account: %w", err)
	}
	return []byte(returnSecret), nil
}

// ValidateStore validates the store configuration to prevent unexpected errors.
func (p *Provider) ValidateStore(store esv1beta1.GenericStore) (admission.Warnings, error) {
	if store == nil {
		return nil, errors.New(errNilStore)
	}

	spec := store.GetSpec()

	if spec == nil {
		return nil, errors.New(errMissingStoreSpec)
	}

	if spec.Provider == nil {
		return nil, errors.New(errMissingProvider)
	}

	provider := spec.Provider.Beyondtrust
	if provider == nil {
		return nil, fmt.Errorf(errInvalidProvider, store.GetObjectMeta().String())
	}

	apiURL, err := url.Parse(provider.Server.APIURL)
	if err != nil {
		return nil, errors.New(errInvalidHostURL)
	}

	if provider.Auth.ClientID.SecretRef != nil {
		return nil, err
	}

	if provider.Auth.ClientSecret.SecretRef != nil {
		return nil, err
	}

	if apiURL.Host == "" {
		return nil, errors.New(errInvalidHostURL)
	}

	return nil, nil
}

// registers the provider object to process on each reconciliation loop.
func init() {
	esv1beta1.Register(&Provider{}, &esv1beta1.SecretStoreProvider{
		Beyondtrust: &esv1beta1.BeyondtrustProvider{},
	})
}<|MERGE_RESOLUTION|>--- conflicted
+++ resolved
@@ -279,7 +279,6 @@
 	}
 
 	if input.Config.Auth.APIKey != nil {
-<<<<<<< HEAD
 		authParamsApiKey := &auth.AuthenticationParametersObj{
 			HTTPClient:                 input.HTTPClientObj,
 			BackoffDefinition:          input.BackoffDefinition,
@@ -292,7 +291,6 @@
 			RetryMaxElapsedTimeSeconds: input.RetryMaxElapsedTimeMinutes,
 		}
 		return auth.AuthenticateUsingApiKey(*authParamsApiKey)
-		//return auth.AuthenticateUsingApiKey(input.HTTPClientObj, input.BackoffDefinition, input.APIURL, input.Logger, input.RetryMaxElapsedTimeMinutes, input.APIKey)
 	}
 
 	authParamsOauth := &auth.AuthenticationParametersObj{
@@ -307,8 +305,7 @@
 		RetryMaxElapsedTimeSeconds: input.RetryMaxElapsedTimeMinutes,
 	}
 	return auth.Authenticate(*authParamsOauth)
-	//return auth.Authenticate(input.HTTPClientObj, input.BackoffDefinition, input.APIURL, input.ClientID, input.ClientSecret, input.Logger, input.RetryMaxElapsedTimeMinutes)
-=======
+
 		parametersObj.ApiKey = input.APIKey
 
 		return auth.AuthenticateUsingApiKey(parametersObj)
@@ -318,7 +315,7 @@
 	parametersObj.ClientSecret = input.ClientSecret
 
 	return auth.Authenticate(parametersObj)
->>>>>>> 30f2f170
+
 }
 
 func loadConfigSecret(ctx context.Context, ref *esv1beta1.BeyondTrustProviderSecretRef, kube client.Client, defaultNamespace string) (string, error) {
