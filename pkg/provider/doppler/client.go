--- conflicted
+++ resolved
@@ -118,14 +118,10 @@
 	return nil
 }
 
-<<<<<<< HEAD
 func (c *Client) SecretExists(_ context.Context, _ esv1beta1.PushSecretRemoteRef) (bool, error) {
 	return false, fmt.Errorf("not implemented")
 }
 
-func (c *Client) PushSecret(_ context.Context, _ *corev1.Secret, _ esv1beta1.PushSecretData) error {
-	return fmt.Errorf("not implemented")
-=======
 func (c *Client) PushSecret(_ context.Context, secret *corev1.Secret, data esv1beta1.PushSecretData) error {
 	value := secret.Data[data.GetSecretKey()]
 
@@ -143,7 +139,6 @@
 	}
 
 	return nil
->>>>>>> 1f498c83
 }
 
 func (c *Client) GetSecret(_ context.Context, ref esv1beta1.ExternalSecretDataRemoteRef) ([]byte, error) {
