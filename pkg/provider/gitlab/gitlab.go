/*
Licensed under the Apache License, Version 2.0 (the "License");
you may not use this file except in compliance with the License.
You may obtain a copy of the License at

	http://www.apache.org/licenses/LICENSE-2.0

Unless required by applicable law or agreed to in writing, software
distributed under the License is distributed on an "AS IS" BASIS,
WITHOUT WARRANTIES OR CONDITIONS OF ANY KIND, either express or implied.
See the License for the specific language governing permissions and
limitations under the License.
*/
package gitlab

import (
	"context"
	"encoding/json"
	"fmt"
	"net/http"
	"sort"
	"strconv"
	"strings"

	"github.com/tidwall/gjson"
	gitlab "github.com/xanzy/go-gitlab"
	corev1 "k8s.io/api/core/v1"
	"k8s.io/apimachinery/pkg/types"
	ctrl "sigs.k8s.io/controller-runtime"
	kclient "sigs.k8s.io/controller-runtime/pkg/client"

	esv1beta1 "github.com/external-secrets/external-secrets/apis/externalsecrets/v1beta1"
	"github.com/external-secrets/external-secrets/pkg/find"
	"github.com/external-secrets/external-secrets/pkg/utils"
)

const (
	errGitlabCredSecretName                   = "credentials are empty"
	errInvalidClusterStoreMissingSAKNamespace = "invalid clusterStore missing SAK namespace"
	errFetchSAKSecret                         = "couldn't find secret on cluster: %w"
	errMissingSAK                             = "missing credentials while setting auth"
	errList                                   = "could not verify whether the gilabClient is valid: %w"
	errProjectAuth                            = "gitlabClient is not allowed to get secrets for project id [%s]"
	errGroupAuth                              = "gitlabClient is not allowed to get secrets for group id [%s]"
	errUninitializedGitlabProvider            = "provider gitlab is not initialized"
	errNameNotDefined                         = "'find.name' is mandatory"
	errEnvironmentIsConstricted               = "'find.tags' is constrained by 'environment_scope' of the store"
	errTagsOnlyEnvironmentSupported           = "'find.tags' only supports 'environment_scope'"
	errPathNotImplemented                     = "'find.path' is not implemented in the Gitlab provider"
	errJSONSecretUnmarshal                    = "unable to unmarshal secret: %w"
)

// https://github.com/external-secrets/external-secrets/issues/644
var _ esv1beta1.SecretsClient = &Gitlab{}
var _ esv1beta1.Provider = &Gitlab{}

type ProjectsClient interface {
	ListProjectsGroups(pid interface{}, opt *gitlab.ListProjectGroupOptions, options ...gitlab.RequestOptionFunc) ([]*gitlab.ProjectGroup, *gitlab.Response, error)
}

type ProjectVariablesClient interface {
	GetVariable(pid interface{}, key string, opt *gitlab.GetProjectVariableOptions, options ...gitlab.RequestOptionFunc) (*gitlab.ProjectVariable, *gitlab.Response, error)
	ListVariables(pid interface{}, opt *gitlab.ListProjectVariablesOptions, options ...gitlab.RequestOptionFunc) ([]*gitlab.ProjectVariable, *gitlab.Response, error)
}

type GroupVariablesClient interface {
	GetVariable(gid interface{}, key string, options ...gitlab.RequestOptionFunc) (*gitlab.GroupVariable, *gitlab.Response, error)
	ListVariables(gid interface{}, opt *gitlab.ListGroupVariablesOptions, options ...gitlab.RequestOptionFunc) ([]*gitlab.GroupVariable, *gitlab.Response, error)
}

// Gitlab Provider struct with reference to GitLab clients, a projectID and groupIDs.
type Gitlab struct {
	projectsClient         ProjectsClient
	projectVariablesClient ProjectVariablesClient
	groupVariablesClient   GroupVariablesClient
	url                    string
	projectID              string
	inheritFromGroups      bool
	groupIDs               []string
	environment            string
}

// gClient for interacting with kubernetes cluster...?
type gClient struct {
	kube        kclient.Client
	store       *esv1beta1.GitlabProvider
	namespace   string
	storeKind   string
	credentials []byte
}

type ProjectGroupPathSorter []*gitlab.ProjectGroup

func (a ProjectGroupPathSorter) Len() int           { return len(a) }
func (a ProjectGroupPathSorter) Swap(i, j int)      { a[i], a[j] = a[j], a[i] }
func (a ProjectGroupPathSorter) Less(i, j int) bool { return len(a[i].FullPath) < len(a[j].FullPath) }

var log = ctrl.Log.WithName("provider").WithName("gitlab")

func init() {
	esv1beta1.Register(&Gitlab{}, &esv1beta1.SecretStoreProvider{
		Gitlab: &esv1beta1.GitlabProvider{},
	})
}

// Set gClient credentials to Access Token.
func (c *gClient) setAuth(ctx context.Context) error {
	credentialsSecret := &corev1.Secret{}
	credentialsSecretName := c.store.Auth.SecretRef.AccessToken.Name
	if credentialsSecretName == "" {
		return fmt.Errorf(errGitlabCredSecretName)
	}
	objectKey := types.NamespacedName{
		Name:      credentialsSecretName,
		Namespace: c.namespace,
	}
	// only ClusterStore is allowed to set namespace (and then it's required)
	if c.storeKind == esv1beta1.ClusterSecretStoreKind {
		if c.store.Auth.SecretRef.AccessToken.Namespace == nil {
			return fmt.Errorf(errInvalidClusterStoreMissingSAKNamespace)
		}
		objectKey.Namespace = *c.store.Auth.SecretRef.AccessToken.Namespace
	}

	err := c.kube.Get(ctx, objectKey, credentialsSecret)
	if err != nil {
		return fmt.Errorf(errFetchSAKSecret, err)
	}

	c.credentials = credentialsSecret.Data[c.store.Auth.SecretRef.AccessToken.Key]
	if c.credentials == nil || len(c.credentials) == 0 {
		return fmt.Errorf(errMissingSAK)
	}
	return nil
}

// Function newGitlabProvider returns a reference to a new instance of a 'Gitlab' struct.
func NewGitlabProvider() *Gitlab {
	return &Gitlab{}
}

<<<<<<< HEAD
// Capabilities return the provider supported capabilities (ReadOnly, WriteOnly, ReadWrite).
func (g *Gitlab) Capabilities() esv1beta1.SecretStoreCapabilities {
	return esv1beta1.SecretStoreReadOnly
}

// Method on Gitlab Provider to set up client with credentials, populate projectID and environment.
=======
// Method on Gitlab Provider to set up projectVariablesClient with credentials, populate projectID and environment.
>>>>>>> 117e93b4
func (g *Gitlab) NewClient(ctx context.Context, store esv1beta1.GenericStore, kube kclient.Client, namespace string) (esv1beta1.SecretsClient, error) {
	storeSpec := store.GetSpec()
	if storeSpec == nil || storeSpec.Provider == nil || storeSpec.Provider.Gitlab == nil {
		return nil, fmt.Errorf("no store type or wrong store type")
	}
	storeSpecGitlab := storeSpec.Provider.Gitlab

	cliStore := gClient{
		kube:      kube,
		store:     storeSpecGitlab,
		namespace: namespace,
		storeKind: store.GetObjectKind().GroupVersionKind().Kind,
	}

	if err := cliStore.setAuth(ctx); err != nil {
		return nil, err
	}

	var err error

	// Create projectVariablesClient options
	var opts []gitlab.ClientOptionFunc
	if cliStore.store.URL != "" {
		opts = append(opts, gitlab.WithBaseURL(cliStore.store.URL))
	}

	// ClientOptionFunc from the gitlab package can be mapped with the CRD
	// in a similar way to extend functionality of the provider

	// Create a new Gitlab Client using credentials and options
	gitlabClient, err := gitlab.NewClient(string(cliStore.credentials), opts...)
	if err != nil {
		return nil, err
	}

	g.projectsClient = gitlabClient.Projects
	g.projectVariablesClient = gitlabClient.ProjectVariables
	g.groupVariablesClient = gitlabClient.GroupVariables
	g.projectID = cliStore.store.ProjectID
	g.inheritFromGroups = cliStore.store.InheritFromGroups
	g.groupIDs = cliStore.store.GroupIDs
	g.environment = cliStore.store.Environment
	g.url = cliStore.store.URL

	return g, nil
}

<<<<<<< HEAD
func (g *Gitlab) DeleteSecret(ctx context.Context, remoteRef esv1beta1.PushRemoteRef) error {
	return fmt.Errorf("not implemented")
}

// Not Implemented SetSecret.
func (g *Gitlab) SetSecret(ctx context.Context, value []byte, remoteRef esv1beta1.PushRemoteRef) error {
	return fmt.Errorf("not implemented")
}

// Empty GetAllSecrets.
=======
// GetAllSecrets syncs all gitlab project and group variables into a single Kubernetes Secret.
>>>>>>> 117e93b4
func (g *Gitlab) GetAllSecrets(ctx context.Context, ref esv1beta1.ExternalSecretFind) (map[string][]byte, error) {
	if utils.IsNil(g.projectVariablesClient) {
		return nil, fmt.Errorf(errUninitializedGitlabProvider)
	}
	if ref.Tags != nil {
		environment, err := ExtractTag(ref.Tags)
		if err != nil {
			return nil, err
		}
		if !isEmptyOrWildcard(g.environment) && !isEmptyOrWildcard(environment) {
			return nil, fmt.Errorf(errEnvironmentIsConstricted)
		}
		g.environment = environment
	}
	if ref.Path != nil {
		return nil, fmt.Errorf(errPathNotImplemented)
	}
	if ref.Name == nil {
		return nil, fmt.Errorf(errNameNotDefined)
	}

	var matcher *find.Matcher
	if ref.Name != nil {
		m, err := find.New(*ref.Name)
		if err != nil {
			return nil, err
		}
		matcher = m
	}

	err := g.ResolveGroupIds()
	if err != nil {
		return nil, err
	}

	secretData := make(map[string][]byte)
	for _, groupID := range g.groupIDs {
		var groupVars []*gitlab.GroupVariable
		groupVars, _, err := g.groupVariablesClient.ListVariables(groupID, nil)
		if err != nil {
			return nil, err
		}
		for _, data := range groupVars {
			matching, key := matchesFilter(g.environment, data.EnvironmentScope, data.Key, matcher)
			if !matching {
				continue
			}
			secretData[key] = []byte(data.Value)
		}
	}

	var projectData []*gitlab.ProjectVariable
	projectData, _, err = g.projectVariablesClient.ListVariables(g.projectID, nil)
	if err != nil {
		return nil, err
	}

	for _, data := range projectData {
		matching, key := matchesFilter(g.environment, data.EnvironmentScope, data.Key, matcher)
		if !matching {
			continue
		}
		secretData[key] = []byte(data.Value)
	}

	return secretData, nil
}

func ExtractTag(tags map[string]string) (string, error) {
	var environmentScope string
	for tag, value := range tags {
		if tag != "environment_scope" {
			return "", fmt.Errorf(errTagsOnlyEnvironmentSupported)
		}
		environmentScope = value
	}
	return environmentScope, nil
}

func (g *Gitlab) GetSecret(ctx context.Context, ref esv1beta1.ExternalSecretDataRemoteRef) ([]byte, error) {
	if utils.IsNil(g.projectVariablesClient) || utils.IsNil(g.groupVariablesClient) {
		return nil, fmt.Errorf(errUninitializedGitlabProvider)
	}

	// Need to replace hyphens with underscores to work with Gitlab API
	ref.Key = strings.ReplaceAll(ref.Key, "-", "_")
	// Retrieves a gitlab variable in the form
	// {
	// 	"key": "TEST_VARIABLE_1",
	// 	"variable_type": "env_var",
	// 	"value": "TEST_1",
	// 	"protected": false,
	// 	"masked": true,
	// 	"environment_scope": "*"
	// }
	var vopts *gitlab.GetProjectVariableOptions
	if g.environment != "" {
		vopts = &gitlab.GetProjectVariableOptions{Filter: &gitlab.VariableFilter{EnvironmentScope: g.environment}}
	}

	data, resp, err := g.projectVariablesClient.GetVariable(g.projectID, ref.Key, vopts)
	if resp.StatusCode >= 400 && resp.StatusCode != 404 && err != nil {
		return nil, err
	}

	err = g.ResolveGroupIds()
	if err != nil {
		return nil, err
	}

	var result []byte
	if resp.StatusCode < 300 {
		result, err = extractVariable(ref, data.Value)
	}

	for i := len(g.groupIDs) - 1; i >= 0; i-- {
		groupID := g.groupIDs[i]
		if result != nil {
			return result, nil
		}

		groupVar, resp, err := g.groupVariablesClient.GetVariable(groupID, ref.Key, nil)
		if resp.StatusCode >= 400 && resp.StatusCode != 404 && err != nil {
			return nil, err
		}
		if resp.StatusCode < 300 {
			result, _ = extractVariable(ref, groupVar.Value)
		}
	}

	if result != nil {
		return result, nil
	}
	return nil, err
}

func extractVariable(ref esv1beta1.ExternalSecretDataRemoteRef, value string) ([]byte, error) {
	if ref.Property == "" {
		if value != "" {
			return []byte(value), nil
		}
		return nil, fmt.Errorf("invalid secret received. no secret string for key: %s", ref.Key)
	}

	var payload string
	if value != "" {
		payload = value
	}

	val := gjson.Get(payload, ref.Property)
	if !val.Exists() {
		return nil, fmt.Errorf("key %s does not exist in secret %s", ref.Property, ref.Key)
	}
	return []byte(val.String()), nil
}

func (g *Gitlab) GetSecretMap(ctx context.Context, ref esv1beta1.ExternalSecretDataRemoteRef) (map[string][]byte, error) {
	// Gets a secret as normal, expecting secret value to be a json object
	data, err := g.GetSecret(ctx, ref)
	if err != nil {
		return nil, fmt.Errorf("error getting secret %s: %w", ref.Key, err)
	}

	// Maps the json data to a string:string map
	kv := make(map[string]string)
	err = json.Unmarshal(data, &kv)
	if err != nil {
		return nil, fmt.Errorf(errJSONSecretUnmarshal, err)
	}

	// Converts values in K:V pairs into bytes, while leaving keys as strings
	secretData := make(map[string][]byte)
	for k, v := range kv {
		secretData[k] = []byte(v)
	}
	return secretData, nil
}

func isEmptyOrWildcard(environment string) bool {
	return environment == "" || environment == "*"
}

func matchesFilter(environment, varEnvironment, key string, matcher *find.Matcher) (bool, string) {
	if !isEmptyOrWildcard(environment) {
		// as of now gitlab does not support filtering of EnvironmentScope through the api call
		if varEnvironment != environment {
			return false, ""
		}
	}

	if key == "" || (matcher != nil && !matcher.MatchName(key)) {
		return false, ""
	}

	return true, key
}

func (g *Gitlab) Close(ctx context.Context) error {
	return nil
}

// Validate will use the gitlab projectVariablesClient/groupVariablesClient to validate the gitlab provider using the ListVariable call to ensure get permissions without needing a specific key.
func (g *Gitlab) Validate() (esv1beta1.ValidationResult, error) {
	if g.projectID != "" {
		_, resp, err := g.projectVariablesClient.ListVariables(g.projectID, nil)
		if err != nil {
			return esv1beta1.ValidationResultError, fmt.Errorf(errList, err)
		} else if resp == nil || resp.StatusCode != http.StatusOK {
			return esv1beta1.ValidationResultError, fmt.Errorf(errProjectAuth, g.projectID)
		}

		err = g.ResolveGroupIds()
		if err != nil {
			return esv1beta1.ValidationResultError, fmt.Errorf(errList, err)
		}
		log.V(1).Info("discovered project groups", "name", g.groupIDs)
	}

	if len(g.groupIDs) > 0 {
		for _, groupID := range g.groupIDs {
			_, resp, err := g.groupVariablesClient.ListVariables(groupID, nil)
			if err != nil {
				return esv1beta1.ValidationResultError, fmt.Errorf(errList, err)
			} else if resp == nil || resp.StatusCode != http.StatusOK {
				return esv1beta1.ValidationResultError, fmt.Errorf(errGroupAuth, groupID)
			}
		}
	}

	return esv1beta1.ValidationResultReady, nil
}

func (g *Gitlab) ResolveGroupIds() error {
	if g.inheritFromGroups {
		projectGroups, resp, err := g.projectsClient.ListProjectsGroups(g.projectID, nil)
		if resp.StatusCode >= 400 && err != nil {
			return err
		}
		sort.Sort(ProjectGroupPathSorter(projectGroups))
		discoveredIds := make([]string, len(projectGroups))
		for i, group := range projectGroups {
			discoveredIds[i] = strconv.Itoa(group.ID)
		}
		g.groupIDs = discoveredIds
	}
	return nil
}

func (g *Gitlab) ValidateStore(store esv1beta1.GenericStore) error {
	storeSpec := store.GetSpec()
	gitlabSpec := storeSpec.Provider.Gitlab
	accessToken := gitlabSpec.Auth.SecretRef.AccessToken
	err := utils.ValidateSecretSelector(store, accessToken)
	if err != nil {
		return err
	}

	if gitlabSpec.ProjectID == "" && len(gitlabSpec.GroupIDs) == 0 {
		return fmt.Errorf("projectID and groupIDs must not both be empty")
	}

	if gitlabSpec.InheritFromGroups && len(gitlabSpec.GroupIDs) > 0 {
		return fmt.Errorf("defining groupIDs and inheritFromGroups = true is not allowed")
	}

	if accessToken.Key == "" {
		return fmt.Errorf("accessToken.key cannot be empty")
	}

	if accessToken.Name == "" {
		return fmt.Errorf("accessToken.name cannot be empty")
	}

	return nil
}<|MERGE_RESOLUTION|>--- conflicted
+++ resolved
@@ -139,16 +139,12 @@
 	return &Gitlab{}
 }
 
-<<<<<<< HEAD
 // Capabilities return the provider supported capabilities (ReadOnly, WriteOnly, ReadWrite).
 func (g *Gitlab) Capabilities() esv1beta1.SecretStoreCapabilities {
 	return esv1beta1.SecretStoreReadOnly
 }
 
-// Method on Gitlab Provider to set up client with credentials, populate projectID and environment.
-=======
 // Method on Gitlab Provider to set up projectVariablesClient with credentials, populate projectID and environment.
->>>>>>> 117e93b4
 func (g *Gitlab) NewClient(ctx context.Context, store esv1beta1.GenericStore, kube kclient.Client, namespace string) (esv1beta1.SecretsClient, error) {
 	storeSpec := store.GetSpec()
 	if storeSpec == nil || storeSpec.Provider == nil || storeSpec.Provider.Gitlab == nil {
@@ -196,7 +192,6 @@
 	return g, nil
 }
 
-<<<<<<< HEAD
 func (g *Gitlab) DeleteSecret(ctx context.Context, remoteRef esv1beta1.PushRemoteRef) error {
 	return fmt.Errorf("not implemented")
 }
@@ -206,10 +201,7 @@
 	return fmt.Errorf("not implemented")
 }
 
-// Empty GetAllSecrets.
-=======
 // GetAllSecrets syncs all gitlab project and group variables into a single Kubernetes Secret.
->>>>>>> 117e93b4
 func (g *Gitlab) GetAllSecrets(ctx context.Context, ref esv1beta1.ExternalSecretFind) (map[string][]byte, error) {
 	if utils.IsNil(g.projectVariablesClient) {
 		return nil, fmt.Errorf(errUninitializedGitlabProvider)
