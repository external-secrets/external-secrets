/*
Copyright © 2025 ESO Maintainer Team

Licensed under the Apache License, Version 2.0 (the "License");
you may not use this file except in compliance with the License.
You may obtain a copy of the License at

    https://www.apache.org/licenses/LICENSE-2.0

Unless required by applicable law or agreed to in writing, software
distributed under the License is distributed on an "AS IS" BASIS,
WITHOUT WARRANTIES OR CONDITIONS OF ANY KIND, either express or implied.
See the License for the specific language governing permissions and
limitations under the License.
*/

package github

import (
	"context"
	crypto_rand "crypto/rand"
	"encoding/base64"
	"encoding/json"
	"fmt"
	"time"

	github "github.com/google/go-github/v56/github"
	"golang.org/x/crypto/nacl/box"
	corev1 "k8s.io/api/core/v1"
	"sigs.k8s.io/controller-runtime/pkg/client"

	esv1 "github.com/external-secrets/external-secrets/apis/externalsecrets/v1"
)

// https://github.com/external-secrets/external-secrets/issues/644
var _ esv1.SecretsClient = &Client{}

// ActionsServiceClient defines the interface for interacting with GitHub Actions secrets.
type ActionsServiceClient interface {
	// CreateOrUpdateOrgSecret creates or updates an organization secret.
	CreateOrUpdateOrgSecret(ctx context.Context, org string, eSecret *github.EncryptedSecret) (response *github.Response, err error)
	// GetOrgSecret retrieves an organization secret.
	GetOrgSecret(ctx context.Context, org string, name string) (*github.Secret, *github.Response, error)
	// ListOrgSecrets lists all organization secrets.
	ListOrgSecrets(ctx context.Context, org string, opts *github.ListOptions) (*github.Secrets, *github.Response, error)
}

// Client implements the External Secrets Kubernetes provider for GitHub Actions secrets.
type Client struct {
	crClient         client.Client
	store            esv1.GenericStore
	provider         *esv1.GithubProvider
	baseClient       github.ActionsService
	namespace        string
	storeKind        string
	repoID           int64
	getSecretFn      func(ctx context.Context, ref esv1.PushSecretRemoteRef) (*github.Secret, *github.Response, error)
	getPublicKeyFn   func(ctx context.Context) (*github.PublicKey, *github.Response, error)
	createOrUpdateFn func(ctx context.Context, eSecret *github.EncryptedSecret) (*github.Response, error)
	listSecretsFn    func(ctx context.Context) (*github.Secrets, *github.Response, error)
	deleteSecretFn   func(ctx context.Context, ref esv1.PushSecretRemoteRef) (*github.Response, error)
}

// DeleteSecret deletes a secret from GitHub Actions.
func (g *Client) DeleteSecret(ctx context.Context, remoteRef esv1.PushSecretRemoteRef) error {
	_, err := g.deleteSecretFn(ctx, remoteRef)
	if err != nil {
		return fmt.Errorf("failed to delete secret: %w", err)
	}
	return nil
}

// SecretExists checks if a secret exists in GitHub Actions.
func (g *Client) SecretExists(ctx context.Context, ref esv1.PushSecretRemoteRef) (bool, error) {
	githubSecret, _, err := g.getSecretFn(ctx, ref)
	if err != nil {
		return false, fmt.Errorf("error fetching secret: %w", err)
	}
	if githubSecret != nil {
		return true, nil
	}
	return false, nil
}

// PushSecret pushes a new secret to GitHub Actions.
func (g *Client) PushSecret(ctx context.Context, secret *corev1.Secret, remoteRef esv1.PushSecretData) error {
	githubSecret, response, err := g.getSecretFn(ctx, remoteRef)
	if err != nil && (response == nil || response.StatusCode != 404) {
		return fmt.Errorf("error fetching secret: %w", err)
	}

	// First at all, we need the organization public key to encrypt the secret.
	publicKey, _, err := g.getPublicKeyFn(ctx)
	if err != nil {
		return fmt.Errorf("error fetching public key: %w", err)
	}

	decodedPublicKey, err := base64.StdEncoding.DecodeString(publicKey.GetKey())
	if err != nil {
		return fmt.Errorf("unable to decode public key: %w", err)
	}

	var boxKey [32]byte
	copy(boxKey[:], decodedPublicKey)
	var ok bool
	// default to full secret.
	value, err := json.Marshal(secret.Data)
	if err != nil {
		return fmt.Errorf("json.Marshal failed with error %w", err)
	}
	// if key is specified, overwrite to key only
	if remoteRef.GetSecretKey() != "" {
		value, ok = secret.Data[remoteRef.GetSecretKey()]
		if !ok {
			return fmt.Errorf("key %s not found in secret", remoteRef.GetSecretKey())
		}
	}

	encryptedBytes, err := box.SealAnonymous([]byte{}, value, &boxKey, crypto_rand.Reader)
	if err != nil {
		return fmt.Errorf("box.SealAnonymous failed with error %w", err)
	}
	name := remoteRef.GetRemoteKey()
	visibility := "all"
	if githubSecret != nil {
		name = githubSecret.Name
		visibility = githubSecret.Visibility
	}
	encryptedString := base64.StdEncoding.EncodeToString(encryptedBytes)
	keyID := publicKey.GetKeyID()
	encryptedSecret := &github.EncryptedSecret{
		Name:           name,
		KeyID:          keyID,
		EncryptedValue: encryptedString,
		Visibility:     visibility,
	}

	if _, err := g.createOrUpdateFn(ctx, encryptedSecret); err != nil {
		return fmt.Errorf("failed to create secret: %w", err)
	}

	return nil
}

// GetAllSecrets is not implemented as this provider is write-only.
func (g *Client) GetAllSecrets(_ context.Context, _ esv1.ExternalSecretFind) (map[string][]byte, error) {
	return nil, fmt.Errorf("not implemented - this provider supports write-only operations")
}

// GetSecret is not implemented as this provider is write-only.
func (g *Client) GetSecret(_ context.Context, _ esv1.ExternalSecretDataRemoteRef) ([]byte, error) {
	return nil, fmt.Errorf("not implemented - this provider supports write-only operations")
}

// GetSecretMap is not implemented as this provider is write-only.
func (g *Client) GetSecretMap(_ context.Context, _ esv1.ExternalSecretDataRemoteRef) (map[string][]byte, error) {
	return nil, fmt.Errorf("not implemented - this provider supports write-only operations")
}

<<<<<<< HEAD
// Close cleans up any resources.
func (g *Client) Close(ctx context.Context) error {
	ctx.Done()
=======
func (g *Client) Close(_ context.Context) error {
>>>>>>> d21a82e8
	return nil
}

// Validate checks if the client is properly configured and has access to the GitHub Actions API.
func (g *Client) Validate() (esv1.ValidationResult, error) {
	if g.store.GetKind() == esv1.ClusterSecretStoreKind {
		return esv1.ValidationResultUnknown, nil
	}
	ctx, cancel := context.WithTimeout(context.Background(), 10*time.Second)
	defer cancel()
	_, _, err := g.listSecretsFn(ctx)

	if err != nil {
		return esv1.ValidationResultError, fmt.Errorf("store is not allowed to list secrets: %w", err)
	}

	return esv1.ValidationResultReady, nil
}<|MERGE_RESOLUTION|>--- conflicted
+++ resolved
@@ -157,13 +157,7 @@
 	return nil, fmt.Errorf("not implemented - this provider supports write-only operations")
 }
 
-<<<<<<< HEAD
-// Close cleans up any resources.
-func (g *Client) Close(ctx context.Context) error {
-	ctx.Done()
-=======
 func (g *Client) Close(_ context.Context) error {
->>>>>>> d21a82e8
 	return nil
 }
 
