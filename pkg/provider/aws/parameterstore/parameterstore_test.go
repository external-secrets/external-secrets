/*
Licensed under the Apache License, Version 2.0 (the "License");
you may not use this file except in compliance with the License.
You may obtain a copy of the License at

	http://www.apache.org/licenses/LICENSE-2.0

Unless required by applicable law or agreed to in writing, software
distributed under the License is distributed on an "AS IS" BASIS,
WITHOUT WARRANTIES OR CONDITIONS OF ANY KIND, either express or implied.
See the License for the specific language governing permissions and
limitations under the License.
*/

package parameterstore

import (
	"context"
	"errors"
	"strings"
	"testing"

	"github.com/aws/aws-sdk-go-v2/aws"
	"github.com/aws/aws-sdk-go-v2/service/ssm"
	ssmtypes "github.com/aws/aws-sdk-go-v2/service/ssm/types"
	"github.com/external-secrets/external-secrets/pkg/utils/metadata"
	"github.com/google/go-cmp/cmp"
	"github.com/stretchr/testify/assert"
	"github.com/stretchr/testify/require"
	corev1 "k8s.io/api/core/v1"
	apiextensionsv1 "k8s.io/apiextensions-apiserver/pkg/apis/apiextensions/v1"
	metav1 "k8s.io/apimachinery/pkg/apis/meta/v1"
	"k8s.io/utils/ptr"

	esv1 "github.com/external-secrets/external-secrets/apis/externalsecrets/v1"
	fakeps "github.com/external-secrets/external-secrets/pkg/provider/aws/parameterstore/fake"
	"github.com/external-secrets/external-secrets/pkg/provider/aws/util"
	"github.com/external-secrets/external-secrets/pkg/provider/testing/fake"
)

const (
	errInvalidProperty = "key INVALPROP does not exist in secret"
	invalidProp        = "INVALPROP"
)

var (
	fakeSecretKey = "fakeSecretKey"
	fakeValue     = "fakeValue"
)

type parameterstoreTestCase struct {
	fakeClient     *fakeps.Client
	apiInput       *ssm.GetParameterInput
	apiOutput      *ssm.GetParameterOutput
	remoteRef      *esv1.ExternalSecretDataRemoteRef
	apiErr         error
	expectError    string
	expectedSecret string
	expectedData   map[string][]byte
	prefix         string
}

func makeValidParameterStoreTestCase() *parameterstoreTestCase {
	return &parameterstoreTestCase{
		fakeClient:     &fakeps.Client{},
		apiInput:       makeValidAPIInput(),
		apiOutput:      makeValidAPIOutput(),
		remoteRef:      makeValidRemoteRef(),
		apiErr:         nil,
		prefix:         "",
		expectError:    "",
		expectedSecret: "",
		expectedData:   make(map[string][]byte),
	}
}

func makeValidAPIInput() *ssm.GetParameterInput {
	return &ssm.GetParameterInput{
		Name:           aws.String("/baz"),
		WithDecryption: aws.Bool(true),
	}
}

func makeValidAPIOutput() *ssm.GetParameterOutput {
	return &ssm.GetParameterOutput{
		Parameter: &ssmtypes.Parameter{
			Value: aws.String("RRRRR"),
		},
	}
}

func makeValidRemoteRef() *esv1.ExternalSecretDataRemoteRef {
	return &esv1.ExternalSecretDataRemoteRef{
		Key: "/baz",
	}
}

func makeValidParameterStoreTestCaseCustom(tweaks ...func(pstc *parameterstoreTestCase)) *parameterstoreTestCase {
	pstc := makeValidParameterStoreTestCase()
	for _, fn := range tweaks {
		fn(pstc)
	}
	pstc.fakeClient.WithValue(pstc.apiInput, pstc.apiOutput, pstc.apiErr)
	return pstc
}

func TestSSMResolver(t *testing.T) {
	endpointEnvKey := SSMEndpointEnv
	endpointURL := "http://ssm.foo"

	t.Setenv(endpointEnvKey, endpointURL)

	f, err := customEndpointResolver{}.ResolveEndpoint(context.Background(), ssm.EndpointParameters{})

	assert.Nil(t, err)
	assert.Equal(t, endpointURL, f.URI.String())
}

func TestDeleteSecret(t *testing.T) {
	fakeClient := fakeps.Client{}
	parameterName := "parameter"
	managedBy := "managed-by"
	manager := "external-secrets"
	ssmTag := ssmtypes.Tag{
		Key:   &managedBy,
		Value: &manager,
	}
	type args struct {
		client                fakeps.Client
		getParameterOutput    *ssm.GetParameterOutput
		listTagsOutput        *ssm.ListTagsForResourceOutput
		deleteParameterOutput *ssm.DeleteParameterOutput
		getParameterError     error
		listTagsError         error
		deleteParameterError  error
	}

	type want struct {
		err error
	}

	type testCase struct {
		args   args
		want   want
		reason string
	}
	tests := map[string]testCase{
		"Deletes Successfully": {
			args: args{
				client: fakeClient,
				getParameterOutput: &ssm.GetParameterOutput{
					Parameter: &ssmtypes.Parameter{
						Name: &parameterName,
					},
				},
				listTagsOutput: &ssm.ListTagsForResourceOutput{
					TagList: []ssmtypes.Tag{ssmTag},
				},
				deleteParameterOutput: nil,
				getParameterError:     nil,
				listTagsError:         nil,
				deleteParameterError:  nil,
			},
			want: want{
				err: nil,
			},
			reason: "",
		},
		"Secret Not Found": {
			args: args{
				client:                fakeClient,
				getParameterOutput:    nil,
				listTagsOutput:        nil,
				deleteParameterOutput: nil,
				getParameterError: &ssmtypes.ParameterNotFound{
					Message: aws.String("not here, sorry dude"),
				},
				listTagsError:        nil,
				deleteParameterError: nil,
			},
			want: want{
				err: nil,
			},
			reason: "",
		},
		"No permissions to get secret": {
			args: args{
				client:                fakeClient,
				getParameterOutput:    nil,
				listTagsOutput:        nil,
				deleteParameterOutput: nil,
				getParameterError:     errors.New("no permissions"),
				listTagsError:         nil,
				deleteParameterError:  nil,
			},
			want: want{
				err: errors.New("no permissions"),
			},
			reason: "",
		},
		"No permissions to get tags": {
			args: args{
				client: fakeClient,
				getParameterOutput: &ssm.GetParameterOutput{
					Parameter: &ssmtypes.Parameter{
						Name: &parameterName,
					},
				},
				listTagsOutput:        nil,
				deleteParameterOutput: nil,
				getParameterError:     nil,
				listTagsError:         errors.New("no permissions"),
				deleteParameterError:  nil,
			},
			want: want{
				err: errors.New("no permissions"),
			},
			reason: "",
		},
		"Secret Not Managed by External Secrets": {
			args: args{
				client: fakeClient,
				getParameterOutput: &ssm.GetParameterOutput{
					Parameter: &ssmtypes.Parameter{
						Name: &parameterName,
					},
				},
				listTagsOutput: &ssm.ListTagsForResourceOutput{
					TagList: []ssmtypes.Tag{},
				},
				deleteParameterOutput: nil,
				getParameterError:     nil,
				listTagsError:         nil,
				deleteParameterError:  nil,
			},
			want: want{
				err: nil,
			},
			reason: "",
		},
		"No permissions delete secret": {
			args: args{
				client: fakeClient,
				getParameterOutput: &ssm.GetParameterOutput{
					Parameter: &ssmtypes.Parameter{
						Name: &parameterName,
					},
				},
				listTagsOutput: &ssm.ListTagsForResourceOutput{
					TagList: []ssmtypes.Tag{ssmTag},
				},
				deleteParameterOutput: nil,
				getParameterError:     nil,
				listTagsError:         nil,
				deleteParameterError:  errors.New("no permissions"),
			},
			want: want{
				err: errors.New("no permissions"),
			},
			reason: "",
		},
	}

	for name, tc := range tests {
		t.Run(name, func(t *testing.T) {
			ref := fake.PushSecretData{RemoteKey: remoteKey}
			ps := ParameterStore{
				client: &tc.args.client,
			}
			tc.args.client.GetParameterFn = fakeps.NewGetParameterFn(tc.args.getParameterOutput, tc.args.getParameterError)
			tc.args.client.ListTagsForResourceFn = fakeps.NewListTagsForResourceFn(tc.args.listTagsOutput, tc.args.listTagsError)
			tc.args.client.DeleteParameterFn = fakeps.NewDeleteParameterFn(tc.args.deleteParameterOutput, tc.args.deleteParameterError)
			err := ps.DeleteSecret(context.TODO(), ref)

			// Error nil XOR tc.want.err nil
			if ((err == nil) || (tc.want.err == nil)) && !((err == nil) && (tc.want.err == nil)) {
				t.Errorf("\nTesting SetSecret:\nName: %v\nReason: %v\nWant error: %v\nGot error: %v", name, tc.reason, tc.want.err, err)
			}

			// if errors are the same type but their contents do not match
			if err != nil && tc.want.err != nil {
				if !strings.Contains(err.Error(), tc.want.err.Error()) {
					t.Errorf("\nTesting SetSecret:\nName: %v\nReason: %v\nWant error: %v\nGot error got nil", name, tc.reason, tc.want.err)
				}
			}
		})
	}
}

const remoteKey = "fake-key"

func TestPushSecret(t *testing.T) {
	invalidParameters := &ssmtypes.InvalidParameters{}
	alreadyExistsError := &ssmtypes.AlreadyExistsException{}
	fakeSecret := &corev1.Secret{
		Data: map[string][]byte{
			fakeSecretKey: []byte(fakeValue),
		},
	}

	managedByESO := ssmtypes.Tag{
		Key:   &managedBy,
		Value: &externalSecrets,
	}

	putParameterOutput := &ssm.PutParameterOutput{}
	getParameterOutput := &ssm.GetParameterOutput{}
	describeParameterOutput := &ssm.DescribeParametersOutput{}
	validListTagsForResourceOutput := &ssm.ListTagsForResourceOutput{
		TagList: []ssmtypes.Tag{managedByESO},
	}
	noTagsResourceOutput := &ssm.ListTagsForResourceOutput{}

	validGetParameterOutput := &ssm.GetParameterOutput{
		Parameter: &ssmtypes.Parameter{},
	}

	sameGetParameterOutput := &ssm.GetParameterOutput{
		Parameter: &ssmtypes.Parameter{
			Value: &fakeValue,
		},
	}

	type args struct {
		store    *esv1.AWSProvider
		metadata *apiextensionsv1.JSON
		client   fakeps.Client
	}

	type want struct {
		err error
	}

	tests := map[string]struct {
		reason string
		args   args
		want   want
	}{
		"PutParameterSucceeds": {
			reason: "a parameter can be successfully pushed to aws parameter store",
			args: args{
				store: makeValidParameterStore().Spec.Provider.AWS,
				client: fakeps.Client{
					PutParameterFn: fakeps.NewPutParameterFn(putParameterOutput, nil, func(input *ssm.PutParameterInput) {
						assert.Len(t, input.Tags, 1)
						assert.Contains(t, input.Tags, managedByESO)
					}),
					GetParameterFn:       fakeps.NewGetParameterFn(getParameterOutput, nil),
					DescribeParametersFn: fakeps.NewDescribeParametersFn(describeParameterOutput, nil),
					ListTagsForResourceFn: fakeps.NewListTagsForResourceFn(validListTagsForResourceOutput, nil, func(input *ssm.ListTagsForResourceInput) {
						assert.Equal(t, "/external-secrets/parameters/fake-key", input.ResourceId)
					}),
					RemoveTagsFromResourceFn: fakeps.NewRemoveTagsFromResourceFn(&ssm.RemoveTagsFromResourceOutput{}, nil),
					AddTagsToResourceFn:      fakeps.NewAddTagsToResourceFn(&ssm.AddTagsToResourceOutput{}, nil),
				},
			},
			want: want{
				err: nil,
			},
		},
		"SetParameterFailsWhenNoNameProvided": {
			reason: "test push secret with no name gives error",
			args: args{
				store: makeValidParameterStore().Spec.Provider.AWS,
				client: fakeps.Client{
					PutParameterFn:        fakeps.NewPutParameterFn(putParameterOutput, nil),
					GetParameterFn:        fakeps.NewGetParameterFn(getParameterOutput, invalidParameters),
					DescribeParametersFn:  fakeps.NewDescribeParametersFn(describeParameterOutput, nil),
					ListTagsForResourceFn: fakeps.NewListTagsForResourceFn(validListTagsForResourceOutput, nil),
				},
			},
			want: want{
				err: invalidParameters,
			},
		},
		"SetSecretWhenAlreadyExists": {
			reason: "test push secret with secret that already exists gives error",
			args: args{
				store: makeValidParameterStore().Spec.Provider.AWS,
				client: fakeps.Client{
					PutParameterFn:        fakeps.NewPutParameterFn(putParameterOutput, alreadyExistsError),
					GetParameterFn:        fakeps.NewGetParameterFn(getParameterOutput, nil),
					DescribeParametersFn:  fakeps.NewDescribeParametersFn(describeParameterOutput, nil),
					ListTagsForResourceFn: fakeps.NewListTagsForResourceFn(validListTagsForResourceOutput, nil),
				},
			},
			want: want{
				err: alreadyExistsError,
			},
		},
		"GetSecretWithValidParameters": {
			reason: "Get secret with valid parameters",
			args: args{
				store: makeValidParameterStore().Spec.Provider.AWS,
				client: fakeps.Client{
					PutParameterFn:        fakeps.NewPutParameterFn(putParameterOutput, nil),
					GetParameterFn:        fakeps.NewGetParameterFn(validGetParameterOutput, nil),
					DescribeParametersFn:  fakeps.NewDescribeParametersFn(describeParameterOutput, nil),
					ListTagsForResourceFn: fakeps.NewListTagsForResourceFn(validListTagsForResourceOutput, nil),
				},
			},
			want: want{
				err: nil,
			},
		},
		"SetSecretNotManagedByESO": {
			reason: "SetSecret to the parameter store but tags are not managed by ESO",
			args: args{
				store: makeValidParameterStore().Spec.Provider.AWS,
				client: fakeps.Client{
					PutParameterFn:        fakeps.NewPutParameterFn(putParameterOutput, nil),
					GetParameterFn:        fakeps.NewGetParameterFn(validGetParameterOutput, nil),
					DescribeParametersFn:  fakeps.NewDescribeParametersFn(describeParameterOutput, nil),
					ListTagsForResourceFn: fakeps.NewListTagsForResourceFn(noTagsResourceOutput, nil),
				},
			},
			want: want{
				err: errors.New("secret not managed by external-secrets"),
			},
		},
		"SetSecretGetTagsError": {
			reason: "SetSecret to the parameter store returns error while obtaining tags",
			args: args{
				store: makeValidParameterStore().Spec.Provider.AWS,
				client: fakeps.Client{
					PutParameterFn:        fakeps.NewPutParameterFn(putParameterOutput, nil),
					GetParameterFn:        fakeps.NewGetParameterFn(validGetParameterOutput, nil),
					DescribeParametersFn:  fakeps.NewDescribeParametersFn(describeParameterOutput, nil),
					ListTagsForResourceFn: fakeps.NewListTagsForResourceFn(nil, errors.New("you shall not tag")),
				},
			},
			want: want{
				err: errors.New("you shall not tag"),
			},
		},
		"SetSecretContentMatches": {
			reason: "No ops",
			args: args{
				store: makeValidParameterStore().Spec.Provider.AWS,
				client: fakeps.Client{
					PutParameterFn:        fakeps.NewPutParameterFn(putParameterOutput, nil),
					GetParameterFn:        fakeps.NewGetParameterFn(sameGetParameterOutput, nil),
					DescribeParametersFn:  fakeps.NewDescribeParametersFn(describeParameterOutput, nil),
					ListTagsForResourceFn: fakeps.NewListTagsForResourceFn(validListTagsForResourceOutput, nil),
				},
			},
			want: want{
				err: nil,
			},
		},
		"SetSecretWithValidMetadata": {
			reason: "test push secret with valid parameterStoreType metadata",
			args: args{
				store: makeValidParameterStore().Spec.Provider.AWS,
				metadata: &apiextensionsv1.JSON{
					Raw: []byte(`{
						"apiVersion": "kubernetes.external-secrets.io/v1alpha1",
						"kind": "PushSecretMetadata",
						"spec": {
							"secretType": "SecureString",
							"kmsKeyID": "arn:aws:kms:sa-east-1:00000000000:key/bb123123-b2b0-4f60-ac3a-44a13f0e6b6c"
						}
					}`),
				},
				client: fakeps.Client{
					PutParameterFn:        fakeps.NewPutParameterFn(putParameterOutput, nil),
					GetParameterFn:        fakeps.NewGetParameterFn(sameGetParameterOutput, nil),
					DescribeParametersFn:  fakeps.NewDescribeParametersFn(describeParameterOutput, nil),
					ListTagsForResourceFn: fakeps.NewListTagsForResourceFn(validListTagsForResourceOutput, nil),
				},
			},
			want: want{
				err: nil,
			},
		},
		"SetSecretWithValidMetadataListString": {
			reason: "test push secret with valid parameterStoreType metadata and unused parameterStoreKeyID",
			args: args{
				store: makeValidParameterStore().Spec.Provider.AWS,
				metadata: &apiextensionsv1.JSON{
					Raw: []byte(`{
						"apiVersion": "kubernetes.external-secrets.io/v1alpha1",
						"kind": "PushSecretMetadata",
						"spec": {
							"secretType": "StringList"
						}
					}`),
				},
				client: fakeps.Client{
					PutParameterFn:        fakeps.NewPutParameterFn(putParameterOutput, nil),
					GetParameterFn:        fakeps.NewGetParameterFn(sameGetParameterOutput, nil),
					DescribeParametersFn:  fakeps.NewDescribeParametersFn(describeParameterOutput, nil),
					ListTagsForResourceFn: fakeps.NewListTagsForResourceFn(validListTagsForResourceOutput, nil),
				},
			},
			want: want{
				err: nil,
			},
		},
		"SetSecretWithInvalidMetadata": {
			reason: "test push secret with invalid metadata structure",
			args: args{
				store: makeValidParameterStore().Spec.Provider.AWS,
				metadata: &apiextensionsv1.JSON{
					Raw: []byte(`{ fakeMetadataKey: "" }`),
				},
				client: fakeps.Client{
					PutParameterFn:        fakeps.NewPutParameterFn(putParameterOutput, nil),
					GetParameterFn:        fakeps.NewGetParameterFn(sameGetParameterOutput, nil),
					DescribeParametersFn:  fakeps.NewDescribeParametersFn(describeParameterOutput, nil),
					ListTagsForResourceFn: fakeps.NewListTagsForResourceFn(validListTagsForResourceOutput, nil),
				},
			},
			want: want{
				err: errors.New(`failed to parse metadata: failed to parse kubernetes.external-secrets.io/v1alpha1 PushSecretMetadata: error unmarshaling JSON: while decoding JSON: json: unknown field "fakeMetadataKey"`),
			},
		},
		"GetRemoteSecretWithoutDecryption": {
			reason: "test if push secret's get remote source is encrypted for valid comparison",
			args: args{
				store: makeValidParameterStore().Spec.Provider.AWS,
				metadata: &apiextensionsv1.JSON{
					Raw: []byte(`{
						"apiVersion": "kubernetes.external-secrets.io/v1alpha1",
						"kind": "PushSecretMetadata",
						"spec": {
							"secretType": "SecureString",
							"kmsKeyID": "arn:aws:kms:sa-east-1:00000000000:key/bb123123-b2b0-4f60-ac3a-44a13f0e6b6c"
						}
					}`),
				},
				client: fakeps.Client{
					PutParameterFn: fakeps.NewPutParameterFn(putParameterOutput, nil),
					GetParameterFn: fakeps.NewGetParameterFn(&ssm.GetParameterOutput{
						Parameter: &ssmtypes.Parameter{
							Type:  ssmtypes.ParameterTypeSecureString,
							Value: aws.String("sensitive"),
						},
					}, nil),
					DescribeParametersFn:  fakeps.NewDescribeParametersFn(describeParameterOutput, nil),
					ListTagsForResourceFn: fakeps.NewListTagsForResourceFn(validListTagsForResourceOutput, nil),
				},
			},
			want: want{
				err: errors.New("unable to compare 'sensitive' result, ensure to request a decrypted value"),
			},
		},
		"SecretWithAdvancedTier": {
			reason: "test if we can provide advanced tier policies",
			args: args{
				store: makeValidParameterStore().Spec.Provider.AWS,
				metadata: &apiextensionsv1.JSON{
					Raw: []byte(`{
						"apiVersion": "kubernetes.external-secrets.io/v1alpha1",
						"kind": "PushSecretMetadata",
						"spec": {
							"secretType": "SecureString",
							"kmsKeyID": "arn:aws:kms:sa-east-1:00000000000:key/bb123123-b2b0-4f60-ac3a-44a13f0e6b6c",
							"tier": {
								"type": "Advanced",
								"policies": [
										{
												"type": "Expiration",
												"version": "1.0",
												"attributes": {
														"timestamp": "2024-12-02T21:34:33.000Z"
												}
										},
										{
												"type": "ExpirationNotification",
												"version": "1.0",
												"attributes": {
														"before": "2",
														"unit": "Days"
												}
										}
								]
							}
						}
					}`),
				},
				client: fakeps.Client{
					PutParameterFn: fakeps.NewPutParameterFn(putParameterOutput, nil),
					GetParameterFn: fakeps.NewGetParameterFn(&ssm.GetParameterOutput{
						Parameter: &ssmtypes.Parameter{
							Type:  ssmtypes.ParameterTypeSecureString,
							Value: aws.String("sensitive"),
						},
					}, nil),
					DescribeParametersFn:  fakeps.NewDescribeParametersFn(describeParameterOutput, nil),
					ListTagsForResourceFn: fakeps.NewListTagsForResourceFn(validListTagsForResourceOutput, nil),
				},
			},
			want: want{
				err: errors.New("unable to compare 'sensitive' result, ensure to request a decrypted value"),
			},
		},
		"SecretPatchTags": {
			reason: "test if we can configure tags for the secret",
			args: args{
				store: makeValidParameterStore().Spec.Provider.AWS,
				metadata: &apiextensionsv1.JSON{
					Raw: []byte(`{
						"apiVersion": "kubernetes.external-secrets.io/v1alpha1",
						"kind": "PushSecretMetadata",
						"spec": {
							"tags": {
								"env": "sandbox",
								"rotation": "1h"
							},
						}
					}`),
				},
				client: fakeps.Client{
<<<<<<< HEAD
					PutParameterFn: fakeps.NewPutParameterFn(putParameterOutput, nil),
=======
					PutParameterFn: fakeps.NewPutParameterFn(putParameterOutput, nil, func(input *ssm.PutParameterInput) {
						assert.Len(t, input.Tags, 0)
					}),
>>>>>>> 2151fa49
					GetParameterFn: fakeps.NewGetParameterFn(&ssm.GetParameterOutput{
						Parameter: &ssmtypes.Parameter{
							Value: aws.String("some-value"),
						},
					}, nil),
					DescribeParametersFn: fakeps.NewDescribeParametersFn(&ssm.DescribeParametersOutput{}, nil),
					ListTagsForResourceFn: fakeps.NewListTagsForResourceFn(&ssm.ListTagsForResourceOutput{
						TagList: []ssmtypes.Tag{managedByESO,
							{Key: ptr.To("team"), Value: ptr.To("no-longer-needed")},
							{Key: ptr.To("rotation"), Value: ptr.To("10m")},
						},
					}, nil),
					RemoveTagsFromResourceFn: fakeps.NewRemoveTagsFromResourceFn(&ssm.RemoveTagsFromResourceOutput{}, nil, func(input *ssm.RemoveTagsFromResourceInput) {
						assert.Len(t, input.TagKeys, 1)
						assert.Equal(t, []string{"team"}, input.TagKeys)
					}),
					AddTagsToResourceFn: fakeps.NewAddTagsToResourceFn(&ssm.AddTagsToResourceOutput{}, nil, func(input *ssm.AddTagsToResourceInput) {
						assert.Len(t, input.Tags, 3)
						assert.Contains(t, input.Tags, ssmtypes.Tag{Key: &managedBy, Value: &externalSecrets})
						assert.Contains(t, input.Tags, ssmtypes.Tag{Key: ptr.To("env"), Value: ptr.To("sandbox")})
						assert.Contains(t, input.Tags, ssmtypes.Tag{Key: ptr.To("rotation"), Value: ptr.To("1h")})
					}),
				},
			},
			want: want{
				err: nil,
			},
		},
	}

	for name, tc := range tests {
		t.Run(name, func(t *testing.T) {
			psd := fake.PushSecretData{SecretKey: fakeSecretKey, RemoteKey: remoteKey}
			if tc.args.metadata != nil {
				psd.Metadata = tc.args.metadata
			}
			ps := ParameterStore{
				client: &tc.args.client,
			}
			err := ps.PushSecret(context.TODO(), fakeSecret, psd)

			// Error nil XOR tc.want.err nil
			if ((err == nil) || (tc.want.err == nil)) && !((err == nil) && (tc.want.err == nil)) {
				t.Errorf("\nTesting SetSecret:\nName: %v\nReason: %v\nWant error: %v\nGot error: %v", name, tc.reason, tc.want.err, err)
			}

			// if errors are the same type but their contents do not match
			if err != nil && tc.want.err != nil {
				if !strings.Contains(err.Error(), tc.want.err.Error()) {
					t.Errorf("\nTesting SetSecret:\nName: %v\nReason: %v\nWant error: %v\nGot error: %s", name, tc.reason, tc.want.err, err)
				}
			}
		})
	}
}

func TestPushSecretWithPrefix(t *testing.T) {
	fakeSecret := &corev1.Secret{
		Data: map[string][]byte{
			fakeSecretKey: []byte(fakeValue),
		},
	}
	managedByESO := ssmtypes.Tag{
		Key:   &managedBy,
		Value: &externalSecrets,
	}
	putParameterOutput := &ssm.PutParameterOutput{}
	getParameterOutput := &ssm.GetParameterOutput{}
	describeParameterOutput := &ssm.DescribeParametersOutput{}
	validListTagsForResourceOutput := &ssm.ListTagsForResourceOutput{
		TagList: []ssmtypes.Tag{managedByESO},
	}

	client := fakeps.Client{
		PutParameterFn:        fakeps.NewPutParameterFn(putParameterOutput, nil),
		GetParameterFn:        fakeps.NewGetParameterFn(getParameterOutput, nil),
		DescribeParametersFn:  fakeps.NewDescribeParametersFn(describeParameterOutput, nil),
		ListTagsForResourceFn: fakeps.NewListTagsForResourceFn(validListTagsForResourceOutput, nil),
	}

	psd := fake.PushSecretData{SecretKey: fakeSecretKey, RemoteKey: remoteKey}
	ps := ParameterStore{
		client: &client,
		prefix: "/test/this/thing/",
	}
	err := ps.PushSecret(context.TODO(), fakeSecret, psd)
	require.NoError(t, err)

	input := client.PutParameterFnCalledWith[0][0]
	assert.Equal(t, "/test/this/thing/fake-key", *input.Name)
}

func TestPushSecretWithoutKeyAndEncodedAsDecodedTrue(t *testing.T) {
	fakeSecret := &corev1.Secret{
		Data: map[string][]byte{
			fakeSecretKey: []byte(fakeValue),
		},
	}
	managedByESO := ssmtypes.Tag{
		Key:   &managedBy,
		Value: &externalSecrets,
	}
	putParameterOutput := &ssm.PutParameterOutput{}
	getParameterOutput := &ssm.GetParameterOutput{}
	describeParameterOutput := &ssm.DescribeParametersOutput{}
	validListTagsForResourceOutput := &ssm.ListTagsForResourceOutput{
		TagList: []ssmtypes.Tag{managedByESO},
	}

	client := fakeps.Client{
		PutParameterFn:        fakeps.NewPutParameterFn(putParameterOutput, nil),
		GetParameterFn:        fakeps.NewGetParameterFn(getParameterOutput, nil),
		DescribeParametersFn:  fakeps.NewDescribeParametersFn(describeParameterOutput, nil),
		ListTagsForResourceFn: fakeps.NewListTagsForResourceFn(validListTagsForResourceOutput, nil),
	}

	psd := fake.PushSecretData{RemoteKey: remoteKey, Metadata: &apiextensionsv1.JSON{Raw: []byte(`
apiVersion: kubernetes.external-secrets.io/v1alpha1
kind: PushSecretMetadata
spec:
  encodeAsDecoded: true
`)}}
	ps := ParameterStore{
		client: &client,
		prefix: "/test/this/thing/",
	}
	err := ps.PushSecret(context.TODO(), fakeSecret, psd)
	require.NoError(t, err)

	input := client.PutParameterFnCalledWith[0][0]
	assert.Equal(t, "{\"fakeSecretKey\":\"fakeValue\"}", *input.Value)
}

func TestPushSecretCalledOnlyOnce(t *testing.T) {
	fakeSecret := &corev1.Secret{
		Data: map[string][]byte{
			fakeSecretKey: []byte(fakeValue),
		},
	}

	managedByESO := ssmtypes.Tag{
		Key:   &managedBy,
		Value: &externalSecrets,
	}

	putParameterOutput := &ssm.PutParameterOutput{}
	validGetParameterOutput := &ssm.GetParameterOutput{
		Parameter: &ssmtypes.Parameter{
			Value: &fakeValue,
		},
	}
	describeParameterOutput := &ssm.DescribeParametersOutput{}
	validListTagsForResourceOutput := &ssm.ListTagsForResourceOutput{
		TagList: []ssmtypes.Tag{managedByESO},
	}

	client := fakeps.Client{
		PutParameterFn:        fakeps.NewPutParameterFn(putParameterOutput, nil),
		GetParameterFn:        fakeps.NewGetParameterFn(validGetParameterOutput, nil),
		DescribeParametersFn:  fakeps.NewDescribeParametersFn(describeParameterOutput, nil),
		ListTagsForResourceFn: fakeps.NewListTagsForResourceFn(validListTagsForResourceOutput, nil),
	}

	psd := fake.PushSecretData{SecretKey: fakeSecretKey, RemoteKey: remoteKey}
	ps := ParameterStore{
		client: &client,
	}

	require.NoError(t, ps.PushSecret(context.TODO(), fakeSecret, psd))

	assert.Equal(t, 0, client.PutParameterCalledN)
}

// test the ssm<->aws interface
// make sure correct values are passed and errors are handled accordingly.
func TestGetSecret(t *testing.T) {
	// good case: key is passed in, output is sent back
	setSecretString := func(pstc *parameterstoreTestCase) {
		pstc.apiOutput.Parameter.Value = aws.String("RRRRR")
		pstc.expectedSecret = "RRRRR"
	}

	// good case: key is passed in and prefix is set, output is sent back
	setSecretStringWithPrefix := func(pstc *parameterstoreTestCase) {
		pstc.apiInput = &ssm.GetParameterInput{
			Name:           aws.String("/test/this/baz"),
			WithDecryption: aws.Bool(true),
		}
		pstc.prefix = "/test/this"
		pstc.apiOutput.Parameter.Value = aws.String("RRRRR")
		pstc.expectedSecret = "RRRRR"
	}

	// good case: extract property
	setExtractProperty := func(pstc *parameterstoreTestCase) {
		pstc.apiOutput.Parameter.Value = aws.String(`{"/shmoo": "bang"}`)
		pstc.expectedSecret = "bang"
		pstc.remoteRef.Property = "/shmoo"
	}

	// good case: extract property with `.`
	setExtractPropertyWithDot := func(pstc *parameterstoreTestCase) {
		pstc.apiOutput.Parameter.Value = aws.String(`{"/shmoo.boom": "bang"}`)
		pstc.expectedSecret = "bang"
		pstc.remoteRef.Property = "/shmoo.boom"
	}

	// bad case: missing property
	setMissingProperty := func(pstc *parameterstoreTestCase) {
		pstc.apiOutput.Parameter.Value = aws.String(`{"/shmoo": "bang"}`)
		pstc.remoteRef.Property = "INVALPROP"
		pstc.expectError = "key INVALPROP does not exist in secret"
	}

	// bad case: parameter.Value not found
	setParameterValueNotFound := func(pstc *parameterstoreTestCase) {
		pstc.apiOutput.Parameter.Value = aws.String("NONEXISTENT")
		pstc.apiErr = esv1.NoSecretErr
		pstc.expectError = "Secret does not exist"
	}

	// bad case: extract property failure due to invalid json
	setPropertyFail := func(pstc *parameterstoreTestCase) {
		pstc.apiOutput.Parameter.Value = aws.String(`------`)
		pstc.remoteRef.Property = invalidProp
		pstc.expectError = errInvalidProperty
	}

	// bad case: parameter.Value may be nil but binary is set
	setParameterValueNil := func(pstc *parameterstoreTestCase) {
		pstc.apiOutput.Parameter.Value = nil
		pstc.expectError = "parameter value is nil for key"
	}

	// base case: api output return error
	setAPIError := func(pstc *parameterstoreTestCase) {
		pstc.apiOutput = &ssm.GetParameterOutput{}
		pstc.apiErr = errors.New("oh no")
		pstc.expectError = "oh no"
	}

	// good case: metadata returned
	setMetadataString := func(pstc *parameterstoreTestCase) {
		pstc.remoteRef.MetadataPolicy = esv1.ExternalSecretMetadataPolicyFetch
		output := ssm.ListTagsForResourceOutput{
			TagList: getTagSlice(),
		}
		pstc.fakeClient.ListTagsForResourceFn = fakeps.NewListTagsForResourceFn(&output, nil)
		pstc.expectedSecret, _ = util.ParameterTagsToJSONString(normaliseTags(getTagSlice()))
	}

	// good case: metadata property returned
	setMetadataProperty := func(pstc *parameterstoreTestCase) {
		pstc.remoteRef.MetadataPolicy = esv1.ExternalSecretMetadataPolicyFetch
		output := ssm.ListTagsForResourceOutput{
			TagList: getTagSlice(),
		}
		pstc.fakeClient.ListTagsForResourceFn = fakeps.NewListTagsForResourceFn(&output, nil)
		pstc.remoteRef.Property = "tagname2"
		pstc.expectedSecret = "tagvalue2"
	}

	// bad case: metadata property not found
	setMetadataMissingProperty := func(pstc *parameterstoreTestCase) {
		pstc.remoteRef.MetadataPolicy = esv1.ExternalSecretMetadataPolicyFetch
		output := ssm.ListTagsForResourceOutput{
			TagList: getTagSlice(),
		}
		pstc.fakeClient.ListTagsForResourceFn = fakeps.NewListTagsForResourceFn(&output, nil)
		pstc.remoteRef.Property = invalidProp
		pstc.expectError = errInvalidProperty
	}

	successCases := []*parameterstoreTestCase{
		makeValidParameterStoreTestCaseCustom(setSecretStringWithPrefix),
		makeValidParameterStoreTestCaseCustom(setSecretString),
		makeValidParameterStoreTestCaseCustom(setExtractProperty),
		makeValidParameterStoreTestCaseCustom(setMissingProperty),
		makeValidParameterStoreTestCaseCustom(setPropertyFail),
		makeValidParameterStoreTestCaseCustom(setParameterValueNil),
		makeValidParameterStoreTestCaseCustom(setAPIError),
		makeValidParameterStoreTestCaseCustom(setExtractPropertyWithDot),
		makeValidParameterStoreTestCaseCustom(setParameterValueNotFound),
		makeValidParameterStoreTestCaseCustom(setMetadataString),
		makeValidParameterStoreTestCaseCustom(setMetadataProperty),
		makeValidParameterStoreTestCaseCustom(setMetadataMissingProperty),
	}

	ps := ParameterStore{}
	for k, v := range successCases {
		ps.client = v.fakeClient
		ps.prefix = v.prefix
		out, err := ps.GetSecret(context.Background(), *v.remoteRef)
		if !ErrorContains(err, v.expectError) {
			t.Errorf("[%d] unexpected error: %s, expected: '%s'", k, err.Error(), v.expectError)
		}
		if cmp.Equal(out, v.expectedSecret) {
			t.Errorf("[%d] unexpected secret data: expected %#v, got %#v", k, v.expectedSecret, out)
		}
	}
}

func TestGetSecretMap(t *testing.T) {
	// good case: default version & deserialization
	simpleJSON := func(pstc *parameterstoreTestCase) {
		pstc.apiOutput.Parameter.Value = aws.String(`{"foo":"bar"}`)
		pstc.expectedData["foo"] = []byte("bar")
	}

	// good case: default version & complex json
	complexJSON := func(pstc *parameterstoreTestCase) {
		pstc.apiOutput.Parameter.Value = aws.String(`{"int": 42, "str": "str", "nested": {"foo":"bar"}}`)
		pstc.expectedData["int"] = []byte("42")
		pstc.expectedData["str"] = []byte("str")
		pstc.expectedData["nested"] = []byte(`{"foo":"bar"}`)
	}

	// bad case: api error returned
	setAPIError := func(pstc *parameterstoreTestCase) {
		pstc.apiOutput.Parameter = &ssmtypes.Parameter{}
		pstc.expectError = "some api err"
		pstc.apiErr = errors.New("some api err")
	}
	// bad case: invalid json
	setInvalidJSON := func(pstc *parameterstoreTestCase) {
		pstc.apiOutput.Parameter.Value = aws.String(`-----------------`)
		pstc.expectError = "unable to unmarshal secret"
	}

	successCases := []*parameterstoreTestCase{
		makeValidParameterStoreTestCaseCustom(simpleJSON),
		makeValidParameterStoreTestCaseCustom(complexJSON),
		makeValidParameterStoreTestCaseCustom(setAPIError),
		makeValidParameterStoreTestCaseCustom(setInvalidJSON),
	}

	ps := ParameterStore{}
	for k, v := range successCases {
		ps.client = v.fakeClient
		out, err := ps.GetSecretMap(context.Background(), *v.remoteRef)
		if !ErrorContains(err, v.expectError) {
			t.Errorf("[%d] unexpected error: %q, expected: %q", k, err.Error(), v.expectError)
		}
		if err == nil && !cmp.Equal(out, v.expectedData) {
			t.Errorf("[%d] unexpected secret data: expected %#v, got %#v", k, v.expectedData, out)
		}
	}
}

func makeValidParameterStore() *esv1.SecretStore {
	return &esv1.SecretStore{
		ObjectMeta: metav1.ObjectMeta{
			Name:      "aws-parameterstore",
			Namespace: "default",
		},
		Spec: esv1.SecretStoreSpec{
			Provider: &esv1.SecretStoreProvider{
				AWS: &esv1.AWSProvider{
					Service: esv1.AWSServiceParameterStore,
					Region:  "us-east-1",
				},
			},
		},
	}
}

func ErrorContains(out error, want string) bool {
	if out == nil {
		return want == ""
	}
	if want == "" {
		return false
	}
	return strings.Contains(out.Error(), want)
}

func getTagSlice() []ssmtypes.Tag {
	tagKey1 := "tagname1"
	tagValue1 := "tagvalue1"
	tagKey2 := "tagname2"
	tagValue2 := "tagvalue2"

	return []ssmtypes.Tag{
		{
			Key:   &tagKey1,
			Value: &tagValue1,
		},
		{
			Key:   &tagKey2,
			Value: &tagValue2,
		},
	}
}

func normaliseTags(input []ssmtypes.Tag) map[string]string {
	tags := make(map[string]string, len(input))
	for _, tag := range input {
		if tag.Key != nil && tag.Value != nil {
			tags[*tag.Key] = *tag.Value
		}
	}
	return tags
}

func TestSecretExists(t *testing.T) {
	parameterOutput := &ssm.GetParameterOutput{
		Parameter: &ssmtypes.Parameter{
			Value: aws.String("sensitive"),
		},
	}

	blankParameterOutput := &ssm.GetParameterOutput{}
	getParameterCorrectErr := ssmtypes.ResourceNotFoundException{}
	getParameterWrongErr := ssmtypes.InvalidParameters{}

	pushSecretDataWithoutProperty := fake.PushSecretData{SecretKey: "fake-secret-key", RemoteKey: fakeSecretKey, Property: ""}

	type args struct {
		store          *esv1.AWSProvider
		client         fakeps.Client
		pushSecretData fake.PushSecretData
	}

	type want struct {
		err       error
		wantError bool
	}

	tests := map[string]struct {
		args args
		want want
	}{
		"SecretExistsReturnsTrueForExistingParameter": {
			args: args{
				store: makeValidParameterStore().Spec.Provider.AWS,
				client: fakeps.Client{
					GetParameterFn: fakeps.NewGetParameterFn(parameterOutput, nil),
				},
				pushSecretData: pushSecretDataWithoutProperty,
			},
			want: want{
				err:       nil,
				wantError: true,
			},
		},
		"SecretExistsReturnsFalseForNonExistingParameter": {
			args: args{
				store: makeValidParameterStore().Spec.Provider.AWS,
				client: fakeps.Client{
					GetParameterFn: fakeps.NewGetParameterFn(blankParameterOutput, &getParameterCorrectErr),
				},
				pushSecretData: pushSecretDataWithoutProperty,
			},
			want: want{
				err:       nil,
				wantError: false,
			},
		},
		"SecretExistsReturnsFalseForErroredParameter": {
			args: args{
				store: makeValidParameterStore().Spec.Provider.AWS,
				client: fakeps.Client{
					GetParameterFn: fakeps.NewGetParameterFn(blankParameterOutput, &getParameterWrongErr),
				},
				pushSecretData: pushSecretDataWithoutProperty,
			},
			want: want{
				err:       &getParameterWrongErr,
				wantError: false,
			},
		},
	}

	for name, tc := range tests {
		t.Run(name, func(t *testing.T) {
			ps := &ParameterStore{
				client: &tc.args.client,
			}
			got, err := ps.SecretExists(context.Background(), tc.args.pushSecretData)

			assert.Equal(
				t,
				tc.want,
				want{
					err:       err,
					wantError: got,
				})
		})
	}
}

func TestConstructMetadataWithDefaults(t *testing.T) {
	tests := []struct {
		name        string
		input       *apiextensionsv1.JSON
		expected    *metadata.PushSecretMetadata[PushSecretMetadataSpec]
		expectError bool
	}{
		{
			name: "Valid metadata with multiple fields",
			input: &apiextensionsv1.JSON{Raw: []byte(`{
				"apiVersion": "kubernetes.external-secrets.io/v1alpha1",
				"kind": "PushSecretMetadata",
				"spec": {
 					"description": "test description",
					"tier": {"type": "Advanced"},
					"secretType":"SecureString",
					"kmsKeyID": "custom-kms-key",
					"tags": {
						"customKey": "customValue"
					},
				}
			}`)},
			expected: &metadata.PushSecretMetadata[PushSecretMetadataSpec]{
				APIVersion: "kubernetes.external-secrets.io/v1alpha1",
				Kind:       "PushSecretMetadata",
				Spec: PushSecretMetadataSpec{
					Description: "test description",
					Tier: Tier{
						Type: "Advanced",
					},
					SecretType: "SecureString",
					KMSKeyID:   "custom-kms-key",
					Tags: map[string]string{
						"customKey":  "customValue",
						"managed-by": "external-secrets",
					},
				},
			},
		},
		{
			name:  "Empty metadata, defaults applied",
			input: nil,
			expected: &metadata.PushSecretMetadata[PushSecretMetadataSpec]{
				Spec: PushSecretMetadataSpec{
					Description: "secret 'managed-by:external-secrets'",
					Tier: Tier{
						Type: "Standard",
					},
					SecretType: "String",
					KMSKeyID:   "alias/aws/ssm",
					Tags: map[string]string{
						"managed-by": "external-secrets",
					},
				},
			},
		},
		{
			name: "Added default metadata with 'managed-by' tag",
			input: &apiextensionsv1.JSON{Raw: []byte(`{
				"apiVersion": "kubernetes.external-secrets.io/v1alpha1",
				"kind": "PushSecretMetadata",
				"spec": {
 					"description": "adding managed-by tag explicitly",
					"tags": {
						"managed-by": "external-secrets",
						"customKey": "customValue"
					},
				}
			}`)},
			expectError: true,
		},
		{
			name:        "Invalid metadata format",
			input:       &apiextensionsv1.JSON{Raw: []byte(`invalid-json`)},
			expected:    nil,
			expectError: true,
		},
		{
			name:        "Metadata with 'managed-by' tag specified",
			input:       &apiextensionsv1.JSON{Raw: []byte(`{"tags":{"managed-by":"invalid"}}`)},
			expected:    nil,
			expectError: true,
		},
	}

	for _, tt := range tests {
		t.Run(tt.name, func(t *testing.T) {
			result, err := (&ParameterStore{}).constructMetadataWithDefaults(tt.input)

			if tt.expectError {
				assert.Error(t, err)
			} else {
				assert.NoError(t, err)
				assert.Equal(t, tt.expected, result)
			}
		})
	}
}

func TestComputeTagsToUpdate(t *testing.T) {
	tests := []struct {
		name     string
		tags     map[string]string
		metaTags map[string]string
		expected []ssmtypes.Tag
		modified bool
	}{
		{
			name: "No tags to update",
			tags: map[string]string{
				"key1": "value1",
				"key2": "value2",
			},
			metaTags: map[string]string{
				"key1": "value1",
				"key2": "value2",
			},
			expected: []ssmtypes.Tag{
				{Key: ptr.To("key1"), Value: ptr.To("value1")},
				{Key: ptr.To("key2"), Value: ptr.To("value2")},
			},
			modified: false,
		},
		{
			name: "Add new tag",
			tags: map[string]string{
				"key1": "value1",
			},
			metaTags: map[string]string{
				"key1": "value1",
				"key2": "value2",
			},
			expected: []ssmtypes.Tag{
				{Key: ptr.To("key1"), Value: ptr.To("value1")},
				{Key: ptr.To("key2"), Value: ptr.To("value2")},
			},
			modified: true,
		},
		{
			name: "Update existing tag value",
			tags: map[string]string{
				"key1": "value1",
			},
			metaTags: map[string]string{
				"key1": "newValue",
			},
			expected: []ssmtypes.Tag{
				{Key: ptr.To("key1"), Value: ptr.To("newValue")},
			},
			modified: true,
		},
		{
			name:     "Empty tags and metaTags",
			tags:     map[string]string{},
			metaTags: map[string]string{},
			expected: []ssmtypes.Tag{},
			modified: false,
		},
		{
			name: "Empty tags with non-empty metaTags",
			tags: map[string]string{},
			metaTags: map[string]string{
				"key1": "value1",
			},
			expected: []ssmtypes.Tag{
				{Key: ptr.To("key1"), Value: ptr.To("value1")},
			},
			modified: true,
		},
	}

	for _, tt := range tests {
		t.Run(tt.name, func(t *testing.T) {
			result, modified := computeTagsToUpdate(tt.tags, tt.metaTags)
			assert.ElementsMatch(t, tt.expected, result)
			assert.Equal(t, tt.modified, modified)
		})
	}
}<|MERGE_RESOLUTION|>--- conflicted
+++ resolved
@@ -612,13 +612,9 @@
 					}`),
 				},
 				client: fakeps.Client{
-<<<<<<< HEAD
-					PutParameterFn: fakeps.NewPutParameterFn(putParameterOutput, nil),
-=======
 					PutParameterFn: fakeps.NewPutParameterFn(putParameterOutput, nil, func(input *ssm.PutParameterInput) {
 						assert.Len(t, input.Tags, 0)
 					}),
->>>>>>> 2151fa49
 					GetParameterFn: fakeps.NewGetParameterFn(&ssm.GetParameterOutput{
 						Parameter: &ssmtypes.Parameter{
 							Value: aws.String("some-value"),
