/*
Licensed under the Apache License, Version 2.0 (the "License");
you may not use this file except in compliance with the License.
You may obtain a copy of the License at

	http://www.apache.org/licenses/LICENSE-2.0

Unless required by applicable law or agreed to in writing, software
distributed under the License is distributed on an "AS IS" BASIS,
WITHOUT WARRANTIES OR CONDITIONS OF ANY KIND, either express or implied.
See the License for the specific language governing permissions and
limitations under the License.
*/
package parameterstore

import (
	"context"
	"encoding/json"
	"errors"
	"fmt"
	"strings"

	"github.com/aws/aws-sdk-go/aws"
	"github.com/aws/aws-sdk-go/aws/awserr"
	"github.com/aws/aws-sdk-go/aws/request"
	"github.com/aws/aws-sdk-go/aws/session"
	"github.com/aws/aws-sdk-go/service/ssm"
	"github.com/tidwall/gjson"
	utilpointer "k8s.io/utils/pointer"

	esv1beta1 "github.com/external-secrets/external-secrets/apis/externalsecrets/v1beta1"
	"github.com/external-secrets/external-secrets/pkg/find"
	"github.com/external-secrets/external-secrets/pkg/provider/aws/util"
	"github.com/external-secrets/external-secrets/pkg/provider/metrics"
)

// https://github.com/external-secrets/external-secrets/issues/644
var (
	_               esv1beta1.SecretsClient = &ParameterStore{}
	managedBy                               = "managed-by"
	externalSecrets                         = "external-secrets"
)

// ParameterStore is a provider for AWS ParameterStore.
type ParameterStore struct {
	sess         *session.Session
	client       PMInterface
	referentAuth bool
}

// PMInterface is a subset of the parameterstore api.
// see: https://docs.aws.amazon.com/sdk-for-go/api/service/ssm/ssmiface/
type PMInterface interface {
	GetParameterWithContext(aws.Context, *ssm.GetParameterInput, ...request.Option) (*ssm.GetParameterOutput, error)
	PutParameterWithContext(aws.Context, *ssm.PutParameterInput, ...request.Option) (*ssm.PutParameterOutput, error)
	DescribeParametersWithContext(aws.Context, *ssm.DescribeParametersInput, ...request.Option) (*ssm.DescribeParametersOutput, error)
	ListTagsForResourceWithContext(aws.Context, *ssm.ListTagsForResourceInput, ...request.Option) (*ssm.ListTagsForResourceOutput, error)
	DeleteParameterWithContext(ctx aws.Context, input *ssm.DeleteParameterInput, opts ...request.Option) (*ssm.DeleteParameterOutput, error)
}

const (
	errUnexpectedFindOperator = "unexpected find operator"
)

// New constructs a ParameterStore Provider that is specific to a store.
func New(sess *session.Session, cfg *aws.Config, referentAuth bool) (*ParameterStore, error) {
	return &ParameterStore{
		sess:         sess,
		referentAuth: referentAuth,
		client:       ssm.New(sess, cfg),
	}, nil
}

func (pm *ParameterStore) getTagsByName(ctx aws.Context, ref *ssm.GetParameterOutput) ([]*ssm.Tag, error) {
	parameterType := "Parameter"

	parameterTags := ssm.ListTagsForResourceInput{
		ResourceId:   ref.Parameter.Name,
		ResourceType: &parameterType,
	}

	data, err := pm.client.ListTagsForResourceWithContext(ctx, &parameterTags)
	metrics.ObserveAPICall(metrics.ProviderAWSPS, metrics.CallAWSPSListTagsForResource, err)
	if err != nil {
		return nil, fmt.Errorf("error listing tags %w", err)
	}

	return data.TagList, nil
}

func (pm *ParameterStore) DeleteSecret(ctx context.Context, remoteRef esv1beta1.PushRemoteRef) error {
	secretName := remoteRef.GetRemoteKey()
	secretValue := ssm.GetParameterInput{
		Name: &secretName,
	}
	existing, err := pm.client.GetParameterWithContext(ctx, &secretValue)
	metrics.ObserveAPICall(metrics.ProviderAWSPS, metrics.CallAWSPSGetParameter, err)
	var awsError awserr.Error
	ok := errors.As(err, &awsError)
	if err != nil && (!ok || awsError.Code() != ssm.ErrCodeParameterNotFound) {
		return fmt.Errorf("unexpected error getting parameter %v: %w", secretName, err)
	}
	if existing != nil && existing.Parameter != nil {
		fmt.Println("The existing value contains data:", existing.String())
		tags, err := pm.getTagsByName(ctx, existing)
		if err != nil {
			return fmt.Errorf("error getting the existing tags for the parameter %v: %w", secretName, err)
		}

		isManaged := isManagedByESO(tags)

		if !isManaged {
			// If the secret is not managed by external-secrets, it is "deleted" effectively by all means
			return nil
		}
		deleteInput := &ssm.DeleteParameterInput{
			Name: &secretName,
		}
		_, err = pm.client.DeleteParameterWithContext(ctx, deleteInput)
		metrics.ObserveAPICall(metrics.ProviderAWSPS, metrics.CallAWSPSDeleteParameter, err)
		if err != nil {
			return fmt.Errorf("could not delete parameter %v: %w", secretName, err)
		}
	}
	return nil
}

func (pm *ParameterStore) PushSecret(ctx context.Context, value []byte, remoteRef esv1beta1.PushRemoteRef) error {
	parameterType := "String"
	overwrite := true

	stringValue := string(value)
	secretName := remoteRef.GetRemoteKey()

	secretRequest := ssm.PutParameterInput{
		Name:      &secretName,
		Value:     &stringValue,
		Type:      &parameterType,
		Overwrite: &overwrite,
	}

	secretValue := ssm.GetParameterInput{
		Name: &secretName,
	}

	existing, err := pm.client.GetParameterWithContext(ctx, &secretValue)
	metrics.ObserveAPICall(metrics.ProviderAWSPS, metrics.CallAWSPSGetParameter, err)
	var awsError awserr.Error
	ok := errors.As(err, &awsError)
	if err != nil && (!ok || awsError.Code() != ssm.ErrCodeParameterNotFound) {
		return fmt.Errorf("unexpected error getting parameter %v: %w", secretName, err)
	}

	// If we have a valid parameter returned to us, check its tags
	if existing != nil && existing.Parameter != nil {
		fmt.Println("The existing value contains data:", existing.String())
		tags, err := pm.getTagsByName(ctx, existing)
		if err != nil {
			return fmt.Errorf("error getting the existing tags for the parameter %v: %w", secretName, err)
		}

		isManaged := isManagedByESO(tags)

		if !isManaged {
			return fmt.Errorf("secret not managed by external-secrets")
		}

		if existing.Parameter.Value != nil && *existing.Parameter.Value == string(value) {
			return nil
		}

		return pm.setManagedRemoteParameter(ctx, secretRequest, false)
	}

	// let's set the secret
	// Do we need to delete the existing parameter on the remote?
	return pm.setManagedRemoteParameter(ctx, secretRequest, true)
}

func isManagedByESO(tags []*ssm.Tag) bool {
	for _, tag := range tags {
		if *tag.Key == managedBy && *tag.Value == externalSecrets {
			return true
		}
	}
	return false
}

func (pm *ParameterStore) setManagedRemoteParameter(ctx context.Context, secretRequest ssm.PutParameterInput, createManagedByTags bool) error {
	externalSecretsTag := ssm.Tag{
		Key:   &managedBy,
		Value: &externalSecrets,
	}

	overwrite := true
	secretRequest.Overwrite = &overwrite
	if createManagedByTags {
		secretRequest.Tags = append(secretRequest.Tags, &externalSecretsTag)
		overwrite = false
	}

	_, err := pm.client.PutParameterWithContext(ctx, &secretRequest)
	metrics.ObserveAPICall(metrics.ProviderAWSPS, metrics.CallAWSPSPutParameter, err)
	if err != nil {
		return fmt.Errorf("unexpected error pushing parameter %v: %w", secretRequest.Name, err)
	}
	return nil
}

// GetAllSecrets fetches information from multiple secrets into a single kubernetes secret.
func (pm *ParameterStore) GetAllSecrets(ctx context.Context, ref esv1beta1.ExternalSecretFind) (map[string][]byte, error) {
	if ref.Name != nil {
		return pm.findByName(ctx, ref)
	}
	if ref.Tags != nil {
		return pm.findByTags(ctx, ref)
	}
	return nil, errors.New(errUnexpectedFindOperator)
}

func (pm *ParameterStore) findByName(ctx context.Context, ref esv1beta1.ExternalSecretFind) (map[string][]byte, error) {
	matcher, err := find.New(*ref.Name)
	if err != nil {
		return nil, err
	}
	pathFilter := make([]*ssm.ParameterStringFilter, 0)
	if ref.Path != nil {
		pathFilter = append(pathFilter, &ssm.ParameterStringFilter{
			Key:    aws.String("Path"),
			Option: aws.String("Recursive"),
			Values: []*string{ref.Path},
		})
	}
	data := make(map[string][]byte)
	var nextToken *string
	for {
		it, err := pm.client.DescribeParametersWithContext(
			ctx,
			&ssm.DescribeParametersInput{
				NextToken:        nextToken,
				ParameterFilters: pathFilter,
			})
		metrics.ObserveAPICall(metrics.ProviderAWSPS, metrics.CallAWSPSDescribeParameter, err)
		if err != nil {
			return nil, err
		}
		for _, param := range it.Parameters {
			if !matcher.MatchName(*param.Name) {
				continue
			}
			err = pm.fetchAndSet(ctx, data, *param.Name)
			if err != nil {
				return nil, err
			}
		}
		nextToken = it.NextToken
		if nextToken == nil {
			break
		}
	}

	return data, nil
}

func (pm *ParameterStore) findByTags(ctx context.Context, ref esv1beta1.ExternalSecretFind) (map[string][]byte, error) {
	filters := make([]*ssm.ParameterStringFilter, 0)
	for k, v := range ref.Tags {
		filters = append(filters, &ssm.ParameterStringFilter{
			Key:    utilpointer.String(fmt.Sprintf("tag:%s", k)),
			Values: []*string{utilpointer.String(v)},
			Option: utilpointer.String("Equals"),
		})
	}

	if ref.Path != nil {
		filters = append(filters, &ssm.ParameterStringFilter{
			Key:    aws.String("Path"),
			Option: aws.String("Recursive"),
			Values: []*string{ref.Path},
		})
	}

	data := make(map[string][]byte)
	var nextToken *string
	for {
		it, err := pm.client.DescribeParametersWithContext(
			ctx,
			&ssm.DescribeParametersInput{
				ParameterFilters: filters,
				NextToken:        nextToken,
			})
		metrics.ObserveAPICall(metrics.ProviderAWSPS, metrics.CallAWSPSDescribeParameter, err)
		if err != nil {
			return nil, err
		}
		for _, param := range it.Parameters {
			err = pm.fetchAndSet(ctx, data, *param.Name)
			if err != nil {
				return nil, err
			}
		}
		nextToken = it.NextToken
		if nextToken == nil {
			break
		}
	}

	return data, nil
}

func (pm *ParameterStore) fetchAndSet(ctx context.Context, data map[string][]byte, name string) error {
	out, err := pm.client.GetParameterWithContext(ctx, &ssm.GetParameterInput{
		Name:           utilpointer.String(name),
		WithDecryption: aws.Bool(true),
	})
	metrics.ObserveAPICall(metrics.ProviderAWSPS, metrics.CallAWSPSGetParameter, err)
	if err != nil {
		return util.SanitizeErr(err)
	}

	data[name] = []byte(*out.Parameter.Value)
	return nil
}

// GetSecret returns a single secret from the provider.
func (pm *ParameterStore) GetSecret(ctx context.Context, ref esv1beta1.ExternalSecretDataRemoteRef) ([]byte, error) {
<<<<<<< HEAD
	var out *ssm.GetParameterOutput
	var err error
	if ref.MetadataPolicy == esv1beta1.ExternalSecretMetadataPolicyFetch {
		out, err = pm.getParameterTags(ctx, ref)
	} else {
		out, err = pm.getParameterValue(ctx, ref)
	}
=======
	out, err := pm.client.GetParameterWithContext(ctx, &ssm.GetParameterInput{
		Name:           &ref.Key,
		WithDecryption: aws.Bool(true),
	})
	metrics.ObserveAPICall(metrics.ProviderAWSPS, metrics.CallAWSPSGetParameter, err)
>>>>>>> 78344019
	nsf := esv1beta1.NoSecretError{}
	var nf *ssm.ParameterNotFound
	if errors.As(err, &nf) || errors.As(err, &nsf) {
		return nil, esv1beta1.NoSecretErr
	}
	if err != nil {
		return nil, util.SanitizeErr(err)
	}
	if ref.Property == "" {
		if out.Parameter.Value != nil {
			return []byte(*out.Parameter.Value), nil
		}
		return nil, fmt.Errorf("invalid secret received. parameter value is nil for key: %s", ref.Key)
	}
	idx := strings.Index(ref.Property, ".")
	if idx > -1 {
		refProperty := strings.ReplaceAll(ref.Property, ".", "\\.")
		val := gjson.Get(*out.Parameter.Value, refProperty)
		if val.Exists() {
			return []byte(val.String()), nil
		}
	}
	val := gjson.Get(*out.Parameter.Value, ref.Property)
	if !val.Exists() {
		return nil, fmt.Errorf("key %s does not exist in secret %s", ref.Property, ref.Key)
	}
	return []byte(val.String()), nil
}

func (pm *ParameterStore) getParameterTags(ctx context.Context, ref esv1beta1.ExternalSecretDataRemoteRef) (*ssm.GetParameterOutput, error) {
	param := ssm.GetParameterOutput{
		Parameter: &ssm.Parameter{
			Name: &ref.Key,
		},
	}
	tags, err := pm.getTagsByName(ctx, &param)
	if err != nil {
		return nil, err
	}
	json, err := util.ParameterTagsToJSONString(tags)
	if err != nil {
		return nil, err
	}
	out := &ssm.GetParameterOutput{
		Parameter: &ssm.Parameter{
			Value: &json,
		},
	}
	return out, nil
}

func (pm *ParameterStore) getParameterValue(ctx context.Context, ref esv1beta1.ExternalSecretDataRemoteRef) (*ssm.GetParameterOutput, error) {
	out, err := pm.client.GetParameterWithContext(ctx, &ssm.GetParameterInput{
		Name:           &ref.Key,
		WithDecryption: aws.Bool(true),
	})

	return out, err
}

// GetSecretMap returns multiple k/v pairs from the provider.
func (pm *ParameterStore) GetSecretMap(ctx context.Context, ref esv1beta1.ExternalSecretDataRemoteRef) (map[string][]byte, error) {
	data, err := pm.GetSecret(ctx, ref)
	if err != nil {
		return nil, err
	}
	kv := make(map[string]json.RawMessage)
	err = json.Unmarshal(data, &kv)
	if err != nil {
		return nil, fmt.Errorf("unable to unmarshal secret %s: %w", ref.Key, err)
	}
	secretData := make(map[string][]byte)
	for k, v := range kv {
		var strVal string
		err = json.Unmarshal(v, &strVal)
		if err == nil {
			secretData[k] = []byte(strVal)
		} else {
			secretData[k] = v
		}
	}
	return secretData, nil
}

func (pm *ParameterStore) Close(ctx context.Context) error {
	return nil
}

func (pm *ParameterStore) Validate() (esv1beta1.ValidationResult, error) {
	// skip validation stack because it depends on the namespace
	// of the ExternalSecret
	if pm.referentAuth {
		return esv1beta1.ValidationResultUnknown, nil
	}
	_, err := pm.sess.Config.Credentials.Get()
	if err != nil {
		return esv1beta1.ValidationResultError, err
	}
	return esv1beta1.ValidationResultReady, nil
}<|MERGE_RESOLUTION|>--- conflicted
+++ resolved
@@ -324,7 +324,6 @@
 
 // GetSecret returns a single secret from the provider.
 func (pm *ParameterStore) GetSecret(ctx context.Context, ref esv1beta1.ExternalSecretDataRemoteRef) ([]byte, error) {
-<<<<<<< HEAD
 	var out *ssm.GetParameterOutput
 	var err error
 	if ref.MetadataPolicy == esv1beta1.ExternalSecretMetadataPolicyFetch {
@@ -332,14 +331,8 @@
 	} else {
 		out, err = pm.getParameterValue(ctx, ref)
 	}
-=======
-	out, err := pm.client.GetParameterWithContext(ctx, &ssm.GetParameterInput{
-		Name:           &ref.Key,
-		WithDecryption: aws.Bool(true),
-	})
 	metrics.ObserveAPICall(metrics.ProviderAWSPS, metrics.CallAWSPSGetParameter, err)
->>>>>>> 78344019
-	nsf := esv1beta1.NoSecretError{}
+  nsf := esv1beta1.NoSecretError{}
 	var nf *ssm.ParameterNotFound
 	if errors.As(err, &nf) || errors.As(err, &nsf) {
 		return nil, esv1beta1.NoSecretErr
