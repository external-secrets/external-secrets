--- conflicted
+++ resolved
@@ -37,12 +37,8 @@
 	utilpointer "k8s.io/utils/ptr"
 	ctrl "sigs.k8s.io/controller-runtime"
 
-<<<<<<< HEAD
 	awsconfig "github.com/aws/aws-sdk-go-v2/config"
-	esv1beta1 "github.com/external-secrets/external-secrets/apis/externalsecrets/v1beta1"
-=======
 	esv1 "github.com/external-secrets/external-secrets/apis/externalsecrets/v1"
->>>>>>> 8cad02f7
 	"github.com/external-secrets/external-secrets/pkg/constants"
 	"github.com/external-secrets/external-secrets/pkg/find"
 	"github.com/external-secrets/external-secrets/pkg/metrics"
@@ -100,11 +96,7 @@
 var log = ctrl.Log.WithName("provider").WithName("aws").WithName("secretsmanager")
 
 // New creates a new SecretsManager client.
-<<<<<<< HEAD
-func New(ctx context.Context, cfg *aws.Config, secretsMasnagerCfg *esv1beta1.SecretsManager, referentAuth bool) (*SecretsManager, error) {
-=======
-func New(sess *session.Session, cfg *aws.Config, secretsManagerCfg *esv1.SecretsManager, prefix string, referentAuth bool) (*SecretsManager, error) {
->>>>>>> 8cad02f7
+func New(ctx context.Context, cfg *aws.Config, secretsManagerCfg *esv1.SecretsManager, prefix string, referentAuth bool) (*SecretsManager, error) {
 	return &SecretsManager{
 		cfg: cfg,
 		client: awssm.NewFromConfig(*cfg, func(o *awssm.Options) {
@@ -112,12 +104,8 @@
 		}),
 		referentAuth: referentAuth,
 		cache:        make(map[string]*awssm.GetSecretValueOutput),
-<<<<<<< HEAD
-		config:       secretsMasnagerCfg,
-=======
 		config:       secretsManagerCfg,
 		prefix:       prefix,
->>>>>>> 8cad02f7
 	}, nil
 }
 
@@ -219,15 +207,6 @@
 	return false, err
 }
 
-<<<<<<< HEAD
-func (sm *SecretsManager) PushSecret(ctx context.Context, secret *corev1.Secret, psd esv1beta1.PushSecretData) error {
-	if psd.GetSecretKey() == "" {
-		return errors.New("pushing the whole secret is not yet implemented")
-	}
-
-	secretName := psd.GetRemoteKey()
-	value := secret.Data[psd.GetSecretKey()]
-=======
 func (sm *SecretsManager) PushSecret(ctx context.Context, secret *corev1.Secret, psd esv1.PushSecretData) error {
 	value, err := utils.ExtractSecretData(psd, secret)
 	if err != nil {
@@ -235,7 +214,6 @@
 	}
 
 	secretName := sm.prefix + psd.GetRemoteKey()
->>>>>>> 8cad02f7
 	secretValue := awssm.GetSecretValueInput{
 		SecretId: &secretName,
 	}
@@ -378,13 +356,8 @@
 	return data, nil
 }
 
-<<<<<<< HEAD
-func (sm *SecretsManager) findByTags(ctx context.Context, ref esv1beta1.ExternalSecretFind) (map[string][]byte, error) {
+func (sm *SecretsManager) findByTags(ctx context.Context, ref esv1.ExternalSecretFind) (map[string][]byte, error) {
 	filters := make([]types.Filter, 0)
-=======
-func (sm *SecretsManager) findByTags(ctx context.Context, ref esv1.ExternalSecretFind) (map[string][]byte, error) {
-	filters := make([]*awssm.Filter, 0)
->>>>>>> 8cad02f7
 	for k, v := range ref.Tags {
 		filters = append(filters, types.Filter{
 			Key: types.FilterNameStringTypeTagKey,
@@ -513,13 +486,9 @@
 	return nil
 }
 
-<<<<<<< HEAD
-func (sm *SecretsManager) Validate() (esv1beta1.ValidationResult, error) {
-=======
 func (sm *SecretsManager) Validate() (esv1.ValidationResult, error) {
 	// skip validation stack because it depends on the namespace
 	// of the ExternalSecret
->>>>>>> 8cad02f7
 	if sm.referentAuth {
 		return esv1.ValidationResultUnknown, nil
 	}
@@ -541,26 +510,15 @@
 		return fmt.Errorf("failed to parse push secret metadata: %w", err)
 	}
 
-<<<<<<< HEAD
-	input := &awssm.CreateSecretInput{
-		Name:         &secretName,
-		SecretBinary: value,
-		Tags: []types.Tag{
-			{
-				Key:   utilpointer.To(managedBy),
-				Value: utilpointer.To(externalSecrets),
-			},
-=======
-	tags := []*awssm.Tag{
+	tags := []types.Tag{
 		{
 			Key:   utilpointer.To(managedBy),
 			Value: utilpointer.To(externalSecrets),
->>>>>>> 8cad02f7
 		},
 	}
 
 	for k, v := range mdata.Spec.Tags {
-		tags = append(tags, &awssm.Tag{
+		tags = append(tags, types.Tag{
 			Key:   utilpointer.To(k),
 			Value: utilpointer.To(v),
 		})
@@ -573,37 +531,19 @@
 		Description:        utilpointer.To(mdata.Spec.Description),
 		ClientRequestToken: utilpointer.To(initialVersion),
 	}
-<<<<<<< HEAD
-	if secretPushFormat == SecretPushFormatString {
+	if mdata.Spec.SecretPushFormat == SecretPushFormatString {
 		input.SecretBinary = nil
 		input.SecretString = aws.String(string(value))
 	}
 
 	_, err = sm.client.CreateSecret(ctx, input)
-=======
-	if mdata.Spec.SecretPushFormat == SecretPushFormatString {
-		input.SetSecretBinary(nil).SetSecretString(string(value))
-	}
-
-	err = input.Validate()
-	if err != nil {
-		return fmt.Errorf("failed to validate input: %w", err)
-	}
-
-	_, err = sm.client.CreateSecretWithContext(ctx, input)
->>>>>>> 8cad02f7
 	metrics.ObserveAPICall(constants.ProviderAWSSM, constants.CallAWSSMCreateSecret, err)
 
 	return err
 }
 
-<<<<<<< HEAD
-func (sm *SecretsManager) putSecretValueWithContext(ctx context.Context, secretInput awssm.DescribeSecretInput, awsSecret *awssm.GetSecretValueOutput, psd esv1beta1.PushSecretData, value []byte) error {
+func (sm *SecretsManager) putSecretValueWithContext(ctx context.Context, secretInput awssm.DescribeSecretInput, awsSecret *awssm.GetSecretValueOutput, psd esv1.PushSecretData, value []byte) error {
 	data, err := sm.client.DescribeSecret(ctx, &secretInput)
-=======
-func (sm *SecretsManager) putSecretValueWithContext(ctx context.Context, secretInput awssm.DescribeSecretInput, awsSecret *awssm.GetSecretValueOutput, psd esv1.PushSecretData, value []byte) error {
-	data, err := sm.client.DescribeSecretWithContext(ctx, &secretInput)
->>>>>>> 8cad02f7
 	metrics.ObserveAPICall(constants.ProviderAWSSM, constants.CallAWSSMDescribeSecret, err)
 	if err != nil {
 		return err
@@ -719,18 +659,18 @@
 	}
 	secretOut, err := sm.client.GetSecretValue(ctx, getSecretValueInput)
 	metrics.ObserveAPICall(constants.ProviderAWSSM, constants.CallAWSSMGetSecretValue, err)
-	var nf *types.ResourceNotFoundException
+	var (
+		nf *types.ResourceNotFoundException
+		ie *types.InvalidParameterException
+	)
 	if errors.As(err, &nf) {
 		return nil, esv1.NoSecretErr
 	}
 
-<<<<<<< HEAD
-=======
 	if errors.As(err, &ie) && strings.Contains(ie.Error(), "was marked for deletion") {
 		return nil, esv1.NoSecretErr
 	}
 
->>>>>>> 8cad02f7
 	return secretOut, err
 }
 
