--- conflicted
+++ resolved
@@ -667,11 +667,7 @@
 			sm := SecretsManager{
 				client: &tc.args.client,
 			}
-<<<<<<< HEAD
-			err := sm.PushSecret(context.Background(), []byte("fake-value"), tc.args.remoteRef)
-=======
-			err := sm.PushSecret(context.Background(), []byte("fake-value"), nil, ref)
->>>>>>> e85b76f1
+			err := sm.PushSecret(context.Background(), []byte("fake-value"), nil, tc.args.remoteRef)
 
 			// Error nil XOR tc.want.err nil
 			if ((err == nil) || (tc.want.err == nil)) && !((err == nil) && (tc.want.err == nil)) {
