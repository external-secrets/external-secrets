/*
Licensed under the Apache License, Version 2.0 (the "License");
you may not use this file except in compliance with the License.
You may obtain a copy of the License at

    http://www.apache.org/licenses/LICENSE-2.0

Unless required by applicable law or agreed to in writing, software
distributed under the License is distributed on an "AS IS" BASIS,
WITHOUT WARRANTIES OR CONDITIONS OF ANY KIND, either express or implied.
See the License for the specific language governing permissions and
limitations under the License.
*/

package secretsmanager

import (
	"context"
	"errors"
	"fmt"
	"reflect"
	"strings"
	"testing"
	"time"

	"github.com/aws/aws-sdk-go-v2/aws"
	"github.com/aws/aws-sdk-go-v2/credentials"
	awssm "github.com/aws/aws-sdk-go-v2/service/secretsmanager"
	"github.com/aws/aws-sdk-go-v2/service/secretsmanager/types"
	"github.com/google/go-cmp/cmp"
	"github.com/stretchr/testify/assert"
	corev1 "k8s.io/api/core/v1"
	apiextensionsv1 "k8s.io/apiextensions-apiserver/pkg/apis/apiextensions/v1"
	metav1 "k8s.io/apimachinery/pkg/apis/meta/v1"
	"k8s.io/utils/ptr"

	esv1 "github.com/external-secrets/external-secrets/apis/externalsecrets/v1"
	fakesm "github.com/external-secrets/external-secrets/pkg/provider/aws/secretsmanager/fake"
	"github.com/external-secrets/external-secrets/pkg/provider/aws/util"
	"github.com/external-secrets/external-secrets/pkg/provider/testing/fake"
)

type secretsManagerTestCase struct {
	fakeClient     *fakesm.Client
	apiInput       *awssm.GetSecretValueInput
	apiOutput      *awssm.GetSecretValueOutput
	remoteRef      *esv1.ExternalSecretDataRemoteRef
	apiErr         error
	expectError    string
	expectedSecret string
	// for testing secretmap
	expectedData map[string][]byte
	// for testing caching
	expectedCounter *int
	prefix          string
}

const unexpectedErrorString = "[%d] unexpected error: %s, expected: '%s'"
const (
	tagname1  = "tagname1"
	tagvalue1 = "tagvalue1"
	tagname2  = "tagname2"
	tagvalue2 = "tagvalue2"
	fakeKey   = "fake-key"
)

func makeValidSecretsManagerTestCase() *secretsManagerTestCase {
	smtc := secretsManagerTestCase{
		fakeClient:     fakesm.NewClient(),
		apiInput:       makeValidAPIInput(),
		remoteRef:      makeValidRemoteRef(),
		apiOutput:      makeValidAPIOutput(),
		apiErr:         nil,
		expectError:    "",
		expectedSecret: "",
		expectedData:   map[string][]byte{},
	}
	smtc.fakeClient.WithValue(smtc.apiInput, smtc.apiOutput, smtc.apiErr)
	return &smtc
}

func makeValidRemoteRef() *esv1.ExternalSecretDataRemoteRef {
	return &esv1.ExternalSecretDataRemoteRef{
		Key:     "/baz",
		Version: "AWSCURRENT",
	}
}

func makeValidAPIInput() *awssm.GetSecretValueInput {
	return &awssm.GetSecretValueInput{
		SecretId:     aws.String("/baz"),
		VersionStage: aws.String("AWSCURRENT"),
	}
}

func makeValidAPIOutput() *awssm.GetSecretValueOutput {
	return &awssm.GetSecretValueOutput{
		SecretString: aws.String(""),
	}
}

func makeValidSecretsManagerTestCaseCustom(tweaks ...func(smtc *secretsManagerTestCase)) *secretsManagerTestCase {
	smtc := makeValidSecretsManagerTestCase()
	for _, fn := range tweaks {
		fn(smtc)
	}
	smtc.fakeClient.WithValue(smtc.apiInput, smtc.apiOutput, smtc.apiErr)
	return smtc
}

// This case can be shared by both GetSecret and GetSecretMap tests.
// bad case: set apiErr.
var setAPIErr = func(smtc *secretsManagerTestCase) {
	smtc.apiErr = errors.New("oh no")
	smtc.expectError = "oh no"
}

func TestSecretsManagerResolver(t *testing.T) {
	endpoint_env_key := SecretsManagerEndpointEnv
	endpoint_url := "http://sm.foo"

	t.Setenv(endpoint_env_key, endpoint_url)

	f, err := customEndpointResolver{}.ResolveEndpoint(context.Background(), awssm.EndpointParameters{})

	assert.Nil(t, err)
	assert.Equal(t, endpoint_url, f.URI.String())
}

// test the sm<->aws interface
// make sure correct values are passed and errors are handled accordingly.
func TestSecretsManagerGetSecret(t *testing.T) {
	// good case: default version is set
	// key is passed in, output is sent back
	setSecretString := func(smtc *secretsManagerTestCase) {
		smtc.apiOutput.SecretString = aws.String("testtesttest")
		smtc.expectedSecret = "testtesttest"
	}

	// good case: key is passed in with prefix
	setSecretStringWithPrefix := func(smtc *secretsManagerTestCase) {
		smtc.remoteRef.Key = "secret-key"
		smtc.apiInput = &awssm.GetSecretValueInput{
			SecretId:     aws.String("my-prefix/secret-key"),
			VersionStage: aws.String("AWSCURRENT"),
		}
		smtc.prefix = "my-prefix/"
	}

	// good case: extract property
	// Testing that the property exists in the SecretString
	setRemoteRefPropertyExistsInKey := func(smtc *secretsManagerTestCase) {
		smtc.remoteRef.Property = "/shmoo"
		smtc.apiOutput.SecretString = aws.String(`{"/shmoo": "bang"}`)
		smtc.expectedSecret = "bang"
	}

	// bad case: missing property
	setRemoteRefMissingProperty := func(smtc *secretsManagerTestCase) {
		smtc.remoteRef.Property = "INVALPROP"
		smtc.expectError = "key INVALPROP does not exist in secret"
	}

	// bad case: extract property failure due to invalid json
	setRemoteRefMissingPropertyInvalidJSON := func(smtc *secretsManagerTestCase) {
		smtc.remoteRef.Property = "INVALPROP"
		smtc.apiOutput.SecretString = aws.String(`------`)
		smtc.expectError = "key INVALPROP does not exist in secret"
	}

	// good case: set .SecretString to nil but set binary with value
	setSecretBinaryNotSecretString := func(smtc *secretsManagerTestCase) {
		smtc.apiOutput.SecretBinary = []byte("yesplease")
		// needs to be set as nil, empty quotes ("") is considered existing
		smtc.apiOutput.SecretString = nil
		smtc.expectedSecret = "yesplease"
	}

	// bad case: both .SecretString and .SecretBinary are nil
	setSecretBinaryAndSecretStringToNil := func(smtc *secretsManagerTestCase) {
		smtc.apiOutput.SecretBinary = nil
		smtc.apiOutput.SecretString = nil
		smtc.expectError = "no secret string nor binary for key"
	}
	// good case: secretOut.SecretBinary JSON parsing
	setNestedSecretValueJSONParsing := func(smtc *secretsManagerTestCase) {
		smtc.apiOutput.SecretString = nil
		smtc.apiOutput.SecretBinary = []byte(`{"foobar":{"baz":"nestedval"}}`)
		smtc.remoteRef.Property = "foobar.baz"
		smtc.expectedSecret = "nestedval"
	}
	// good case: secretOut.SecretBinary no JSON parsing if name on key
	setSecretValueWithDot := func(smtc *secretsManagerTestCase) {
		smtc.apiOutput.SecretString = nil
		smtc.apiOutput.SecretBinary = []byte(`{"foobar.baz":"nestedval"}`)
		smtc.remoteRef.Property = "foobar.baz"
		smtc.expectedSecret = "nestedval"
	}

	// good case: custom version stage set
	setCustomVersionStage := func(smtc *secretsManagerTestCase) {
		smtc.apiInput.VersionStage = aws.String("1234")
		smtc.remoteRef.Version = "1234"
		smtc.apiOutput.SecretString = aws.String("FOOBA!")
		smtc.expectedSecret = "FOOBA!"
	}

	// good case: custom version id set
	setCustomVersionID := func(smtc *secretsManagerTestCase) {
		smtc.apiInput.VersionStage = nil
		smtc.apiInput.VersionId = aws.String("1234-5678")
		smtc.remoteRef.Version = "uuid/1234-5678"
		smtc.apiOutput.SecretString = aws.String("myvalue")
		smtc.expectedSecret = "myvalue"
	}

	fetchMetadata := func(smtc *secretsManagerTestCase) {
		smtc.remoteRef.MetadataPolicy = esv1.ExternalSecretMetadataPolicyFetch
		describeSecretOutput := &awssm.DescribeSecretOutput{
			Tags: getTagSlice(),
		}
		smtc.fakeClient.DescribeSecretFn = fakesm.NewDescribeSecretFn(describeSecretOutput, nil)
		jsonTags, _ := util.SecretTagsToJSONString(getTagSlice())
		smtc.apiOutput.SecretString = &jsonTags
		smtc.expectedSecret = jsonTags
	}

	fetchMetadataProperty := func(smtc *secretsManagerTestCase) {
		smtc.remoteRef.MetadataPolicy = esv1.ExternalSecretMetadataPolicyFetch
		describeSecretOutput := &awssm.DescribeSecretOutput{
			Tags: getTagSlice(),
		}
		smtc.fakeClient.DescribeSecretFn = fakesm.NewDescribeSecretFn(describeSecretOutput, nil)
		smtc.remoteRef.Property = tagname2
		jsonTags, _ := util.SecretTagsToJSONString(getTagSlice())
		smtc.apiOutput.SecretString = &jsonTags
		smtc.expectedSecret = tagvalue2
	}

	failMetadataWrongProperty := func(smtc *secretsManagerTestCase) {
		smtc.remoteRef.MetadataPolicy = esv1.ExternalSecretMetadataPolicyFetch
		describeSecretOutput := &awssm.DescribeSecretOutput{
			Tags: getTagSlice(),
		}
		smtc.fakeClient.DescribeSecretFn = fakesm.NewDescribeSecretFn(describeSecretOutput, nil)
		smtc.remoteRef.Property = "fail"
		jsonTags, _ := util.SecretTagsToJSONString(getTagSlice())
		smtc.apiOutput.SecretString = &jsonTags
		smtc.expectError = "key fail does not exist in secret /baz"
	}

	successCases := []*secretsManagerTestCase{
		makeValidSecretsManagerTestCase(),
		makeValidSecretsManagerTestCaseCustom(setSecretString),
		makeValidSecretsManagerTestCaseCustom(setSecretStringWithPrefix),
		makeValidSecretsManagerTestCaseCustom(setRemoteRefPropertyExistsInKey),
		makeValidSecretsManagerTestCaseCustom(setRemoteRefMissingProperty),
		makeValidSecretsManagerTestCaseCustom(setRemoteRefMissingPropertyInvalidJSON),
		makeValidSecretsManagerTestCaseCustom(setSecretBinaryNotSecretString),
		makeValidSecretsManagerTestCaseCustom(setSecretBinaryAndSecretStringToNil),
		makeValidSecretsManagerTestCaseCustom(setNestedSecretValueJSONParsing),
		makeValidSecretsManagerTestCaseCustom(setSecretValueWithDot),
		makeValidSecretsManagerTestCaseCustom(setCustomVersionStage),
		makeValidSecretsManagerTestCaseCustom(setCustomVersionID),
		makeValidSecretsManagerTestCaseCustom(setAPIErr),
		makeValidSecretsManagerTestCaseCustom(fetchMetadata),
		makeValidSecretsManagerTestCaseCustom(fetchMetadataProperty),
		makeValidSecretsManagerTestCaseCustom(failMetadataWrongProperty),
	}

	for k, v := range successCases {
		sm := SecretsManager{
			cache:  make(map[string]*awssm.GetSecretValueOutput),
			client: v.fakeClient,
			prefix: v.prefix,
		}
		out, err := sm.GetSecret(context.Background(), *v.remoteRef)
		if !ErrorContains(err, v.expectError) {
			t.Errorf(unexpectedErrorString, k, err.Error(), v.expectError)
		}
		if err == nil && string(out) != v.expectedSecret {
			t.Errorf("[%d] unexpected secret: expected %s, got %s", k, v.expectedSecret, string(out))
		}
	}
}
func TestCaching(t *testing.T) {
	fakeClient := fakesm.NewClient()

	// good case: first call, since we are using the same key, results should be cached and the counter should not go
	// over 1
	firstCall := func(smtc *secretsManagerTestCase) {
		smtc.apiOutput.SecretString = aws.String(`{"foo":"bar", "bar":"vodka"}`)
		smtc.remoteRef.Property = "foo"
		smtc.expectedSecret = "bar"
		smtc.expectedCounter = aws.Int(1)
		smtc.fakeClient = fakeClient
	}
	secondCall := func(smtc *secretsManagerTestCase) {
		smtc.apiOutput.SecretString = aws.String(`{"foo":"bar", "bar":"vodka"}`)
		smtc.remoteRef.Property = "bar"
		smtc.expectedSecret = "vodka"
		smtc.expectedCounter = aws.Int(1)
		smtc.fakeClient = fakeClient
	}
	notCachedCall := func(smtc *secretsManagerTestCase) {
		smtc.apiOutput.SecretString = aws.String(`{"sheldon":"bazinga", "bar":"foo"}`)
		smtc.remoteRef.Property = "sheldon"
		smtc.expectedSecret = "bazinga"
		smtc.expectedCounter = aws.Int(2)
		smtc.fakeClient = fakeClient
		smtc.apiInput.SecretId = aws.String("xyz")
		smtc.remoteRef.Key = "xyz" // it should reset the cache since the key is different
	}

	cachedCases := []*secretsManagerTestCase{
		makeValidSecretsManagerTestCaseCustom(firstCall),
		makeValidSecretsManagerTestCaseCustom(firstCall),
		makeValidSecretsManagerTestCaseCustom(secondCall),
		makeValidSecretsManagerTestCaseCustom(notCachedCall),
	}
	sm := SecretsManager{
		cache: make(map[string]*awssm.GetSecretValueOutput),
	}
	for k, v := range cachedCases {
		sm.client = v.fakeClient
		out, err := sm.GetSecret(context.Background(), *v.remoteRef)
		if !ErrorContains(err, v.expectError) {
			t.Errorf(unexpectedErrorString, k, err.Error(), v.expectError)
		}
		if err == nil && string(out) != v.expectedSecret {
			t.Errorf("[%d] unexpected secret: expected %s, got %s", k, v.expectedSecret, string(out))
		}
		if v.expectedCounter != nil && v.fakeClient.ExecutionCounter != *v.expectedCounter {
			t.Errorf("[%d] unexpected counter value: expected %d, got %d", k, v.expectedCounter, v.fakeClient.ExecutionCounter)
		}
	}
}

func TestGetSecretMap(t *testing.T) {
	// good case: default version & deserialization
	setDeserialization := func(smtc *secretsManagerTestCase) {
		smtc.apiOutput.SecretString = aws.String(`{"foo":"bar"}`)
		smtc.expectedData["foo"] = []byte("bar")
	}

	// good case: nested json
	setNestedJSON := func(smtc *secretsManagerTestCase) {
		smtc.apiOutput.SecretString = aws.String(`{"foobar":{"baz":"nestedval"}}`)
		smtc.expectedData["foobar"] = []byte("{\"baz\":\"nestedval\"}")
	}

	// good case: caching
	cachedMap := func(smtc *secretsManagerTestCase) {
		smtc.apiOutput.SecretString = aws.String(`{"foo":"bar", "plus": "one"}`)
		smtc.expectedData["foo"] = []byte("bar")
		smtc.expectedData["plus"] = []byte("one")
		smtc.expectedCounter = aws.Int(1)
	}

	// bad case: invalid json
	setInvalidJSON := func(smtc *secretsManagerTestCase) {
		smtc.apiOutput.SecretString = aws.String(`-----------------`)
		smtc.expectError = "unable to unmarshal secret"
	}

	successCases := []*secretsManagerTestCase{
		makeValidSecretsManagerTestCaseCustom(setDeserialization),
		makeValidSecretsManagerTestCaseCustom(setNestedJSON),
		makeValidSecretsManagerTestCaseCustom(setAPIErr),
		makeValidSecretsManagerTestCaseCustom(setInvalidJSON),
		makeValidSecretsManagerTestCaseCustom(cachedMap),
	}

	for k, v := range successCases {
		sm := SecretsManager{
			cache:  make(map[string]*awssm.GetSecretValueOutput),
			client: v.fakeClient,
		}
		out, err := sm.GetSecretMap(context.Background(), *v.remoteRef)
		if !ErrorContains(err, v.expectError) {
			t.Errorf(unexpectedErrorString, k, err.Error(), v.expectError)
		}
		if err == nil && !cmp.Equal(out, v.expectedData) {
			t.Errorf("[%d] unexpected secret data: expected %#v, got %#v", k, v.expectedData, out)
		}
		if v.expectedCounter != nil && v.fakeClient.ExecutionCounter != *v.expectedCounter {
			t.Errorf("[%d] unexpected counter value: expected %d, got %d", k, v.expectedCounter, v.fakeClient.ExecutionCounter)
		}
	}
}

func ErrorContains(out error, want string) bool {
	if out == nil {
		return want == ""
	}
	if want == "" {
		return false
	}
	return strings.Contains(out.Error(), want)
}

func TestSetSecret(t *testing.T) {
	managedBy := managedBy
	notManagedBy := "not-managed-by"
	secretKey := "fake-secret-key"
	secretValue := []byte("fake-value")
	fakeSecret := &corev1.Secret{
		Data: map[string][]byte{
			secretKey: secretValue,
		},
	}
	externalSecrets := externalSecrets
	noPermission := errors.New("no permission")
	arn := "arn:aws:secretsmanager:us-east-1:702902267788:secret:foo-bar5-Robbgh"

	getSecretCorrectErr := types.ResourceNotFoundException{}
	getSecretWrongErr := types.InvalidRequestException{}

	secretOutput := &awssm.CreateSecretOutput{
		ARN: &arn,
	}

	externalSecretsTag := []types.Tag{
		{
			Key:   &managedBy,
			Value: &externalSecrets,
		},
		{
			Key:   ptr.To("taname1"),
			Value: ptr.To("tagvalue1"),
		},
	}

	externalSecretsTagFaulty := []types.Tag{
		{
			Key:   &notManagedBy,
			Value: &externalSecrets,
		},
	}

	tagSecretOutput := &awssm.DescribeSecretOutput{
		ARN:  &arn,
		Tags: externalSecretsTag,
	}

	tagSecretOutputFaulty := &awssm.DescribeSecretOutput{
		ARN:  &arn,
		Tags: externalSecretsTagFaulty,
	}

	initialVersion := "00000000-0000-0000-0000-000000000001"
	defaultVersion := "00000000-0000-0000-0000-000000000002"
	defaultUpdatedVersion := "00000000-0000-0000-0000-000000000003"
	randomUUIDVersion := "c2812e8d-84ce-4858-abec-7163d8ab312b"
	randomUUIDVersionIncremented := "c2812e8d-84ce-4858-abec-7163d8ab312c"
	unparsableVersion := "IAM UNPARSABLE"

	secretValueOutput := &awssm.GetSecretValueOutput{
		ARN:       &arn,
		VersionId: &defaultVersion,
	}

	secretValueOutput2 := &awssm.GetSecretValueOutput{
		ARN:          &arn,
		SecretBinary: secretValue,
		VersionId:    &defaultVersion,
	}

	type params struct {
		s       string
		b       []byte
		version *string
	}
	secretValueOutputFrom := func(params params) *awssm.GetSecretValueOutput {
		var version *string
		if params.version == nil {
			version = &defaultVersion
		} else {
			version = params.version
		}

		return &awssm.GetSecretValueOutput{
			ARN:          &arn,
			SecretString: &params.s,
			SecretBinary: params.b,
			VersionId:    version,
		}
	}
	blankSecretValueOutput := &awssm.GetSecretValueOutput{}

	putSecretOutput := &awssm.PutSecretValueOutput{
		ARN: &arn,
	}

	pushSecretDataWithoutProperty := fake.PushSecretData{SecretKey: secretKey, RemoteKey: fakeKey, Property: ""}
	pushSecretDataWithoutSecretKey := fake.PushSecretData{RemoteKey: fakeKey, Property: ""}
	pushSecretDataWithMetadata := fake.PushSecretData{SecretKey: secretKey, RemoteKey: fakeKey, Property: "", Metadata: &apiextensionsv1.JSON{
		Raw: []byte(`{
					"apiVersion": "kubernetes.external-secrets.io/v1alpha1",
					"kind": "PushSecretMetadata",
					"spec": {
						"secretPushFormat": "string"
					}
				}`)}}
	pushSecretDataWithProperty := fake.PushSecretData{SecretKey: secretKey, RemoteKey: fakeKey, Property: "other-fake-property"}

	type args struct {
		store          *esv1.AWSProvider
		client         fakesm.Client
		pushSecretData fake.PushSecretData
	}

	type want struct {
		err error
	}
	tests := map[string]struct {
		reason string
		args   args
		want   want
	}{
		"SetSecretSucceedsWithExistingSecret": {
			reason: "a secret can be pushed to aws secrets manager when it already exists",
			args: args{
				store: makeValidSecretStore().Spec.Provider.AWS,
				client: fakesm.Client{
					GetSecretValueFn: fakesm.NewGetSecretValueFn(secretValueOutput, nil),
					CreateSecretFn:   fakesm.NewCreateSecretFn(secretOutput, nil),
					PutSecretValueFn: fakesm.NewPutSecretValueFn(putSecretOutput, nil),
					DescribeSecretFn: fakesm.NewDescribeSecretFn(tagSecretOutput, nil),
				},
				pushSecretData: pushSecretDataWithoutProperty,
			},
			want: want{
				err: nil,
			},
		},
		"SetSecretSucceedsWithoutSecretKey": {
			reason: "a secret can be pushed to aws secrets manager without secret key",
			args: args{
				store: makeValidSecretStore().Spec.Provider.AWS,
				client: fakesm.Client{
					GetSecretValueFn: fakesm.NewGetSecretValueFn(secretValueOutput, nil),
					CreateSecretFn:   fakesm.NewCreateSecretFn(secretOutput, nil),
					PutSecretValueFn: fakesm.NewPutSecretValueFn(putSecretOutput, nil),
					DescribeSecretFn: fakesm.NewDescribeSecretFn(tagSecretOutput, nil),
				},
				pushSecretData: pushSecretDataWithoutSecretKey,
			},
			want: want{
				err: nil,
			},
		},
		"SetSecretSucceedsWithExistingSecretAndStringFormat": {
			reason: "a secret can be pushed to aws secrets manager when it already exists",
			args: args{
				store: makeValidSecretStore().Spec.Provider.AWS,
				client: fakesm.Client{
					GetSecretValueFn: fakesm.NewGetSecretValueFn(secretValueOutput, nil),
					CreateSecretFn:   fakesm.NewCreateSecretFn(secretOutput, nil),
					PutSecretValueFn: fakesm.NewPutSecretValueFn(putSecretOutput, nil),
					DescribeSecretFn: fakesm.NewDescribeSecretFn(tagSecretOutput, nil),
				},
				pushSecretData: pushSecretDataWithMetadata,
			},
			want: want{
				err: nil,
			},
		},
		"SetSecretSucceedsWithExistingSecretAndKMSKeyAndDescription": {
			reason: "a secret can be pushed to aws secrets manager when it already exists",
			args: args{
				store: makeValidSecretStore().Spec.Provider.AWS,
				client: fakesm.Client{
					GetSecretValueWithContextFn: fakesm.NewGetSecretValueWithContextFn(secretValueOutput, &getSecretCorrectErr),
					CreateSecretWithContextFn:   fakesm.NewCreateSecretWithContextFn(secretOutput, nil),
					PutSecretValueWithContextFn: fakesm.NewPutSecretValueWithContextFn(putSecretOutput, nil),
					DescribeSecretWithContextFn: fakesm.NewDescribeSecretWithContextFn(tagSecretOutput, nil),
				},
				pushSecretData: fake.PushSecretData{SecretKey: secretKey, RemoteKey: fakeKey, Property: "", Metadata: &apiextensionsv1.JSON{
					Raw: []byte(`{
							"apiVersion": "kubernetes.external-secrets.io/v1alpha1",
							"kind": "PushSecretMetadata",
							"spec": {
								"kmsKeyID": "bb123123-b2b0-4f60-ac3a-44a13f0e6b6c",
								"description": "this is a description"
							}
						}`)}},
			},
			want: want{
				err: nil,
			},
		},
		"SetSecretSucceedsWithExistingSecretAndAdditionalTags": {
			reason: "a secret can be pushed to aws secrets manager when it already exists",
			args: args{
				store: makeValidSecretStore().Spec.Provider.AWS,
				client: fakesm.Client{
					GetSecretValueWithContextFn: fakesm.NewGetSecretValueWithContextFn(secretValueOutput, nil),
					CreateSecretWithContextFn:   fakesm.NewCreateSecretWithContextFn(secretOutput, nil),
					PutSecretValueWithContextFn: fakesm.NewPutSecretValueWithContextFn(putSecretOutput, nil),
					DescribeSecretWithContextFn: fakesm.NewDescribeSecretWithContextFn(tagSecretOutput, nil),
				},
				pushSecretData: fake.PushSecretData{SecretKey: secretKey, RemoteKey: fakeKey, Property: "", Metadata: &apiextensionsv1.JSON{
					Raw: []byte(`{
							"apiVersion": "kubernetes.external-secrets.io/v1alpha1",
							"kind": "PushSecretMetadata",
							"spec": {
								"tags": {"tagname12": "tagvalue1"}
							}
						}`)}},
			},
			want: want{
				err: nil,
			},
		},
		"SetSecretSucceedsWithNewSecret": {
			reason: "a secret can be pushed to aws secrets manager if it doesn't already exist",
			args: args{
				store: makeValidSecretStore().Spec.Provider.AWS,
				client: fakesm.Client{
					GetSecretValueFn: fakesm.NewGetSecretValueFn(blankSecretValueOutput, &getSecretCorrectErr),
					CreateSecretFn:   fakesm.NewCreateSecretFn(secretOutput, nil),
				},
				pushSecretData: pushSecretDataWithoutProperty,
			},
			want: want{
				err: nil,
			},
		},
		"SetSecretWithPropertySucceedsWithNewSecret": {
			reason: "if a new secret is pushed to aws sm and a pushSecretData property is specified, create a json secret with the pushSecretData property as a key",
			args: args{
				store: makeValidSecretStore().Spec.Provider.AWS,
				client: fakesm.Client{
					GetSecretValueFn: fakesm.NewGetSecretValueFn(blankSecretValueOutput, &getSecretCorrectErr),
					CreateSecretFn:   fakesm.NewCreateSecretFn(secretOutput, nil, []byte(`{"other-fake-property":"fake-value"}`)),
				},
				pushSecretData: pushSecretDataWithProperty,
			},
			want: want{
				err: nil,
			},
		},
		"SetSecretWithPropertySucceedsWithExistingSecretAndNewPropertyBinary": {
			reason: "when a pushSecretData property is specified, this property will be added to the sm secret if it is currently absent (sm secret is binary)",
			args: args{
				store: makeValidSecretStore().Spec.Provider.AWS,
				client: fakesm.Client{
					GetSecretValueFn: fakesm.NewGetSecretValueFn(secretValueOutputFrom(params{b: []byte((`{"fake-property":"fake-value"}`))}), nil),
					DescribeSecretFn: fakesm.NewDescribeSecretFn(tagSecretOutput, nil),
					PutSecretValueFn: fakesm.NewPutSecretValueFn(putSecretOutput, nil, fakesm.ExpectedPutSecretValueInput{
						SecretBinary: []byte(`{"fake-property":"fake-value","other-fake-property":"fake-value"}`),
						Version:      &defaultUpdatedVersion,
					}),
				},
				pushSecretData: pushSecretDataWithProperty,
			},
			want: want{
				err: nil,
			},
		},
		"SetSecretWithPropertySucceedsWithExistingSecretAndRandomUUIDVersion": {
			reason: "When a secret version is not specified, the client sets a random uuid by default. We should treat a version that can't be parsed to an int as not having a version",
			args: args{
				store: makeValidSecretStore().Spec.Provider.AWS,
				client: fakesm.Client{
					GetSecretValueFn: fakesm.NewGetSecretValueFn(secretValueOutputFrom(params{
						b:       []byte((`{"fake-property":"fake-value"}`)),
						version: &randomUUIDVersion,
					}), nil),
					DescribeSecretFn: fakesm.NewDescribeSecretFn(tagSecretOutput, nil),
					PutSecretValueFn: fakesm.NewPutSecretValueFn(putSecretOutput, nil, fakesm.ExpectedPutSecretValueInput{
						SecretBinary: []byte(`{"fake-property":"fake-value","other-fake-property":"fake-value"}`),
						Version:      &randomUUIDVersionIncremented,
					}),
				},
				pushSecretData: pushSecretDataWithProperty,
			},
			want: want{
				err: nil,
			},
		},
		"SetSecretWithPropertySucceedsWithExistingSecretAndVersionThatCantBeParsed": {
			reason: "A manually set secret version doesn't have to be a UUID, we only support UUID secret versions though",
			args: args{
				store: makeValidSecretStore().Spec.Provider.AWS,
				client: fakesm.Client{
					GetSecretValueFn: fakesm.NewGetSecretValueFn(secretValueOutputFrom(params{
						b:       []byte((`{"fake-property":"fake-value"}`)),
						version: &unparsableVersion,
					}), nil),
					DescribeSecretFn: fakesm.NewDescribeSecretFn(tagSecretOutput, nil),
					PutSecretValueFn: fakesm.NewPutSecretValueFn(putSecretOutput, nil, fakesm.ExpectedPutSecretValueInput{
						SecretBinary: []byte(`{"fake-property":"fake-value","other-fake-property":"fake-value"}`),
						Version:      &initialVersion,
					}),
				},
				pushSecretData: pushSecretDataWithProperty,
			},
			want: want{
				err: fmt.Errorf("expected secret version in AWS SSM to be a UUID but got '%s'", unparsableVersion),
			},
		},
		"SetSecretWithPropertySucceedsWithExistingSecretAndAbsentVersion": {
			reason: "When a secret version is not specified, set it to 1",
			args: args{
				store: makeValidSecretStore().Spec.Provider.AWS,
				client: fakesm.Client{
					GetSecretValueFn: fakesm.NewGetSecretValueFn(&awssm.GetSecretValueOutput{
						ARN:          &arn,
						SecretBinary: []byte((`{"fake-property":"fake-value"}`)),
					}, nil),
					DescribeSecretFn: fakesm.NewDescribeSecretFn(tagSecretOutput, nil),
					PutSecretValueFn: fakesm.NewPutSecretValueFn(putSecretOutput, nil, fakesm.ExpectedPutSecretValueInput{
						SecretBinary: []byte(`{"fake-property":"fake-value","other-fake-property":"fake-value"}`),
						Version:      &initialVersion,
					}),
				},
				pushSecretData: pushSecretDataWithProperty,
			},
			want: want{
				err: nil,
			},
		},
		"SetSecretWithPropertySucceedsWithExistingSecretAndNewPropertyString": {
			reason: "when a pushSecretData property is specified, this property will be added to the sm secret if it is currently absent (sm secret is a string)",
			args: args{
				store: makeValidSecretStore().Spec.Provider.AWS,
				client: fakesm.Client{
					GetSecretValueFn: fakesm.NewGetSecretValueFn(secretValueOutputFrom(params{s: `{"fake-property":"fake-value"}`}), nil),
					DescribeSecretFn: fakesm.NewDescribeSecretFn(tagSecretOutput, nil),
					PutSecretValueFn: fakesm.NewPutSecretValueFn(putSecretOutput, nil, fakesm.ExpectedPutSecretValueInput{
						SecretBinary: []byte(`{"fake-property":"fake-value","other-fake-property":"fake-value"}`),
						Version:      &defaultUpdatedVersion,
					}),
				},
				pushSecretData: pushSecretDataWithProperty,
			},
			want: want{
				err: nil,
			},
		},
		"SetSecretWithPropertySucceedsWithExistingSecretAndNewPropertyWithDot": {
			reason: "when a pushSecretData property is specified, this property will be added to the sm secret if it is currently absent (pushSecretData property is a sub-object)",
			args: args{
				store: makeValidSecretStore().Spec.Provider.AWS,
				client: fakesm.Client{
					GetSecretValueFn: fakesm.NewGetSecretValueFn(secretValueOutputFrom(params{s: `{"fake-property":{"fake-property":"fake-value"}}`}), nil),
					DescribeSecretFn: fakesm.NewDescribeSecretFn(tagSecretOutput, nil),
					PutSecretValueFn: fakesm.NewPutSecretValueFn(putSecretOutput, nil, fakesm.ExpectedPutSecretValueInput{
						SecretBinary: []byte(`{"fake-property":{"fake-property":"fake-value","other-fake-property":"fake-value"}}`),
						Version:      &defaultUpdatedVersion,
					}),
				},
				pushSecretData: fake.PushSecretData{SecretKey: secretKey, RemoteKey: fakeKey, Property: "fake-property.other-fake-property"},
			},
			want: want{
				err: nil,
			},
		},
		"SetSecretWithPropertyFailsExistingNonJsonSecret": {
			reason: "setting a pushSecretData property is only supported for json secrets",
			args: args{
				store: makeValidSecretStore().Spec.Provider.AWS,
				client: fakesm.Client{
					GetSecretValueFn: fakesm.NewGetSecretValueFn(secretValueOutputFrom(params{s: `non-json-secret`}), nil),
					DescribeSecretFn: fakesm.NewDescribeSecretFn(tagSecretOutput, nil),
				},
				pushSecretData: pushSecretDataWithProperty,
			},
			want: want{
				err: errors.New("PushSecret for aws secrets manager with a pushSecretData property requires a json secret"),
			},
		},
		"SetSecretCreateSecretFails": {
			reason: "CreateSecretWithContext returns an error if it fails",
			args: args{
				store: makeValidSecretStore().Spec.Provider.AWS,
				client: fakesm.Client{
					GetSecretValueFn: fakesm.NewGetSecretValueFn(blankSecretValueOutput, &getSecretCorrectErr),
					CreateSecretFn:   fakesm.NewCreateSecretFn(nil, noPermission),
				},
				pushSecretData: pushSecretDataWithoutProperty,
			},
			want: want{
				err: noPermission,
			},
		},
		"SetSecretGetSecretFails": {
			reason: "GetSecretValueWithContext returns an error if it fails",
			args: args{
				store: makeValidSecretStore().Spec.Provider.AWS,
				client: fakesm.Client{
					GetSecretValueFn: fakesm.NewGetSecretValueFn(blankSecretValueOutput, noPermission),
				},
				pushSecretData: pushSecretDataWithoutProperty,
			},
			want: want{
				err: noPermission,
			},
		},
		"SetSecretWillNotPushSameSecret": {
			reason: "secret with the same value will not be pushed",
			args: args{
				store: makeValidSecretStore().Spec.Provider.AWS,
				client: fakesm.Client{
					GetSecretValueFn: fakesm.NewGetSecretValueFn(secretValueOutput2, nil),
					DescribeSecretFn: fakesm.NewDescribeSecretFn(tagSecretOutput, nil),
				},
				pushSecretData: pushSecretDataWithoutProperty,
			},
			want: want{
				err: nil,
			},
		},
		"SetSecretPutSecretValueFails": {
			reason: "PutSecretValueWithContext returns an error if it fails",
			args: args{
				store: makeValidSecretStore().Spec.Provider.AWS,
				client: fakesm.Client{
					GetSecretValueFn: fakesm.NewGetSecretValueFn(secretValueOutput, nil),
					PutSecretValueFn: fakesm.NewPutSecretValueFn(nil, noPermission),
					DescribeSecretFn: fakesm.NewDescribeSecretFn(tagSecretOutput, nil),
				},
				pushSecretData: pushSecretDataWithoutProperty,
			},
			want: want{
				err: noPermission,
			},
		},
		"SetSecretWrongGetSecretErrFails": {
			reason: "GetSecretValueWithContext errors out when anything except awssm.ErrCodeResourceNotFoundException",
			args: args{
				store: makeValidSecretStore().Spec.Provider.AWS,
				client: fakesm.Client{
					GetSecretValueFn: fakesm.NewGetSecretValueFn(blankSecretValueOutput, &getSecretWrongErr),
				},
				pushSecretData: pushSecretDataWithoutProperty,
			},
			want: want{
				err: &getSecretWrongErr,
			},
		},
		"SetSecretDescribeSecretFails": {
			reason: "secret cannot be described",
			args: args{
				store: makeValidSecretStore().Spec.Provider.AWS,
				client: fakesm.Client{
					GetSecretValueFn: fakesm.NewGetSecretValueFn(secretValueOutput, nil),
					DescribeSecretFn: fakesm.NewDescribeSecretFn(nil, noPermission),
				},
				pushSecretData: pushSecretDataWithoutProperty,
			},
			want: want{
				err: noPermission,
			},
		},
		"SetSecretDoesNotOverwriteUntaggedSecret": {
			reason: "secret cannot be described",
			args: args{
				store: makeValidSecretStore().Spec.Provider.AWS,
				client: fakesm.Client{
					GetSecretValueFn: fakesm.NewGetSecretValueFn(secretValueOutput, nil),
					DescribeSecretFn: fakesm.NewDescribeSecretFn(tagSecretOutputFaulty, nil),
				},
				pushSecretData: pushSecretDataWithoutProperty,
			},
			want: want{
				err: errors.New("secret not managed by external-secrets"),
			},
		},
		"SetSecretWithPrefix": {
			reason: "secret key is properly prefixed when creating a new secret",
			args: args{

				store: &esv1.AWSProvider{
					Service: esv1.AWSServiceSecretsManager,
					Region:  "eu-west-2",
					Prefix:  "prefix-",
				},
				client: fakesm.Client{
					GetSecretValueWithContextFn: fakesm.NewGetSecretValueWithContextFn(blankSecretValueOutput, &getSecretCorrectErr),
					CreateSecretWithContextFn: func(ctx aws.Context, input *awssm.CreateSecretInput, opts ...request.Option) (*awssm.CreateSecretOutput, error) {
						// Verify that the input name has the prefix applied
						if *input.Name != "prefix-"+fakeKey {
							return nil, fmt.Errorf("expected secret name to be prefixed with 'prefix-', got %s", *input.Name)
						}
						return secretOutput, nil
					},
				},
				pushSecretData: pushSecretDataWithoutProperty,
			},
			want: want{
				err: nil,
			},
		},
	}

	for name, tc := range tests {
		t.Run(name, func(t *testing.T) {
			sm := SecretsManager{
				client: &tc.args.client,
				prefix: tc.args.store.Prefix,
			}

			err := sm.PushSecret(context.Background(), fakeSecret, tc.args.pushSecretData)

			// Error nil XOR tc.want.err nil
			if ((err == nil) || (tc.want.err == nil)) && !((err == nil) && (tc.want.err == nil)) {
				t.Errorf("\nTesting SetSecret:\nName: %v\nReason: %v\nWant error: %v\nGot error: %v", name, tc.reason, tc.want.err, err)
			}

			// if errors are the same type but their contents do not match
			if err != nil && tc.want.err != nil {
				if !strings.Contains(err.Error(), tc.want.err.Error()) {
					t.Errorf("\nTesting SetSecret:\nName: %v\nReason: %v\nWant error: %v\nGot error got nil", name, tc.reason, tc.want.err)
				}
			}
		})
	}
}

func TestDeleteSecret(t *testing.T) {
	fakeClient := fakesm.Client{}
	managed := managedBy
	manager := externalSecrets
	secretTag := types.Tag{
		Key:   &managed,
		Value: &manager,
	}
	type args struct {
		client               fakesm.Client
		config               esv1.SecretsManager
		prefix               string
		getSecretOutput      *awssm.GetSecretValueOutput
		describeSecretOutput *awssm.DescribeSecretOutput
		deleteSecretOutput   *awssm.DeleteSecretOutput
		getSecretErr         error
		describeSecretErr    error
		deleteSecretErr      error
	}
	type want struct {
		err error
	}
	type testCase struct {
		args   args
		want   want
		reason string
	}
	tests := map[string]testCase{
		"Deletes Successfully": {
			args: args{

				client:          fakeClient,
				config:          esv1.SecretsManager{},
				getSecretOutput: &awssm.GetSecretValueOutput{},
				describeSecretOutput: &awssm.DescribeSecretOutput{
					Tags: []types.Tag{secretTag},
				},
				deleteSecretOutput: &awssm.DeleteSecretOutput{},
				getSecretErr:       nil,
				describeSecretErr:  nil,
				deleteSecretErr:    nil,
			},
			want: want{
				err: nil,
			},
			reason: "",
		},
		"Deletes Successfully with ForceDeleteWithoutRecovery": {
			args: args{

				client: fakeClient,
				config: esv1.SecretsManager{
					ForceDeleteWithoutRecovery: true,
				},
				getSecretOutput: &awssm.GetSecretValueOutput{},
				describeSecretOutput: &awssm.DescribeSecretOutput{
					Tags: []types.Tag{secretTag},
				},
				deleteSecretOutput: &awssm.DeleteSecretOutput{
					DeletionDate: aws.Time(time.Now()),
				},
				getSecretErr:      nil,
				describeSecretErr: nil,
				deleteSecretErr:   nil,
			},
			want: want{
				err: nil,
			},
			reason: "",
		},
		"Not Managed by ESO": {
			args: args{

				client:          fakeClient,
				config:          esv1.SecretsManager{},
				getSecretOutput: &awssm.GetSecretValueOutput{},
				describeSecretOutput: &awssm.DescribeSecretOutput{
					Tags: []types.Tag{},
				},
				deleteSecretOutput: &awssm.DeleteSecretOutput{},
				getSecretErr:       nil,
				describeSecretErr:  nil,
				deleteSecretErr:    nil,
			},
			want: want{
				err: nil,
			},
			reason: "",
		},
		"Invalid Recovery Window": {
			args: args{

				client: fakesm.Client{},
				config: esv1.SecretsManager{
					RecoveryWindowInDays: 1,
				},
				getSecretOutput: &awssm.GetSecretValueOutput{},
				describeSecretOutput: &awssm.DescribeSecretOutput{
					Tags: []types.Tag{secretTag},
				},
				deleteSecretOutput: &awssm.DeleteSecretOutput{},
				getSecretErr:       nil,
				describeSecretErr:  nil,
				deleteSecretErr:    nil,
			},
			want: want{
				err: errors.New("invalid DeleteSecretInput: RecoveryWindowInDays must be between 7 and 30 days"),
			},
			reason: "",
		},
		"RecoveryWindowInDays is supplied with ForceDeleteWithoutRecovery": {
			args: args{

				client: fakesm.Client{},
				config: esv1.SecretsManager{
					RecoveryWindowInDays:       7,
					ForceDeleteWithoutRecovery: true,
				},
				getSecretOutput: &awssm.GetSecretValueOutput{},
				describeSecretOutput: &awssm.DescribeSecretOutput{
					Tags: []types.Tag{secretTag},
				},
				deleteSecretOutput: &awssm.DeleteSecretOutput{},
				getSecretErr:       nil,
				describeSecretErr:  nil,
				deleteSecretErr:    nil,
			},
			want: want{
				err: errors.New("invalid DeleteSecretInput: ForceDeleteWithoutRecovery conflicts with RecoveryWindowInDays"),
			},
			reason: "",
		},
		"Failed to get Tags": {
			args: args{

				client:               fakeClient,
				config:               esv1.SecretsManager{},
				getSecretOutput:      &awssm.GetSecretValueOutput{},
				describeSecretOutput: nil,
				deleteSecretOutput:   nil,
				getSecretErr:         nil,
				describeSecretErr:    errors.New("failed to get tags"),
				deleteSecretErr:      nil,
			},
			want: want{
				err: errors.New("failed to get tags"),
			},
			reason: "",
		},
		"Secret Not Found": {
			args: args{
				client:               fakeClient,
				config:               esv1.SecretsManager{},
				getSecretOutput:      nil,
				describeSecretOutput: nil,
				deleteSecretOutput:   nil,
				getSecretErr:         errors.New("not here, sorry dude"),
				describeSecretErr:    nil,
				deleteSecretErr:      nil,
			},
			want: want{
				err: nil,
			},
		},
		"Not expected AWS error": {
			args: args{
				client:               fakeClient,
				config:               esv1.SecretsManager{},
				getSecretOutput:      nil,
				describeSecretOutput: nil,
				deleteSecretOutput:   nil,
				getSecretErr:         errors.New("aws unavailable"),
				describeSecretErr:    nil,
				deleteSecretErr:      nil,
			},
			want: want{
				err: errors.New("aws unavailable"),
			},
		},
		"unexpected error": {
			args: args{
				client:               fakeClient,
				config:               esv1.SecretsManager{},
				getSecretOutput:      nil,
				describeSecretOutput: nil,
				deleteSecretOutput:   nil,
				getSecretErr:         errors.New("timeout"),
				describeSecretErr:    nil,
				deleteSecretErr:      nil,
			},
			want: want{
				err: errors.New("timeout"),
			},
		},
		"DeleteWithPrefix": {
			args: args{
				client: fakesm.Client{
					GetSecretValueWithContextFn: func(ctx aws.Context, input *awssm.GetSecretValueInput, opts ...request.Option) (*awssm.GetSecretValueOutput, error) {
						// Verify that the input secret ID has the prefix applied
						if *input.SecretId != "my-prefix-"+fakeKey {
							return nil, fmt.Errorf("expected secret name to be prefixed with 'my-prefix-', got %s", *input.SecretId)
						}
						return &awssm.GetSecretValueOutput{}, nil
					},
					DescribeSecretWithContextFn: func(ctx aws.Context, input *awssm.DescribeSecretInput, opts ...request.Option) (*awssm.DescribeSecretOutput, error) {
						// Verify that the input secret ID has the prefix applied
						if *input.SecretId != "my-prefix-"+fakeKey {
							return nil, fmt.Errorf("expected secret name to be prefixed with 'my-prefix-', got %s", *input.SecretId)
						}
						return &awssm.DescribeSecretOutput{
							Tags: []*awssm.Tag{&secretTag},
						}, nil
					},
					DeleteSecretWithContextFn: func(ctx aws.Context, input *awssm.DeleteSecretInput, opts ...request.Option) (*awssm.DeleteSecretOutput, error) {
						return &awssm.DeleteSecretOutput{}, nil
					},
				},
				config:               esv1.SecretsManager{},
				prefix:               "my-prefix-",
				getSecretOutput:      nil,
				describeSecretOutput: nil,
				deleteSecretOutput:   nil,
				getSecretErr:         nil,
				describeSecretErr:    nil,
				deleteSecretErr:      nil,
			},
			want: want{
				err: nil,
			},
			reason: "Verifies that the prefix is correctly applied when deleting a secret",
		},
	}
	for name, tc := range tests {
		t.Run(name, func(t *testing.T) {
			ref := fake.PushSecretData{RemoteKey: fakeKey}
			sm := SecretsManager{
				client: &tc.args.client,
<<<<<<< HEAD
			}
			tc.args.client.GetSecretValueFn = fakesm.NewGetSecretValueFn(tc.args.getSecretOutput, tc.args.getSecretErr)
			tc.args.client.DescribeSecretFn = fakesm.NewDescribeSecretFn(tc.args.describeSecretOutput, tc.args.describeSecretErr)
			tc.args.client.DeleteSecretFn = fakesm.NewDeleteSecretFn(tc.args.deleteSecretOutput, tc.args.deleteSecretErr)
=======
				config: &tc.args.config,
				prefix: tc.args.prefix,
			}

			if tc.args.client.GetSecretValueWithContextFn == nil {
				tc.args.client.GetSecretValueWithContextFn = fakesm.NewGetSecretValueWithContextFn(tc.args.getSecretOutput, tc.args.getSecretErr)
			}
			if tc.args.client.DescribeSecretWithContextFn == nil {
				tc.args.client.DescribeSecretWithContextFn = fakesm.NewDescribeSecretWithContextFn(tc.args.describeSecretOutput, tc.args.describeSecretErr)
			}
			if tc.args.client.DeleteSecretWithContextFn == nil {
				tc.args.client.DeleteSecretWithContextFn = fakesm.NewDeleteSecretWithContextFn(tc.args.deleteSecretOutput, tc.args.deleteSecretErr)
			}

>>>>>>> 8cad02f7
			err := sm.DeleteSecret(context.TODO(), ref)
			t.Logf("DeleteSecret error: %v", err)

			// Error nil XOR tc.want.err nil
			if ((err == nil) || (tc.want.err == nil)) && !((err == nil) && (tc.want.err == nil)) {
				t.Errorf("\nTesting DeleteSecret:\nName: %v\nReason: %v\nWant error: %v\nGot error: %v", name, tc.reason, tc.want.err, err)
			}

			// if errors are the same type but their contents do not match
			if err != nil && tc.want.err != nil {
				if !strings.Contains(err.Error(), tc.want.err.Error()) {
					t.Errorf("\nTesting DeleteSecret:\nName: %v\nReason: %v\nWant error: %v\nGot error got nil", name, tc.reason, tc.want.err)
				}
			}
		})
	}
}
func makeValidSecretStore() *esv1.SecretStore {
	return &esv1.SecretStore{
		ObjectMeta: metav1.ObjectMeta{
			Name:      "aws-secret-store",
			Namespace: "default",
		},
		Spec: esv1.SecretStoreSpec{
			Provider: &esv1.SecretStoreProvider{
				AWS: &esv1.AWSProvider{
					Service: esv1.AWSServiceSecretsManager,
					Region:  "eu-west-2",
				},
			},
		},
	}
}

func getTagSlice() []types.Tag {
	tagKey1 := tagname1
	tagValue1 := tagvalue1
	tagKey2 := tagname2
	tagValue2 := tagvalue2

	return []types.Tag{
		{
			Key:   &tagKey1,
			Value: &tagValue1,
		},
		{
			Key:   &tagKey2,
			Value: &tagValue2,
		},
	}
}
func TestSecretsManagerGetAllSecrets(t *testing.T) {
	ctx := context.Background()

	errBoom := errors.New("boom")
	secretName := "my-secret"
	secretVersion := "AWSCURRENT"
	secretPath := "/path/to/secret"
	secretValue := "secret value"
	secretTags := map[string]string{
		"foo": "bar",
	}
	// Test cases
	testCases := []struct {
<<<<<<< HEAD
		name                  string
		ref                   esv1beta1.ExternalSecretFind
		secretName            string
		secretVersion         string
		secretValue           string
		batchGetSecretValueFn func(context.Context, *awssm.BatchGetSecretValueInput, ...func(*awssm.Options)) (*awssm.BatchGetSecretValueOutput, error)
		listSecretsFn         func(context.Context, *awssm.ListSecretsInput, ...func(*awssm.Options)) (*awssm.ListSecretsOutput, error)
		expectedData          map[string][]byte
		expectedError         string
=======
		name                             string
		ref                              esv1.ExternalSecretFind
		secretName                       string
		secretVersion                    string
		secretValue                      string
		batchGetSecretValueWithContextFn func(aws.Context, *awssm.BatchGetSecretValueInput, ...request.Option) (*awssm.BatchGetSecretValueOutput, error)
		listSecretsFn                    func(ctx context.Context, input *awssm.ListSecretsInput, opts ...request.Option) (*awssm.ListSecretsOutput, error)
		expectedData                     map[string][]byte
		expectedError                    string
>>>>>>> 8cad02f7
	}{
		{
			name: "Matching secrets found",
			ref: esv1.ExternalSecretFind{
				Name: &esv1.FindName{
					RegExp: secretName,
				},
				Path: ptr.To(secretPath),
			},
			secretName:    secretName,
			secretVersion: secretVersion,
			secretValue:   secretValue,
			batchGetSecretValueFn: func(_ context.Context, input *awssm.BatchGetSecretValueInput, _ ...func(*awssm.Options)) (*awssm.BatchGetSecretValueOutput, error) {
				assert.Len(t, input.Filters, 1)
				assert.Equal(t, "name", input.Filters[0].Key)
				assert.Equal(t, secretPath, input.Filters[0].Values[0])
				return &awssm.BatchGetSecretValueOutput{
					SecretValues: []types.SecretValueEntry{
						{
							Name:          ptr.To(secretName),
							VersionStages: []string{secretVersion},
							SecretBinary:  []byte(secretValue),
						},
					},
				}, nil
			},
			expectedData: map[string][]byte{
				secretName: []byte(secretValue),
			},
			expectedError: "",
		},
		{
			name: "Error occurred while fetching secret value",
			ref: esv1.ExternalSecretFind{
				Name: &esv1.FindName{
					RegExp: secretName,
				},
				Path: ptr.To(secretPath),
			},
			secretName:    secretName,
			secretVersion: secretVersion,
			secretValue:   secretValue,
			batchGetSecretValueFn: func(_ context.Context, input *awssm.BatchGetSecretValueInput, _ ...func(*awssm.Options)) (*awssm.BatchGetSecretValueOutput, error) {
				return &awssm.BatchGetSecretValueOutput{
					SecretValues: []types.SecretValueEntry{
						{
							Name: ptr.To(secretName),
						},
					},
				}, errBoom
			},
			expectedData:  nil,
			expectedError: errBoom.Error(),
		},
		{
			name: "regexp: error occurred while listing secrets",
			ref: esv1.ExternalSecretFind{
				Name: &esv1.FindName{
					RegExp: secretName,
				},
			},
			listSecretsFn: func(_ context.Context, input *awssm.ListSecretsInput, _ ...func(*awssm.Options)) (*awssm.ListSecretsOutput, error) {
				return nil, errBoom
			},
			expectedData:  nil,
			expectedError: errBoom.Error(),
		},
		{
			name: "regep: no matching secrets found",
			ref: esv1.ExternalSecretFind{
				Name: &esv1.FindName{
					RegExp: secretName,
				},
			},
			listSecretsFn: func(_ context.Context, input *awssm.ListSecretsInput, _ ...func(*awssm.Options)) (*awssm.ListSecretsOutput, error) {
				return &awssm.ListSecretsOutput{
					SecretList: []types.SecretListEntry{
						{
							Name: ptr.To("other-secret"),
						},
					},
				}, nil
			},
			batchGetSecretValueFn: func(_ context.Context, input *awssm.BatchGetSecretValueInput, _ ...func(*awssm.Options)) (*awssm.BatchGetSecretValueOutput, error) {
				return &awssm.BatchGetSecretValueOutput{
					SecretValues: []types.SecretValueEntry{
						{
							Name: ptr.To("other-secret"),
						},
					},
				}, nil
			},
			expectedData:  make(map[string][]byte),
			expectedError: "",
		},
		{
			name: "invalid regexp",
			ref: esv1.ExternalSecretFind{
				Name: &esv1.FindName{
					RegExp: "[",
				},
			},
			expectedData:  nil,
			expectedError: "could not compile find.name.regexp [[]: error parsing regexp: missing closing ]: `[`",
		},

		{
			name: "tags: Matching secrets found",
			ref: esv1.ExternalSecretFind{
				Tags: secretTags,
			},
			secretName:    secretName,
			secretVersion: secretVersion,
			secretValue:   secretValue,
			batchGetSecretValueFn: func(_ context.Context, input *awssm.BatchGetSecretValueInput, _ ...func(*awssm.Options)) (*awssm.BatchGetSecretValueOutput, error) {
				assert.Len(t, input.Filters, 2)
				assert.Equal(t, "tag-key", input.Filters[0].Key)
				assert.Equal(t, "foo", input.Filters[0].Values[0])
				assert.Equal(t, "tag-value", input.Filters[1].Key)
				assert.Equal(t, "bar", input.Filters[1].Values[0])
				return &awssm.BatchGetSecretValueOutput{
					SecretValues: []types.SecretValueEntry{
						{
							Name:          ptr.To(secretName),
							VersionStages: []string{secretVersion},
							SecretBinary:  []byte(secretValue),
						},
					},
				}, nil
			},
			expectedData: map[string][]byte{
				secretName: []byte(secretValue),
			},
			expectedError: "",
		},
		{
			name: "tags: error occurred while fetching secret value",
			ref: esv1.ExternalSecretFind{
				Tags: secretTags,
			},
			secretName:    secretName,
			secretVersion: secretVersion,
			secretValue:   secretValue,
			batchGetSecretValueFn: func(_ context.Context, input *awssm.BatchGetSecretValueInput, _ ...func(*awssm.Options)) (*awssm.BatchGetSecretValueOutput, error) {
				return &awssm.BatchGetSecretValueOutput{
					SecretValues: []types.SecretValueEntry{
						{
							Name:          ptr.To(secretName),
							VersionStages: []string{secretVersion},
							SecretBinary:  []byte(secretValue),
						},
					},
				}, errBoom
			},
			expectedData:  nil,
			expectedError: errBoom.Error(),
		},
		{
			name: "tags: error occurred while listing secrets",
			ref: esv1.ExternalSecretFind{
				Tags: secretTags,
			},
			batchGetSecretValueFn: func(_ context.Context, input *awssm.BatchGetSecretValueInput, _ ...func(*awssm.Options)) (*awssm.BatchGetSecretValueOutput, error) {
				return nil, errBoom
			},
			expectedData:  nil,
			expectedError: errBoom.Error(),
		},
	}

	for _, tc := range testCases {
		t.Run(tc.name, func(t *testing.T) {
			fc := fakesm.NewClient()
			fc.BatchGetSecretValueFn = tc.batchGetSecretValueFn
			fc.ListSecretsFn = tc.listSecretsFn
			sm := SecretsManager{
				client: fc,
				cache:  make(map[string]*awssm.GetSecretValueOutput),
			}
			data, err := sm.GetAllSecrets(ctx, tc.ref)
			if err != nil && err.Error() != tc.expectedError {
				t.Errorf("unexpected error: got %v, want %v", err, tc.expectedError)
			}
			if !reflect.DeepEqual(data, tc.expectedData) {
				t.Errorf("unexpected data: got %v, want %v", data, tc.expectedData)
			}
		})
	}
}

func TestSecretsManagerValidate(t *testing.T) {
	type fields struct {
		cfg          *aws.Config
		referentAuth bool
	}

	validConfig := &aws.Config{
		Credentials: credentials.NewStaticCredentialsProvider(
			"fake",
			"fake",
			"fake",
		),
	}

	invalidConfig := &aws.Config{
		Credentials: &FakeCredProvider{
			retrieveFunc: func() (aws.Credentials, error) {
				return aws.Credentials{}, errors.New("invalid credentials")
			},
		},
	}

	tests := []struct {
		name    string
		fields  fields
		want    esv1.ValidationResult
		wantErr bool
	}{
		{
			name: "ReferentAuth should always return unknown",
			fields: fields{
				referentAuth: true,
			},
			want: esv1.ValidationResultUnknown,
		},
		{
			name: "Valid credentials should return ready",
			fields: fields{
				cfg: validConfig,
			},
			want: esv1.ValidationResultReady,
		},
		{
			name: "Invalid credentials should return error",
			fields: fields{
				cfg: invalidConfig,
			},
			want:    esv1.ValidationResultError,
			wantErr: true,
		},
	}
	for _, tt := range tests {
		t.Run(tt.name, func(t *testing.T) {
			sm := &SecretsManager{
				cfg:          tt.fields.cfg,
				referentAuth: tt.fields.referentAuth,
			}
			got, err := sm.Validate()
			if (err != nil) != tt.wantErr {
				t.Errorf("SecretsManager.Validate() error = %v, wantErr %v", err, tt.wantErr)
				return
			}
			if !reflect.DeepEqual(got, tt.want) {
				t.Errorf("SecretsManager.Validate() = %v, want %v", got, tt.want)
			}
		})
	}
}
func TestSecretExists(t *testing.T) {
	arn := "arn:aws:secretsmanager:us-east-1:702902267788:secret:foo-bar5-Robbgh"
	defaultVersion := "00000000-0000-0000-0000-000000000002"
	secretValueOutput := &awssm.GetSecretValueOutput{
		ARN:       &arn,
		VersionId: &defaultVersion,
	}

	blankSecretValueOutput := &awssm.GetSecretValueOutput{}

	getSecretCorrectErr := types.ResourceNotFoundException{}
	getSecretWrongErr := types.InvalidRequestException{}

	pushSecretDataWithoutProperty := fake.PushSecretData{SecretKey: "fake-secret-key", RemoteKey: fakeKey, Property: ""}

	type args struct {
		store          *esv1.AWSProvider
		client         fakesm.Client
		pushSecretData fake.PushSecretData
	}

	type want struct {
		err       error
		wantError bool
	}

	tests := map[string]struct {
		args args
		want want
	}{
		"SecretExistsReturnsTrueForExistingSecret": {
			args: args{
				store: makeValidSecretStore().Spec.Provider.AWS,
				client: fakesm.Client{
					GetSecretValueFn: fakesm.NewGetSecretValueFn(secretValueOutput, nil),
				},
				pushSecretData: pushSecretDataWithoutProperty,
			},
			want: want{
				err:       nil,
				wantError: true,
			},
		},
		"SecretExistsReturnsFalseForNonExistingSecret": {
			args: args{
				store: makeValidSecretStore().Spec.Provider.AWS,
				client: fakesm.Client{
					GetSecretValueFn: fakesm.NewGetSecretValueFn(blankSecretValueOutput, &getSecretCorrectErr),
				},
				pushSecretData: pushSecretDataWithoutProperty,
			},
			want: want{
				err:       nil,
				wantError: false,
			},
		},
		"SecretExistsReturnsFalseForErroredSecret": {
			args: args{
				store: makeValidSecretStore().Spec.Provider.AWS,
				client: fakesm.Client{
					GetSecretValueFn: fakesm.NewGetSecretValueFn(blankSecretValueOutput, &getSecretWrongErr),
				},
				pushSecretData: pushSecretDataWithoutProperty,
			},
			want: want{
				err:       &getSecretWrongErr,
				wantError: false,
			},
		},
	}

	for name, tc := range tests {
		t.Run(name, func(t *testing.T) {
			sm := &SecretsManager{
				client: &tc.args.client,
			}
			got, err := sm.SecretExists(context.Background(), tc.args.pushSecretData)

			assert.Equal(
				t,
				tc.want,
				want{
					err:       err,
					wantError: got,
				})
		})
	}
}

// FakeCredProvider implements the AWS credentials.Provider interface
// It is used to inject an error into the AWS config to cause a
// validation error.
type FakeCredProvider struct {
	retrieveFunc func() (aws.Credentials, error)
}

func (f *FakeCredProvider) Retrieve(ctx context.Context) (aws.Credentials, error) {
	return f.retrieveFunc()
}

func (f *FakeCredProvider) IsExpired() bool {
	return true
}<|MERGE_RESOLUTION|>--- conflicted
+++ resolved
@@ -571,10 +571,10 @@
 			args: args{
 				store: makeValidSecretStore().Spec.Provider.AWS,
 				client: fakesm.Client{
-					GetSecretValueWithContextFn: fakesm.NewGetSecretValueWithContextFn(secretValueOutput, &getSecretCorrectErr),
-					CreateSecretWithContextFn:   fakesm.NewCreateSecretWithContextFn(secretOutput, nil),
-					PutSecretValueWithContextFn: fakesm.NewPutSecretValueWithContextFn(putSecretOutput, nil),
-					DescribeSecretWithContextFn: fakesm.NewDescribeSecretWithContextFn(tagSecretOutput, nil),
+					GetSecretValueFn: fakesm.NewGetSecretValueFn(secretValueOutput, &getSecretCorrectErr),
+					CreateSecretFn:   fakesm.NewCreateSecretFn(secretOutput, nil),
+					PutSecretValueFn: fakesm.NewPutSecretValueFn(putSecretOutput, nil),
+					DescribeSecretFn: fakesm.NewDescribeSecretFn(tagSecretOutput, nil),
 				},
 				pushSecretData: fake.PushSecretData{SecretKey: secretKey, RemoteKey: fakeKey, Property: "", Metadata: &apiextensionsv1.JSON{
 					Raw: []byte(`{
@@ -595,10 +595,10 @@
 			args: args{
 				store: makeValidSecretStore().Spec.Provider.AWS,
 				client: fakesm.Client{
-					GetSecretValueWithContextFn: fakesm.NewGetSecretValueWithContextFn(secretValueOutput, nil),
-					CreateSecretWithContextFn:   fakesm.NewCreateSecretWithContextFn(secretOutput, nil),
-					PutSecretValueWithContextFn: fakesm.NewPutSecretValueWithContextFn(putSecretOutput, nil),
-					DescribeSecretWithContextFn: fakesm.NewDescribeSecretWithContextFn(tagSecretOutput, nil),
+					GetSecretValueFn: fakesm.NewGetSecretValueFn(secretValueOutput, nil),
+					CreateSecretFn:   fakesm.NewCreateSecretFn(secretOutput, nil),
+					PutSecretValueFn: fakesm.NewPutSecretValueFn(putSecretOutput, nil),
+					DescribeSecretFn: fakesm.NewDescribeSecretFn(tagSecretOutput, nil),
 				},
 				pushSecretData: fake.PushSecretData{SecretKey: secretKey, RemoteKey: fakeKey, Property: "", Metadata: &apiextensionsv1.JSON{
 					Raw: []byte(`{
@@ -879,8 +879,8 @@
 					Prefix:  "prefix-",
 				},
 				client: fakesm.Client{
-					GetSecretValueWithContextFn: fakesm.NewGetSecretValueWithContextFn(blankSecretValueOutput, &getSecretCorrectErr),
-					CreateSecretWithContextFn: func(ctx aws.Context, input *awssm.CreateSecretInput, opts ...request.Option) (*awssm.CreateSecretOutput, error) {
+					GetSecretValueFn: fakesm.NewGetSecretValueFn(blankSecretValueOutput, &getSecretCorrectErr),
+					CreateSecretFn: func(ctx context.Context, input *awssm.CreateSecretInput, opts ...func(*awssm.Options)) (*awssm.CreateSecretOutput, error) {
 						// Verify that the input name has the prefix applied
 						if *input.Name != "prefix-"+fakeKey {
 							return nil, fmt.Errorf("expected secret name to be prefixed with 'prefix-', got %s", *input.Name)
@@ -1117,23 +1117,23 @@
 		"DeleteWithPrefix": {
 			args: args{
 				client: fakesm.Client{
-					GetSecretValueWithContextFn: func(ctx aws.Context, input *awssm.GetSecretValueInput, opts ...request.Option) (*awssm.GetSecretValueOutput, error) {
+					GetSecretValueFn: func(ctx context.Context, input *awssm.GetSecretValueInput, opts ...func(*awssm.Options)) (*awssm.GetSecretValueOutput, error) {
 						// Verify that the input secret ID has the prefix applied
 						if *input.SecretId != "my-prefix-"+fakeKey {
 							return nil, fmt.Errorf("expected secret name to be prefixed with 'my-prefix-', got %s", *input.SecretId)
 						}
 						return &awssm.GetSecretValueOutput{}, nil
 					},
-					DescribeSecretWithContextFn: func(ctx aws.Context, input *awssm.DescribeSecretInput, opts ...request.Option) (*awssm.DescribeSecretOutput, error) {
+					DescribeSecretFn: func(ctx context.Context, input *awssm.DescribeSecretInput, opts ...func(*awssm.Options)) (*awssm.DescribeSecretOutput, error) {
 						// Verify that the input secret ID has the prefix applied
 						if *input.SecretId != "my-prefix-"+fakeKey {
 							return nil, fmt.Errorf("expected secret name to be prefixed with 'my-prefix-', got %s", *input.SecretId)
 						}
 						return &awssm.DescribeSecretOutput{
-							Tags: []*awssm.Tag{&secretTag},
+							Tags: []types.Tag{secretTag},
 						}, nil
 					},
-					DeleteSecretWithContextFn: func(ctx aws.Context, input *awssm.DeleteSecretInput, opts ...request.Option) (*awssm.DeleteSecretOutput, error) {
+					DeleteSecretFn: func(ctx context.Context, input *awssm.DeleteSecretInput, opts ...func(*awssm.Options)) (*awssm.DeleteSecretOutput, error) {
 						return &awssm.DeleteSecretOutput{}, nil
 					},
 				},
@@ -1157,27 +1157,20 @@
 			ref := fake.PushSecretData{RemoteKey: fakeKey}
 			sm := SecretsManager{
 				client: &tc.args.client,
-<<<<<<< HEAD
-			}
-			tc.args.client.GetSecretValueFn = fakesm.NewGetSecretValueFn(tc.args.getSecretOutput, tc.args.getSecretErr)
-			tc.args.client.DescribeSecretFn = fakesm.NewDescribeSecretFn(tc.args.describeSecretOutput, tc.args.describeSecretErr)
-			tc.args.client.DeleteSecretFn = fakesm.NewDeleteSecretFn(tc.args.deleteSecretOutput, tc.args.deleteSecretErr)
-=======
 				config: &tc.args.config,
 				prefix: tc.args.prefix,
 			}
 
-			if tc.args.client.GetSecretValueWithContextFn == nil {
-				tc.args.client.GetSecretValueWithContextFn = fakesm.NewGetSecretValueWithContextFn(tc.args.getSecretOutput, tc.args.getSecretErr)
+			if tc.args.client.GetSecretValueFn == nil {
+				tc.args.client.GetSecretValueFn = fakesm.NewGetSecretValueFn(tc.args.getSecretOutput, tc.args.getSecretErr)
 			}
-			if tc.args.client.DescribeSecretWithContextFn == nil {
-				tc.args.client.DescribeSecretWithContextFn = fakesm.NewDescribeSecretWithContextFn(tc.args.describeSecretOutput, tc.args.describeSecretErr)
+			if tc.args.client.DescribeSecretFn == nil {
+				tc.args.client.DescribeSecretFn = fakesm.NewDescribeSecretFn(tc.args.describeSecretOutput, tc.args.describeSecretErr)
 			}
-			if tc.args.client.DeleteSecretWithContextFn == nil {
-				tc.args.client.DeleteSecretWithContextFn = fakesm.NewDeleteSecretWithContextFn(tc.args.deleteSecretOutput, tc.args.deleteSecretErr)
+			if tc.args.client.DeleteSecretFn == nil {
+				tc.args.client.DeleteSecretFn = fakesm.NewDeleteSecretFn(tc.args.deleteSecretOutput, tc.args.deleteSecretErr)
 			}
 
->>>>>>> 8cad02f7
 			err := sm.DeleteSecret(context.TODO(), ref)
 			t.Logf("DeleteSecret error: %v", err)
 
@@ -1242,9 +1235,8 @@
 	}
 	// Test cases
 	testCases := []struct {
-<<<<<<< HEAD
 		name                  string
-		ref                   esv1beta1.ExternalSecretFind
+		ref                   esv1.ExternalSecretFind
 		secretName            string
 		secretVersion         string
 		secretValue           string
@@ -1252,17 +1244,6 @@
 		listSecretsFn         func(context.Context, *awssm.ListSecretsInput, ...func(*awssm.Options)) (*awssm.ListSecretsOutput, error)
 		expectedData          map[string][]byte
 		expectedError         string
-=======
-		name                             string
-		ref                              esv1.ExternalSecretFind
-		secretName                       string
-		secretVersion                    string
-		secretValue                      string
-		batchGetSecretValueWithContextFn func(aws.Context, *awssm.BatchGetSecretValueInput, ...request.Option) (*awssm.BatchGetSecretValueOutput, error)
-		listSecretsFn                    func(ctx context.Context, input *awssm.ListSecretsInput, opts ...request.Option) (*awssm.ListSecretsOutput, error)
-		expectedData                     map[string][]byte
-		expectedError                    string
->>>>>>> 8cad02f7
 	}{
 		{
 			name: "Matching secrets found",
