--- conflicted
+++ resolved
@@ -435,10 +435,6 @@
 					},
 				}
 				Expect(k8sClient.Create(context.Background(), es)).ShouldNot(HaveOccurred())
-<<<<<<< HEAD
-
-=======
->>>>>>> d5271d0d
 				return *ces
 			},
 			beforeCheck: func(ctx context.Context, namespaces []v1.Namespace, created esv1beta1.ClusterExternalSecret) {
@@ -451,11 +447,7 @@
 
 				es := &esv1beta1.ExternalSecret{
 					ObjectMeta: metav1.ObjectMeta{
-<<<<<<< HEAD
-						Name:      created.Name,
-=======
 						Name:      ces.Name,
->>>>>>> d5271d0d
 						Namespace: namespaces[0].Name,
 					},
 				}
@@ -536,11 +528,8 @@
 					},
 					Spec: created.Spec,
 					Status: esv1beta1.ClusterExternalSecretStatus{
-<<<<<<< HEAD
+						ExternalSecretName:    created.Name,
 						ProvisionedNamespaces: []string{namespaces[1].Name},
-=======
-						ExternalSecretName: created.Name,
->>>>>>> d5271d0d
 						Conditions: []esv1beta1.ClusterExternalSecretStatusCondition{
 							{
 								Type:   esv1beta1.ClusterExternalSecretReady,
@@ -654,6 +643,7 @@
 					},
 					Spec: created.Spec,
 					Status: esv1beta1.ClusterExternalSecretStatus{
+						ExternalSecretName: created.Name,
 						Conditions: []esv1beta1.ClusterExternalSecretStatusCondition{
 							{
 								Type:    esv1beta1.ClusterExternalSecretNotReady,
