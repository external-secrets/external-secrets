--- conflicted
+++ resolved
@@ -28,12 +28,8 @@
 	"k8s.io/apimachinery/pkg/types"
 	"sigs.k8s.io/controller-runtime/pkg/client"
 
-<<<<<<< HEAD
-	esv1alpha1 "github.com/external-secrets/external-secrets/apis/externalsecrets/v1alpha1"
 	ctest "github.com/external-secrets/external-secrets/pkg/controllers/commontest"
-=======
 	esv1beta1 "github.com/external-secrets/external-secrets/apis/externalsecrets/v1beta1"
->>>>>>> 305df24c
 	"github.com/external-secrets/external-secrets/pkg/provider"
 	"github.com/external-secrets/external-secrets/pkg/provider/schema"
 	"github.com/external-secrets/external-secrets/pkg/provider/testing/fake"
@@ -1347,51 +1343,7 @@
 	})
 })
 
-<<<<<<< HEAD
 func externalSecretConditionShouldBe(name, ns string, ct esv1alpha1.ExternalSecretConditionType, cs v1.ConditionStatus, v float64) bool {
-=======
-// CreateNamespace creates a new namespace in the cluster.
-func CreateNamespace(baseName string, c client.Client) (string, error) {
-	genName := fmt.Sprintf("ctrl-test-%v", baseName)
-	ns := &v1.Namespace{
-		ObjectMeta: metav1.ObjectMeta{
-			GenerateName: genName,
-		},
-	}
-	var err error
-	err = wait.Poll(time.Second, 10*time.Second, func() (bool, error) {
-		err = c.Create(context.Background(), ns)
-		if err != nil {
-			return false, nil
-		}
-		return true, nil
-	})
-	if err != nil {
-		return "", err
-	}
-	return ns.Name, nil
-}
-
-func hasOwnerRef(meta metav1.ObjectMeta, kind, name string) bool {
-	for _, ref := range meta.OwnerReferences {
-		if ref.Kind == kind && ref.Name == name {
-			return true
-		}
-	}
-	return false
-}
-
-func hasFieldOwnership(meta metav1.ObjectMeta, mgr, rawFields string) bool {
-	for _, ref := range meta.ManagedFields {
-		if ref.Manager == mgr && string(ref.FieldsV1.Raw) == rawFields {
-			return true
-		}
-	}
-	return false
-}
-
-func externalSecretConditionShouldBe(name, ns string, ct esv1beta1.ExternalSecretConditionType, cs v1.ConditionStatus, v float64) bool {
->>>>>>> 305df24c
 	return Eventually(func() float64 {
 		Expect(externalSecretCondition.WithLabelValues(name, ns, string(ct), string(cs)).Write(&metric)).To(Succeed())
 		return metric.GetGauge().GetValue()
