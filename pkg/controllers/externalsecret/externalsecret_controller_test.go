/*
Licensed under the Apache License, Version 2.0 (the "License");
you may not use this file except in compliance with the License.
You may obtain a copy of the License at

	http://www.apache.org/licenses/LICENSE-2.0

Unless required by applicable law or agreed to in writing, software
distributed under the License is distributed on an "AS IS" BASIS,
WITHOUT WARRANTIES OR CONDITIONS OF ANY KIND, either express or implied.
See the License for the specific language governing permissions and
limitations under the License.
*/
package externalsecret

import (
	"bytes"
	"context"
	"encoding/json"
	"fmt"
	"os"
	"strconv"
	"time"

	. "github.com/onsi/ginkgo/v2"
	. "github.com/onsi/gomega"
	"github.com/prometheus/client_golang/prometheus"
	dto "github.com/prometheus/client_model/go"
	v1 "k8s.io/api/core/v1"
	apiextensions "k8s.io/apiextensions-apiserver/pkg/apis/apiextensions/v1"
	apierrors "k8s.io/apimachinery/pkg/api/errors"
	metav1 "k8s.io/apimachinery/pkg/apis/meta/v1"
	"k8s.io/apimachinery/pkg/types"
	"sigs.k8s.io/controller-runtime/pkg/client"

	esv1beta1 "github.com/external-secrets/external-secrets/apis/externalsecrets/v1beta1"
	genv1alpha1 "github.com/external-secrets/external-secrets/apis/generators/v1alpha1"
	ctest "github.com/external-secrets/external-secrets/pkg/controllers/commontest"
	"github.com/external-secrets/external-secrets/pkg/controllers/externalsecret/esmetrics"
	ctrlmetrics "github.com/external-secrets/external-secrets/pkg/controllers/metrics"
	"github.com/external-secrets/external-secrets/pkg/provider/testing/fake"
)

var (
	fakeProvider   *fake.Client
	metric         dto.Metric
	metricDuration dto.Metric
	timeout        = time.Second * 10
	interval       = time.Millisecond * 250
)

var (
	testSyncCallsTotal *prometheus.CounterVec
	testSyncCallsError *prometheus.CounterVec

	testExternalSecretCondition         *prometheus.GaugeVec
	testExternalSecretReconcileDuration *prometheus.GaugeVec
)

type testCase struct {
	secretStore    esv1beta1.GenericStore
	externalSecret *esv1beta1.ExternalSecret

	// checkCondition should return true if the externalSecret
	// has the expected condition
	checkCondition func(*esv1beta1.ExternalSecret) bool

	// checkExternalSecret is called after the condition has been verified
	// use this to verify the externalSecret
	checkExternalSecret func(*esv1beta1.ExternalSecret)

	// optional. use this to test the secret value
	checkSecret func(*esv1beta1.ExternalSecret, *v1.Secret)
}

type testTweaks func(*testCase)

var _ = Describe("Kind=secret existence logic", func() {
	type testCase struct {
		Name           string
		Input          v1.Secret
		ExpectedOutput bool
	}
	tests := []testCase{
		{
			Name:           "Should not be valid in case of missing uid",
			Input:          v1.Secret{},
			ExpectedOutput: false,
		},
		{
			Name: "A nil annotation should not be valid",
			Input: v1.Secret{
				ObjectMeta: metav1.ObjectMeta{
					UID:         "xxx",
					Annotations: map[string]string{},
				},
			},
			ExpectedOutput: false,
		},
		{
			Name: "A nil annotation should not be valid",
			Input: v1.Secret{
				ObjectMeta: metav1.ObjectMeta{
					UID:         "xxx",
					Annotations: map[string]string{},
				},
			},
			ExpectedOutput: false,
		},
		{
			Name: "An invalid annotation hash should not be valid",
			Input: v1.Secret{
				ObjectMeta: metav1.ObjectMeta{
					UID: "xxx",
					Annotations: map[string]string{
						esv1beta1.AnnotationDataHash: "xxxxxx",
					},
				},
			},
			ExpectedOutput: false,
		},
		{
			Name: "A valid config map should return true",
			Input: v1.Secret{
				ObjectMeta: metav1.ObjectMeta{
					UID: "xxx",
					Annotations: map[string]string{
						esv1beta1.AnnotationDataHash: "caa0155759a6a9b3b6ada5a6883ee2bb",
					},
				},
				Data: map[string][]byte{
					"foo": []byte("value1"),
					"bar": []byte("value2"),
				},
			},
			ExpectedOutput: true,
		},
	}

	for _, tt := range tests {
		It(tt.Name, func() {
			Expect(isSecretValid(tt.Input)).To(BeEquivalentTo(tt.ExpectedOutput))
		})
	}
})
var _ = Describe("ExternalSecret controller", Serial, func() {

	const (
		ExternalSecretName             = "test-es"
		ExternalSecretFQDN             = "externalsecrets.external-secrets.io/test-es"
		ExternalSecretStore            = "test-store"
		ExternalSecretTargetSecretName = "test-secret"
		FakeManager                    = "fake.manager"
		expectedSecretVal              = "SOMEVALUE was templated"
		targetPropObj                  = "{{ .targetProperty | toString | upper }} was templated"
		FooValue                       = "map-foo-value"
		BarValue                       = "map-bar-value"
		NamespaceLabelKey              = "css-test-label-key"
		NamespaceLabelValue            = "css-test-label-value"
	)

	var ExternalSecretNamespace string

	// if we are in debug and need to increase the timeout for testing, we can do so by using an env var
	if customTimeout := os.Getenv("TEST_CUSTOM_TIMEOUT_SEC"); customTimeout != "" {
		if t, err := strconv.Atoi(customTimeout); err == nil {
			timeout = time.Second * time.Duration(t)
		}
	}

	BeforeEach(func() {
		var err error
		ExternalSecretNamespace, err = ctest.CreateNamespaceWithLabels("test-ns", k8sClient, map[string]string{NamespaceLabelKey: NamespaceLabelValue})
		Expect(err).ToNot(HaveOccurred())
		metric.Reset()
		testSyncCallsTotal.Reset()
		testSyncCallsError.Reset()
		testExternalSecretCondition.Reset()
		testExternalSecretReconcileDuration.Reset()
		fakeProvider.Reset()
	})

	AfterEach(
		func() {
			secretStore := &esv1beta1.SecretStore{}
			secretStoreLookupKey := types.NamespacedName{
				Name:      ExternalSecretStore,
				Namespace: ExternalSecretNamespace,
			}

			if err := k8sClient.Get(context.Background(), secretStoreLookupKey, secretStore); err == nil {
				Expect(k8sClient.Delete(context.Background(), secretStore)).To(Succeed())
			}

			clusterSecretStore := &esv1beta1.ClusterSecretStore{}
			clusterSecretStoreLookupKey := types.NamespacedName{
				Name: ExternalSecretStore,
			}

			if err := k8sClient.Get(context.Background(), clusterSecretStoreLookupKey, clusterSecretStore); err == nil {
				Expect(k8sClient.Delete(context.Background(), clusterSecretStore)).To(Succeed())
			}

			Expect(k8sClient.Delete(context.Background(), &v1.Namespace{
				ObjectMeta: metav1.ObjectMeta{
					Name: ExternalSecretNamespace,
				},
			})).To(Succeed())
		},
	)

	const secretVal = "some-value"
	const targetProp = "targetProperty"
	const remoteKey = "barz"
	const remoteProperty = "bang"

	makeDefaultTestcase := func() *testCase {
		return &testCase{
			// default condition: es should be ready
			checkCondition: func(es *esv1beta1.ExternalSecret) bool {
				cond := GetExternalSecretCondition(es.Status, esv1beta1.ExternalSecretReady)
				if cond == nil || cond.Status != v1.ConditionTrue {
					return false
				}
				return true
			},
			checkExternalSecret: func(es *esv1beta1.ExternalSecret) {
				// noop by default
			},
			secretStore: &esv1beta1.SecretStore{
				ObjectMeta: metav1.ObjectMeta{
					Name:      ExternalSecretStore,
					Namespace: ExternalSecretNamespace,
				},
				Spec: esv1beta1.SecretStoreSpec{
					Provider: &esv1beta1.SecretStoreProvider{
						AWS: &esv1beta1.AWSProvider{
							Service: esv1beta1.AWSServiceSecretsManager,
						},
					},
				},
			},
			externalSecret: &esv1beta1.ExternalSecret{
				ObjectMeta: metav1.ObjectMeta{
					Name:      ExternalSecretName,
					Namespace: ExternalSecretNamespace,
				},
				Spec: esv1beta1.ExternalSecretSpec{
					SecretStoreRef: esv1beta1.SecretStoreRef{
						Name: ExternalSecretStore,
					},
					Target: esv1beta1.ExternalSecretTarget{
						Name: ExternalSecretTargetSecretName,
					},
					Data: []esv1beta1.ExternalSecretData{
						{
							SecretKey: targetProp,
							RemoteRef: esv1beta1.ExternalSecretDataRemoteRef{
								Key:      remoteKey,
								Property: remoteProperty,
							},
						},
					},
				},
			},
		}
	}

	// if target Secret name is not specified it should use the ExternalSecret name.
	syncWithoutTargetName := func(tc *testCase) {
		tc.externalSecret.Spec.Target.Name = ""
		tc.checkSecret = func(es *esv1beta1.ExternalSecret, secret *v1.Secret) {
			// check secret name
			Expect(secret.ObjectMeta.Name).To(Equal(ExternalSecretName))

			// check binding secret on external secret
			Expect(es.Status.Binding.Name).To(Equal(secret.ObjectMeta.Name))
		}
	}

	// the secret name is reflected on the external secret's status as the binding secret
	syncBindingSecret := func(tc *testCase) {
		tc.checkSecret = func(es *esv1beta1.ExternalSecret, secret *v1.Secret) {
			// check binding secret on external secret
			Expect(es.Status.Binding.Name).To(Equal(secret.ObjectMeta.Name))
		}
	}

	// their is no binding secret when a secret is not synced
	skipBindingSecret := func(tc *testCase) {
		tc.externalSecret.Spec.Target.CreationPolicy = esv1beta1.CreatePolicyNone
		tc.checkExternalSecret = func(es *esv1beta1.ExternalSecret) {
			// check binding secret is not set
			Expect(es.Status.Binding.Name).To(BeEmpty())
		}
	}

	// labels and annotations from the Kind=ExternalSecret
	// should be copied over to the Kind=Secret
	syncLabelsAnnotations := func(tc *testCase) {
		const secretVal = "someValue"
		tc.externalSecret.ObjectMeta.Labels = map[string]string{
			"fooobar": "bazz",
		}
		tc.externalSecret.ObjectMeta.Annotations = map[string]string{
			"hihihih": "hehehe",
		}
		fakeProvider.WithGetSecret([]byte(secretVal), nil)
		tc.checkSecret = func(es *esv1beta1.ExternalSecret, secret *v1.Secret) {
			// check value
			Expect(string(secret.Data[targetProp])).To(Equal(secretVal))

			// check labels & annotations
			for k, v := range es.ObjectMeta.Labels {
				Expect(secret.ObjectMeta.Labels).To(HaveKeyWithValue(k, v))
			}
			for k, v := range es.ObjectMeta.Annotations {
				Expect(secret.ObjectMeta.Annotations).To(HaveKeyWithValue(k, v))
			}
			// ownerRef must not not be set!
			Expect(ctest.HasOwnerRef(secret.ObjectMeta, "ExternalSecret", ExternalSecretName)).To(BeTrue())
		}
	}

	checkPrometheusCounters := func(tc *testCase) {
		const secretVal = "someValue"
		fakeProvider.WithGetSecret([]byte(secretVal), nil)
		tc.checkSecret = func(es *esv1beta1.ExternalSecret, secret *v1.Secret) {
			Expect(externalSecretConditionShouldBe(ExternalSecretName, ExternalSecretNamespace, esv1beta1.ExternalSecretReady, v1.ConditionFalse, 0.0)).To(BeTrue())
			Expect(externalSecretConditionShouldBe(ExternalSecretName, ExternalSecretNamespace, esv1beta1.ExternalSecretReady, v1.ConditionTrue, 1.0)).To(BeTrue())
			Eventually(func() bool {
				Expect(testSyncCallsTotal.WithLabelValues(ExternalSecretName, ExternalSecretNamespace).Write(&metric)).To(Succeed())
				Expect(testExternalSecretReconcileDuration.WithLabelValues(ExternalSecretName, ExternalSecretNamespace).Write(&metricDuration)).To(Succeed())
				// three reconciliations: initial sync, status update, secret update
				return metric.GetCounter().GetValue() >= 2.0 && metricDuration.GetGauge().GetValue() > 0.0
			}, timeout, interval).Should(BeTrue())
		}
	}

	// merge with existing secret using creationPolicy=Merge
	// it should NOT have a ownerReference
	// metadata.managedFields with the correct owner should be added to the secret
	mergeWithSecret := func(tc *testCase) {
		const secretVal = "someValue"
		const existingKey = "pre-existing-key"
		existingVal := "pre-existing-value"
		tc.externalSecret.Spec.Target.CreationPolicy = esv1beta1.CreatePolicyMerge

		// create secret beforehand
		Expect(k8sClient.Create(context.Background(), &v1.Secret{
			ObjectMeta: metav1.ObjectMeta{
				Name:      ExternalSecretTargetSecretName,
				Namespace: ExternalSecretNamespace,
			},
			Data: map[string][]byte{
				existingKey: []byte(existingVal),
			},
		}, client.FieldOwner(FakeManager))).To(Succeed())

		fakeProvider.WithGetSecret([]byte(secretVal), nil)
		tc.checkSecret = func(es *esv1beta1.ExternalSecret, secret *v1.Secret) {
			// check value
			Expect(string(secret.Data[existingKey])).To(Equal(existingVal))
			Expect(string(secret.Data[targetProp])).To(Equal(secretVal))

			// check labels & annotations
			for k, v := range es.ObjectMeta.Labels {
				Expect(secret.ObjectMeta.Labels).To(HaveKeyWithValue(k, v))
			}
			for k, v := range es.ObjectMeta.Annotations {
				Expect(secret.ObjectMeta.Annotations).To(HaveKeyWithValue(k, v))
			}
			Expect(ctest.HasOwnerRef(secret.ObjectMeta, "ExternalSecret", ExternalSecretFQDN)).To(BeFalse())
			Expect(secret.ObjectMeta.ManagedFields).To(HaveLen(2))
			Expect(ctest.HasFieldOwnership(
				secret.ObjectMeta,
				ExternalSecretFQDN,
				fmt.Sprintf("{\"f:data\":{\"f:targetProperty\":{}},\"f:immutable\":{},\"f:metadata\":{\"f:annotations\":{\"f:%s\":{}},\"f:labels\":{\"f:%s\":{}}}}", esv1beta1.AnnotationDataHash, esv1beta1.LabelOwner)),
			).To(BeTrue())
			Expect(ctest.HasFieldOwnership(secret.ObjectMeta, FakeManager, "{\"f:data\":{\".\":{},\"f:pre-existing-key\":{}},\"f:type\":{}}")).To(BeTrue())
		}
	}

	// should not update if no changes
	mergeWithSecretNoChange := func(tc *testCase) {
		const existingKey = "pre-existing-key"
		existingVal := "someValue"
		tc.externalSecret.Spec.Target.CreationPolicy = esv1beta1.CreatePolicyMerge

		// create secret beforehand
		Expect(k8sClient.Create(context.Background(), &v1.Secret{
			ObjectMeta: metav1.ObjectMeta{
				Name:      ExternalSecretTargetSecretName,
				Namespace: ExternalSecretNamespace,
			},
			Data: map[string][]byte{
				existingKey: []byte(existingVal),
			},
		}, client.FieldOwner(FakeManager))).To(Succeed())

		tc.checkSecret = func(es *esv1beta1.ExternalSecret, secret *v1.Secret) {
			oldResourceVersion := secret.ResourceVersion

			cleanSecret := secret.DeepCopy()
			Expect(k8sClient.Patch(context.Background(), secret, client.MergeFrom(cleanSecret))).To(Succeed())

			newSecret := &v1.Secret{}

			Eventually(func() bool {
				secretLookupKey := types.NamespacedName{
					Name:      ExternalSecretTargetSecretName,
					Namespace: ExternalSecretNamespace,
				}

				err := k8sClient.Get(context.Background(), secretLookupKey, newSecret)
				if err != nil {
					return false
				}
				return oldResourceVersion == newSecret.ResourceVersion
			}, timeout, interval).Should(Equal(true))

		}
	}

	// should not merge with secret if it doesn't exist
	mergeWithSecretErr := func(tc *testCase) {
		const secretVal = "someValue"
		tc.externalSecret.Spec.Target.CreationPolicy = esv1beta1.CreatePolicyMerge

		fakeProvider.WithGetSecret([]byte(secretVal), nil)
		tc.checkCondition = func(es *esv1beta1.ExternalSecret) bool {
			cond := GetExternalSecretCondition(es.Status, esv1beta1.ExternalSecretReady)
			if cond == nil || cond.Status != v1.ConditionFalse || cond.Reason != esv1beta1.ConditionReasonSecretSyncedError {
				return false
			}
			return true
		}
		tc.checkExternalSecret = func(es *esv1beta1.ExternalSecret) {
			Eventually(func() bool {
				Expect(testSyncCallsError.WithLabelValues(ExternalSecretName, ExternalSecretNamespace).Write(&metric)).To(Succeed())
				Expect(testExternalSecretReconcileDuration.WithLabelValues(ExternalSecretName, ExternalSecretNamespace).Write(&metricDuration)).To(Succeed())
				return metric.GetCounter().GetValue() >= 2.0 && metricDuration.GetGauge().GetValue() > 0.0
			}, timeout, interval).Should(BeTrue())
			Expect(externalSecretConditionShouldBe(ExternalSecretName, ExternalSecretNamespace, esv1beta1.ExternalSecretReady, v1.ConditionFalse, 1.0)).To(BeTrue())
			Expect(externalSecretConditionShouldBe(ExternalSecretName, ExternalSecretNamespace, esv1beta1.ExternalSecretReady, v1.ConditionTrue, 0.0)).To(BeTrue())
		}
	}

	// controller should force ownership
	mergeWithConflict := func(tc *testCase) {
		const secretVal = "someValue"
		// this should confict
		const existingKey = targetProp
		existingVal := "pre-existing-value"
		tc.externalSecret.Spec.Target.CreationPolicy = esv1beta1.CreatePolicyMerge

		// create secret beforehand
		Expect(k8sClient.Create(context.Background(), &v1.Secret{
			ObjectMeta: metav1.ObjectMeta{
				Name:      ExternalSecretTargetSecretName,
				Namespace: ExternalSecretNamespace,
			},
			Data: map[string][]byte{
				existingKey: []byte(existingVal),
			},
		}, client.FieldOwner(FakeManager))).To(Succeed())
		fakeProvider.WithGetSecret([]byte(secretVal), nil)

		tc.checkSecret = func(es *esv1beta1.ExternalSecret, secret *v1.Secret) {
			// check that value stays the same
			Expect(string(secret.Data[existingKey])).To(Equal(secretVal))

			// check owner/managedFields
			Expect(ctest.HasOwnerRef(secret.ObjectMeta, "ExternalSecret", ExternalSecretFQDN)).To(BeFalse())
			Expect(secret.ObjectMeta.ManagedFields).To(HaveLen(2))
			Expect(ctest.HasFieldOwnership(
				secret.ObjectMeta,
				ExternalSecretFQDN,
				fmt.Sprintf("{\"f:data\":{\"f:targetProperty\":{}},\"f:immutable\":{},\"f:metadata\":{\"f:annotations\":{\"f:%s\":{}},\"f:labels\":{\"f:%s\":{}}}}", esv1beta1.AnnotationDataHash, esv1beta1.LabelOwner)),
			).To(BeTrue())
		}
	}

	syncWithGeneratorRef := func(tc *testCase) {
		const secretKey = "somekey"
		const secretVal = "someValue"

		Expect(k8sClient.Create(context.Background(), &genv1alpha1.Fake{
			ObjectMeta: metav1.ObjectMeta{
				Name:      "mytestfake",
				Namespace: ExternalSecretNamespace,
			},
			Spec: genv1alpha1.FakeSpec{
				Data: map[string]string{
					secretKey: secretVal,
				},
			},
		})).To(Succeed())

		// reset secretStoreRef
		tc.externalSecret.Spec.SecretStoreRef = esv1beta1.SecretStoreRef{}
		tc.externalSecret.Spec.Data = nil
		tc.externalSecret.Spec.DataFrom = []esv1beta1.ExternalSecretDataFromRemoteRef{
			{
				SourceRef: &esv1beta1.SourceRef{
					GeneratorRef: &esv1beta1.GeneratorRef{
						APIVersion: genv1alpha1.Group + "/" + genv1alpha1.Version,
						Kind:       "Fake",
						Name:       "mytestfake",
					},
				},
			},
		}

		tc.checkSecret = func(es *esv1beta1.ExternalSecret, secret *v1.Secret) {
			// check values
			Expect(string(secret.Data[secretKey])).To(Equal(secretVal))
		}
	}

	deleteOrphanedSecrets := func(tc *testCase) {

		tc.checkSecret = func(es *esv1beta1.ExternalSecret, secret *v1.Secret) {
			cleanEs := es.DeepCopy()
			oldSecret := v1.Secret{}
			oldSecretName := types.NamespacedName{
				Name:      "test-secret",
				Namespace: secret.Namespace,
			}
			newSecret := v1.Secret{}
			secretName := types.NamespacedName{
				Name:      "new-foo",
				Namespace: secret.Namespace,
			}
			Eventually(func() bool {
				err := k8sClient.Get(context.Background(), oldSecretName, &oldSecret)
				return err == nil
			}, time.Second*10, time.Millisecond*200).Should(BeTrue())
			es.Spec.Target.Name = "new-foo"
			Expect(k8sClient.Patch(context.Background(), es, client.MergeFrom(cleanEs))).To(Succeed())
			Eventually(func() bool {
				err := k8sClient.Get(context.Background(), secretName, &newSecret)
				return err == nil
			}, time.Second*10, time.Millisecond*200).Should(BeTrue())
			Eventually(func() bool {
				err := k8sClient.Get(context.Background(), oldSecretName, &oldSecret)
				return apierrors.IsNotFound(err)
			}, time.Second*10, time.Millisecond*200).Should(BeTrue())
		}
	}
	ignoreMismatchControllerForGeneratorRef := func(tc *testCase) {
		const secretKey = "somekey"
		const secretVal = "someValue"

		fakeGenerator := &genv1alpha1.Fake{
			ObjectMeta: metav1.ObjectMeta{
				Name:      "mytestfake2",
				Namespace: ExternalSecretNamespace,
			},
			Spec: genv1alpha1.FakeSpec{
				Data: map[string]string{
					secretKey: secretVal,
				},
				Controller: "fakeControllerClass",
			},
		}

		fakeGeneratorJSON, _ := json.Marshal(fakeGenerator)

		Expect(shouldSkipGenerator(
			&Reconciler{
				ControllerClass: "default",
			},
			&apiextensions.JSON{Raw: fakeGeneratorJSON},
		)).To(BeTrue())
	}

	syncWithMultipleSecretStores := func(tc *testCase) {
		Expect(k8sClient.Create(context.Background(), &esv1beta1.SecretStore{
			ObjectMeta: metav1.ObjectMeta{
				Name:      "foo",
				Namespace: ExternalSecretNamespace,
			},
			Spec: esv1beta1.SecretStoreSpec{
				Provider: &esv1beta1.SecretStoreProvider{
					Fake: &esv1beta1.FakeProvider{
						Data: []esv1beta1.FakeProviderData{
							{
								Key:     "foo",
								Version: "",
								ValueMap: map[string]string{
									"foo":  "bar",
									"foo2": "bar2",
								},
							},
						},
					},
				},
			},
		})).To(Succeed())

		Expect(k8sClient.Create(context.Background(), &esv1beta1.SecretStore{
			ObjectMeta: metav1.ObjectMeta{
				Name:      "baz",
				Namespace: ExternalSecretNamespace,
			},
			Spec: esv1beta1.SecretStoreSpec{
				Provider: &esv1beta1.SecretStoreProvider{
					Fake: &esv1beta1.FakeProvider{
						Data: []esv1beta1.FakeProviderData{
							{
								Key:     "baz",
								Version: "",
								ValueMap: map[string]string{
									"baz":  "bang",
									"baz2": "bang2",
								},
							},
						},
					},
				},
			},
		})).To(Succeed())

		tc.externalSecret.Spec.DataFrom = []esv1beta1.ExternalSecretDataFromRemoteRef{
			{
				Extract: &esv1beta1.ExternalSecretDataRemoteRef{
					Key: "foo",
				},
				SourceRef: &esv1beta1.SourceRef{
					SecretStoreRef: &esv1beta1.SecretStoreRef{
						Name: "foo",
						Kind: esv1beta1.SecretStoreKind,
					},
				},
			},
			{
				Extract: &esv1beta1.ExternalSecretDataRemoteRef{
					Key: "baz",
				},
				SourceRef: &esv1beta1.SourceRef{
					SecretStoreRef: &esv1beta1.SecretStoreRef{
						Name: "baz",
						Kind: esv1beta1.SecretStoreKind,
					},
				},
			},
		}

		tc.checkSecret = func(es *esv1beta1.ExternalSecret, secret *v1.Secret) {
			// check values
			Expect(string(secret.Data["foo"])).To(Equal("bar"))
			Expect(string(secret.Data["foo2"])).To(Equal("bar2"))
			Expect(string(secret.Data["baz"])).To(Equal("bang"))
			Expect(string(secret.Data["baz2"])).To(Equal("bang2"))
		}
	}

	// when using a template it should be used as a blueprint
	// to construct a new secret: labels, annotations and type
	syncWithTemplate := func(tc *testCase) {
		const secretVal = "someValue"
		const tplStaticKey = "tplstatickey"
		const tplStaticVal = "tplstaticvalue"
		tc.externalSecret.ObjectMeta.Labels = map[string]string{
			"fooobar": "bazz",
		}
		tc.externalSecret.ObjectMeta.Annotations = map[string]string{
			"hihihih": "hehehe",
		}
		tc.externalSecret.Spec.Target.Template = &esv1beta1.ExternalSecretTemplate{
			Metadata: esv1beta1.ExternalSecretTemplateMetadata{
				Labels: map[string]string{
					"foos": "ball",
				},
				Annotations: map[string]string{
					"hihi": "ga",
				},
			},
			Type:          v1.SecretTypeOpaque,
			EngineVersion: esv1beta1.TemplateEngineV1,
			Data: map[string]string{
				targetProp:   targetPropObj,
				tplStaticKey: tplStaticVal,
			},
		}
		fakeProvider.WithGetSecret([]byte(secretVal), nil)
		tc.checkSecret = func(es *esv1beta1.ExternalSecret, secret *v1.Secret) {
			// check values
			Expect(string(secret.Data[targetProp])).To(Equal(expectedSecretVal))
			Expect(string(secret.Data[tplStaticKey])).To(Equal(tplStaticVal))

			// labels/annotations should be taken from the template
			for k, v := range es.Spec.Target.Template.Metadata.Labels {
				Expect(secret.ObjectMeta.Labels).To(HaveKeyWithValue(k, v))

			}
			for k, v := range es.Spec.Target.Template.Metadata.Annotations {
				Expect(secret.ObjectMeta.Annotations).To(HaveKeyWithValue(k, v))
			}
		}
	}

	// when using a v2 template it should use the v2 engine version
	syncWithTemplateV2 := func(tc *testCase) {
		const secretVal = "someValue"
		tc.externalSecret.Spec.Target.Template = &esv1beta1.ExternalSecretTemplate{
			Type: v1.SecretTypeOpaque,
			// it should default to v2 for beta11
			// EngineVersion: esv1beta1.TemplateEngineV2,
			Data: map[string]string{
				targetProp: "{{ .targetProperty | upper }} was templated",
			},
		}
		fakeProvider.WithGetSecret([]byte(secretVal), nil)
		tc.checkSecret = func(es *esv1beta1.ExternalSecret, secret *v1.Secret) {
			// check values
			Expect(string(secret.Data[targetProp])).To(Equal(expectedSecretVal))
		}
	}
	// // secret should be synced with correct value precedence:
	// // * fromString
	// // * template data
	// // * templateFrom
	// // * data
	// // * dataFrom
	syncWithTemplatePrecedence := func(tc *testCase) {
		const secretVal = "someValue"
		const tplStaticKey = "tplstatickey"
		const tplStaticVal = "tplstaticvalue"
		const tplFromCMName = "template-cm"
		const tplFromSecretName = "template-secret"
		const tplFromKey = "tpl-from-key"
		const tplFromSecKey = "tpl-from-sec-key"
		const tplFromVal = "tpl-from-value: {{ .targetProperty | toString }} // {{ .bar | toString }}"
		const tplFromSecVal = "tpl-from-sec-value: {{ .targetProperty | toString }} // {{ .bar | toString }}"
		Expect(k8sClient.Create(context.Background(), &v1.ConfigMap{
			ObjectMeta: metav1.ObjectMeta{
				Name:      tplFromCMName,
				Namespace: ExternalSecretNamespace,
			},
			Data: map[string]string{
				tplFromKey: tplFromVal,
			},
		})).To(Succeed())
		Expect(k8sClient.Create(context.Background(), &v1.Secret{
			ObjectMeta: metav1.ObjectMeta{
				Name:      tplFromSecretName,
				Namespace: ExternalSecretNamespace,
			},
			Data: map[string][]byte{
				tplFromSecKey: []byte(tplFromSecVal),
			},
		})).To(Succeed())
		tc.externalSecret.Spec.Target.Template = &esv1beta1.ExternalSecretTemplate{
			Metadata: esv1beta1.ExternalSecretTemplateMetadata{},
			Type:     v1.SecretTypeOpaque,
			TemplateFrom: []esv1beta1.TemplateFrom{
				{
					ConfigMap: &esv1beta1.TemplateRef{
						Name: tplFromCMName,
						Items: []esv1beta1.TemplateRefItem{
							{
								Key: tplFromKey,
							},
						},
					},
				},
				{
					Secret: &esv1beta1.TemplateRef{
						Name: tplFromSecretName,
						Items: []esv1beta1.TemplateRefItem{
							{
								Key: tplFromSecKey,
							},
						},
					},
				},
			},
			Data: map[string]string{
				// this should be the data value, not dataFrom
				targetProp: targetPropObj,
				// this should use the value from the map
				"bar": "value from map: {{ .bar | toString }}",
				// just a static value
				tplStaticKey: tplStaticVal,
			},
		}
		tc.externalSecret.Spec.DataFrom = []esv1beta1.ExternalSecretDataFromRemoteRef{
			{
				Extract: &esv1beta1.ExternalSecretDataRemoteRef{
					Key: "datamap",
				},
			},
		}
		fakeProvider.WithGetSecret([]byte(secretVal), nil)
		fakeProvider.WithGetSecretMap(map[string][]byte{
			"targetProperty": []byte(FooValue),
			"bar":            []byte(BarValue),
		}, nil)
		tc.checkSecret = func(es *esv1beta1.ExternalSecret, secret *v1.Secret) {
			// check values
			Expect(string(secret.Data[targetProp])).To(Equal(expectedSecretVal))
			Expect(string(secret.Data[tplStaticKey])).To(Equal(tplStaticVal))
			Expect(string(secret.Data["bar"])).To(Equal("value from map: map-bar-value"))
			Expect(string(secret.Data[tplFromKey])).To(Equal("tpl-from-value: someValue // map-bar-value"))
			Expect(string(secret.Data[tplFromSecKey])).To(Equal("tpl-from-sec-value: someValue // map-bar-value"))
		}
	}
	syncTemplateFromKeysAndValues := func(tc *testCase) {
		const tplFromCMName = "template-cm"
		const tplFromSecretName = "template-secret"
		const tplFromKey = "tpl-from-key"
		const tplFromSecKey = "tpl-from-sec-key"
		const tplFromVal = "{{ .targetKey }}-cm: {{ .targetValue }}"
		const tplFromSecVal = "{{ .targetKey }}-sec: {{ .targetValue }}"
		Expect(k8sClient.Create(context.Background(), &v1.ConfigMap{
			ObjectMeta: metav1.ObjectMeta{
				Name:      tplFromCMName,
				Namespace: ExternalSecretNamespace,
			},
			Data: map[string]string{
				tplFromKey: tplFromVal,
			},
		})).To(Succeed())
		Expect(k8sClient.Create(context.Background(), &v1.Secret{
			ObjectMeta: metav1.ObjectMeta{
				Name:      tplFromSecretName,
				Namespace: ExternalSecretNamespace,
			},
			Data: map[string][]byte{
				tplFromSecKey: []byte(tplFromSecVal),
			},
		})).To(Succeed())
		tc.externalSecret.Spec.Target.Template = &esv1beta1.ExternalSecretTemplate{
			Metadata: esv1beta1.ExternalSecretTemplateMetadata{},
			Type:     v1.SecretTypeOpaque,
			TemplateFrom: []esv1beta1.TemplateFrom{
				{
					ConfigMap: &esv1beta1.TemplateRef{
						Name: tplFromCMName,
						Items: []esv1beta1.TemplateRefItem{
							{
								Key:        tplFromKey,
								TemplateAs: esv1beta1.TemplateScopeKeysAndValues,
							},
						},
					},
				},
				{
					Secret: &esv1beta1.TemplateRef{
						Name: tplFromSecretName,
						Items: []esv1beta1.TemplateRefItem{
							{
								Key:        tplFromSecKey,
								TemplateAs: esv1beta1.TemplateScopeKeysAndValues,
							},
						},
					},
				},
			},
		}
		tc.externalSecret.Spec.DataFrom = []esv1beta1.ExternalSecretDataFromRemoteRef{
			{
				Extract: &esv1beta1.ExternalSecretDataRemoteRef{
					Key: "datamap",
				},
			},
		}
		fakeProvider.WithGetSecretMap(map[string][]byte{
			"targetKey":   []byte(FooValue),
			"targetValue": []byte(BarValue),
		}, nil)
		tc.checkSecret = func(es *esv1beta1.ExternalSecret, secret *v1.Secret) {
			// check values
			Expect(string(secret.Data["map-foo-value-cm"])).To(Equal(BarValue))
			Expect(string(secret.Data["map-foo-value-sec"])).To(Equal(BarValue))
		}
	}
	syncTemplateFromLiteral := func(tc *testCase) {
		tplDataVal := "{{ .targetKey }}-literal: {{ .targetValue }}"
		tplAnnotationsVal := "{{ .targetKey }}-annotations: {{ .targetValue }}"
		tplLabelsVal := "{{ .targetKey }}-labels: {{ .targetValue }}"
		tplComplexVal := `
{{- range $k, $v := ( .complex | fromJson )}}
{{ $k }}: {{ $v }}
{{- end }}
`
		tc.externalSecret.Spec.Target.Template = &esv1beta1.ExternalSecretTemplate{
			Metadata: esv1beta1.ExternalSecretTemplateMetadata{},
			Type:     v1.SecretTypeOpaque,
			TemplateFrom: []esv1beta1.TemplateFrom{
				{
					Literal: &tplDataVal,
				},
				{
					Literal: &tplComplexVal,
				},
				{
					Target:  esv1beta1.TemplateTargetAnnotations,
					Literal: &tplAnnotationsVal,
				},
				{
					Target:  esv1beta1.TemplateTargetLabels,
					Literal: &tplLabelsVal,
				},
			},
		}
		tc.externalSecret.Spec.DataFrom = []esv1beta1.ExternalSecretDataFromRemoteRef{
			{
				Extract: &esv1beta1.ExternalSecretDataRemoteRef{
					Key: "datamap",
				},
			},
		}
		fakeProvider.WithGetSecretMap(map[string][]byte{
			"targetKey":   []byte(FooValue),
			"targetValue": []byte(BarValue),
			"complex":     []byte("{\"nested\":\"json\",\"can\":\"be\",\"templated\":\"successfully\"}"),
		}, nil)
		tc.checkSecret = func(es *esv1beta1.ExternalSecret, secret *v1.Secret) {
			// check values
			Expect(string(secret.Data["map-foo-value-literal"])).To(Equal(BarValue))
			Expect(string(secret.Data["nested"])).To(Equal("json"))
			Expect(string(secret.Data["can"])).To(Equal("be"))
			Expect(string(secret.Data["templated"])).To(Equal("successfully"))
			Expect(secret.ObjectMeta.Annotations["map-foo-value-annotations"]).To(Equal(BarValue))
			Expect(secret.ObjectMeta.Labels["map-foo-value-labels"]).To(Equal(BarValue))
		}
	}

	refreshWithTemplate := func(tc *testCase) {
		const secretVal = "someValue"
		const tplStaticKey = "tplstatickey"
		const tplStaticVal = "tplstaticvalue"
		tc.externalSecret.Spec.RefreshInterval = &metav1.Duration{Duration: time.Second}
		tc.externalSecret.Spec.Target.Template = &esv1beta1.ExternalSecretTemplate{
			Metadata: esv1beta1.ExternalSecretTemplateMetadata{
				Labels:      map[string]string{"foo": "bar"},
				Annotations: map[string]string{"foo": "bar"},
			},
			Type: v1.SecretTypeOpaque,
			Data: map[string]string{
				targetProp:   targetPropObj,
				tplStaticKey: tplStaticVal,
			},
		}
		fakeProvider.WithGetSecret([]byte(secretVal), nil)
		tc.checkSecret = func(es *esv1beta1.ExternalSecret, secret *v1.Secret) {
			// check values
			Expect(string(secret.Data[targetProp])).To(Equal(expectedSecretVal))
			Expect(string(secret.Data[tplStaticKey])).To(Equal(tplStaticVal))

			// labels/annotations should be taken from the template
			for k, v := range es.Spec.Target.Template.Metadata.Labels {
				Expect(secret.ObjectMeta.Labels).To(HaveKeyWithValue(k, v))

			}

			// a secret will always have some extra annotations (i.e. hashmap check), so we only check for specific
			// source annotations
			for k, v := range es.Spec.Target.Template.Metadata.Annotations {
				Expect(secret.ObjectMeta.Annotations).To(HaveKeyWithValue(k, v))
			}

			cleanEs := tc.externalSecret.DeepCopy()

			// now update ExternalSecret
			tc.externalSecret.Spec.Target.Template.Metadata.Annotations["fuzz"] = "buzz"
			tc.externalSecret.Spec.Target.Template.Metadata.Labels["fuzz"] = "buzz"
			tc.externalSecret.Spec.Target.Template.Data["new"] = "value"
			Expect(k8sClient.Patch(context.Background(), tc.externalSecret, client.MergeFrom(cleanEs))).To(Succeed())

			// wait for secret
			sec := &v1.Secret{}
			secretLookupKey := types.NamespacedName{
				Name:      ExternalSecretTargetSecretName,
				Namespace: ExternalSecretNamespace,
			}
			Eventually(func() bool {
				err := k8sClient.Get(context.Background(), secretLookupKey, sec)
				if err != nil {
					return false
				}
				// ensure new data value exist
				return string(sec.Data["new"]) == "value"
			}, time.Second*10, time.Millisecond*200).Should(BeTrue())

			// also check labels/annotations have been updated
			for k, v := range es.Spec.Target.Template.Metadata.Labels {
				Expect(secret.ObjectMeta.Labels).To(HaveKeyWithValue(k, v))

			}
			for k, v := range es.Spec.Target.Template.Metadata.Annotations {
				Expect(secret.ObjectMeta.Annotations).To(HaveKeyWithValue(k, v))
			}
		}
	}

	onlyMetadataFromTemplate := func(tc *testCase) {
		const secretVal = "someValue"
		tc.externalSecret.Spec.RefreshInterval = &metav1.Duration{Duration: time.Second}
		tc.externalSecret.Spec.Target.Template = &esv1beta1.ExternalSecretTemplate{
			Metadata: esv1beta1.ExternalSecretTemplateMetadata{
				Labels:      map[string]string{"foo": "bar"},
				Annotations: map[string]string{"foo": "bar"},
			},
		}
		fakeProvider.WithGetSecret([]byte(secretVal), nil)
		tc.checkSecret = func(es *esv1beta1.ExternalSecret, secret *v1.Secret) {
			// check values
			Expect(string(secret.Data[targetProp])).To(Equal(secretVal))

			// labels/annotations should be taken from the template
			for k, v := range es.Spec.Target.Template.Metadata.Labels {
				Expect(secret.ObjectMeta.Labels).To(HaveKeyWithValue(k, v))
			}

			for k, v := range es.Spec.Target.Template.Metadata.Annotations {
				Expect(secret.ObjectMeta.Annotations).To(HaveKeyWithValue(k, v))
			}
		}
	}

	// when the provider secret changes the Kind=Secret value
	// must change, too.
	refreshSecretValue := func(tc *testCase) {
		const targetProp = "targetProperty"
		const secretVal = "someValue"
		fakeProvider.WithGetSecret([]byte(secretVal), nil)
		tc.externalSecret.Spec.RefreshInterval = &metav1.Duration{Duration: time.Second}
		tc.checkSecret = func(es *esv1beta1.ExternalSecret, secret *v1.Secret) {
			// check values
			Expect(string(secret.Data[targetProp])).To(Equal(secretVal))

			// update provider secret
			newValue := "NEW VALUE"
			sec := &v1.Secret{}
			fakeProvider.WithGetSecret([]byte(newValue), nil)
			secretLookupKey := types.NamespacedName{
				Name:      ExternalSecretTargetSecretName,
				Namespace: ExternalSecretNamespace,
			}
			Eventually(func() bool {
				err := k8sClient.Get(context.Background(), secretLookupKey, sec)
				if err != nil {
					return false
				}
				v := sec.Data[targetProp]
				return string(v) == newValue
			}, timeout, interval).Should(BeTrue())
		}
	}

	// when a provider secret was deleted it must be deleted from
	// the secret aswell
	refreshSecretValueMap := func(tc *testCase) {
		fakeProvider.WithGetSecretMap(map[string][]byte{
			"foo": []byte("1111"),
			"bar": []byte("2222"),
		}, nil)
		tc.externalSecret.Spec.Data = []esv1beta1.ExternalSecretData{}
		tc.externalSecret.Spec.DataFrom = []esv1beta1.ExternalSecretDataFromRemoteRef{
			{
				Extract: &esv1beta1.ExternalSecretDataRemoteRef{
					Key: remoteKey,
				},
			},
		}
		tc.externalSecret.Spec.RefreshInterval = &metav1.Duration{Duration: time.Second}
		tc.checkSecret = func(es *esv1beta1.ExternalSecret, secret *v1.Secret) {
			// check values
			Expect(string(secret.Data["foo"])).To(Equal("1111"))
			Expect(string(secret.Data["bar"])).To(Equal("2222"))

			// update provider secret
			sec := &v1.Secret{}
			fakeProvider.WithGetSecretMap(map[string][]byte{
				"foo": []byte("1111"),
			}, nil)
			secretLookupKey := types.NamespacedName{
				Name:      ExternalSecretTargetSecretName,
				Namespace: ExternalSecretNamespace,
			}
			Eventually(func() bool {
				err := k8sClient.Get(context.Background(), secretLookupKey, sec)
				if err != nil {
					return false
				}
				return string(sec.Data["foo"]) == "1111" &&
					sec.Data["bar"] == nil // must not be defined, it was deleted
			}, timeout, interval).Should(BeTrue())
		}
	}

	// when a provider secret was deleted it must be deleted from
	// the secret aswell when using a template
	refreshSecretValueMapTemplate := func(tc *testCase) {
		fakeProvider.WithGetSecretMap(map[string][]byte{
			"foo": []byte("1111"),
			"bar": []byte("2222"),
		}, nil)
		tc.externalSecret.Spec.Target.Template = &esv1beta1.ExternalSecretTemplate{}
		tc.externalSecret.Spec.Data = []esv1beta1.ExternalSecretData{}
		tc.externalSecret.Spec.DataFrom = []esv1beta1.ExternalSecretDataFromRemoteRef{
			{
				Extract: &esv1beta1.ExternalSecretDataRemoteRef{
					Key: remoteKey,
				},
			},
		}
		tc.externalSecret.Spec.RefreshInterval = &metav1.Duration{Duration: time.Second}
		tc.checkSecret = func(es *esv1beta1.ExternalSecret, secret *v1.Secret) {
			// check values
			Expect(string(secret.Data["foo"])).To(Equal("1111"))
			Expect(string(secret.Data["bar"])).To(Equal("2222"))

			// update provider secret
			sec := &v1.Secret{}
			fakeProvider.WithGetSecretMap(map[string][]byte{
				"foo": []byte("1111"),
			}, nil)
			secretLookupKey := types.NamespacedName{
				Name:      ExternalSecretTargetSecretName,
				Namespace: ExternalSecretNamespace,
			}
			Eventually(func() bool {
				err := k8sClient.Get(context.Background(), secretLookupKey, sec)
				if err != nil {
					return false
				}
				return string(sec.Data["foo"]) == "1111" &&
					sec.Data["bar"] == nil // must not be defined, it was deleted
			}, timeout, interval).Should(BeTrue())
		}
	}

	refreshintervalZero := func(tc *testCase) {
		const targetProp = "targetProperty"
		const secretVal = "someValue"
		fakeProvider.WithGetSecret([]byte(secretVal), nil)
		tc.externalSecret.Spec.RefreshInterval = &metav1.Duration{Duration: 0}
		tc.checkSecret = func(es *esv1beta1.ExternalSecret, secret *v1.Secret) {
			// check values
			Expect(string(secret.Data[targetProp])).To(Equal(secretVal))

			// update provider secret
			newValue := "NEW VALUE"
			sec := &v1.Secret{}
			fakeProvider.WithGetSecret([]byte(newValue), nil)
			secretLookupKey := types.NamespacedName{
				Name:      ExternalSecretTargetSecretName,
				Namespace: ExternalSecretNamespace,
			}
			Consistently(func() bool {
				err := k8sClient.Get(context.Background(), secretLookupKey, sec)
				if err != nil {
					return false
				}
				v := sec.Data[targetProp]
				return string(v) == secretVal
			}, time.Second*10, time.Second).Should(BeTrue())
		}
	}

	deleteSecretPolicy := func(tc *testCase) {
		expVal := []byte("1234")
		// set initial value
		fakeProvider.WithGetAllSecrets(map[string][]byte{
			"foo": expVal,
			"bar": expVal,
		}, nil)
		tc.externalSecret.Spec.Data = nil
		tc.externalSecret.Spec.DataFrom = []esv1beta1.ExternalSecretDataFromRemoteRef{
			{
				Find: &esv1beta1.ExternalSecretFind{
					Tags: map[string]string{},
				},
			},
		}
		tc.externalSecret.Spec.Target.DeletionPolicy = esv1beta1.DeletionPolicyDelete
		tc.externalSecret.Spec.RefreshInterval = &metav1.Duration{Duration: time.Second}
		tc.checkSecret = func(es *esv1beta1.ExternalSecret, secret *v1.Secret) {
			Expect(secret.Data["foo"]).To(Equal(expVal))

			// update provider secret
			fakeProvider.WithGetAllSecrets(map[string][]byte{
				"foo": expVal,
			}, nil)
			sec := &v1.Secret{}
			secretLookupKey := types.NamespacedName{
				Name:      ExternalSecretTargetSecretName,
				Namespace: ExternalSecretNamespace,
			}
			Eventually(func() bool {
				By("checking secret value for foo=1234 and bar=nil")
				err := k8sClient.Get(context.Background(), secretLookupKey, sec)
				if err != nil {
					return false
				}
				return bytes.Equal(sec.Data["foo"], expVal) && sec.Data["bar"] == nil
			}, time.Second*10, time.Second).Should(BeTrue())

			// return specific delete err to indicate deletion
			fakeProvider.WithGetAllSecrets(map[string][]byte{}, esv1beta1.NoSecretErr)
			Eventually(func() bool {
				By("checking that secret has been deleted")
				err := k8sClient.Get(context.Background(), secretLookupKey, sec)
				return apierrors.IsNotFound(err)
			}, time.Second*10, time.Second).Should(BeTrue())
		}
	}

	deleteSecretPolicyRetain := func(tc *testCase) {
		expVal := []byte("1234")
		// set initial value
		fakeProvider.WithGetAllSecrets(map[string][]byte{
			"foo": expVal,
			"bar": expVal,
		}, nil)
		tc.externalSecret.Spec.DataFrom = []esv1beta1.ExternalSecretDataFromRemoteRef{
			{
				Find: &esv1beta1.ExternalSecretFind{
					Tags: map[string]string{},
				},
			},
		}
		tc.externalSecret.Spec.Target.DeletionPolicy = esv1beta1.DeletionPolicyRetain
		tc.externalSecret.Spec.RefreshInterval = &metav1.Duration{Duration: time.Second}
		tc.checkSecret = func(es *esv1beta1.ExternalSecret, secret *v1.Secret) {
			Expect(secret.Data["foo"]).To(Equal(expVal))

			sec := &v1.Secret{}
			secretLookupKey := types.NamespacedName{
				Name:      ExternalSecretTargetSecretName,
				Namespace: ExternalSecretNamespace,
			}
			// return specific delete err to indicate deletion
			// however this should not trigger a delete
			fakeProvider.WithGetAllSecrets(map[string][]byte{}, esv1beta1.NoSecretErr)
			Consistently(func() bool {
				By("checking that secret has not been deleted")
				err := k8sClient.Get(context.Background(), secretLookupKey, sec)
				return apierrors.IsNotFound(err) && bytes.Equal(sec.Data["foo"], expVal)
			}, time.Second*10, time.Second).Should(BeFalse())
		}
	}

	// merge with existing secret using creationPolicy=Merge
	// if provider secret gets deleted only the managed field should get deleted
	deleteSecretPolicyMerge := func(tc *testCase) {
		const secretVal = "someValue"
		const existingKey = "some-existing-key"
		existingVal := "some-existing-value"
		tc.externalSecret.Spec.RefreshInterval = &metav1.Duration{Duration: time.Second}
		tc.externalSecret.Spec.Target.CreationPolicy = esv1beta1.CreatePolicyMerge
		tc.externalSecret.Spec.Target.DeletionPolicy = esv1beta1.DeletionPolicyMerge

		// create secret beforehand
		Expect(k8sClient.Create(context.Background(), &v1.Secret{
			ObjectMeta: metav1.ObjectMeta{
				Name:      ExternalSecretTargetSecretName,
				Namespace: ExternalSecretNamespace,
			},
			Data: map[string][]byte{
				existingKey: []byte(existingVal),
			},
		}, client.FieldOwner(FakeManager))).To(Succeed())

		fakeProvider.WithGetSecret([]byte(secretVal), nil)
		tc.checkSecret = func(es *esv1beta1.ExternalSecret, secret *v1.Secret) {
			// check value
			Expect(string(secret.Data[existingKey])).To(Equal(existingVal))
			Expect(string(secret.Data[targetProp])).To(Equal(secretVal))

			sec := &v1.Secret{}
			secretLookupKey := types.NamespacedName{
				Name:      ExternalSecretTargetSecretName,
				Namespace: ExternalSecretNamespace,
			}
			// return specific delete err to indicate deletion
			// however this should not trigger a delete
			// instead expect that only the pre-existing value exists
			fakeProvider.WithGetSecret(nil, esv1beta1.NoSecretErr)
			Eventually(func() bool {
				By("checking that secret has not been deleted and pre-existing key exists")
				err := k8sClient.Get(context.Background(), secretLookupKey, sec)
				return !apierrors.IsNotFound(err) &&
					len(sec.Data) == 1 &&
					bytes.Equal(sec.Data[existingKey], []byte(existingVal))
			}, time.Second*30, time.Second).Should(BeTrue())

		}
	}

	// orphan the secret after the external secret has been deleted
	createSecretPolicyOrphan := func(tc *testCase) {
		const secretVal = "someValue"
		tc.externalSecret.Spec.RefreshInterval = &metav1.Duration{Duration: time.Second}
		tc.externalSecret.Spec.Target.CreationPolicy = esv1beta1.CreatePolicyOrphan

		fakeProvider.WithGetSecret([]byte(secretVal), nil)
		tc.checkSecret = func(es *esv1beta1.ExternalSecret, secret *v1.Secret) {
			// check value
			Expect(string(secret.Data[targetProp])).To(Equal(secretVal))

			sec := &v1.Secret{}
			secretLookupKey := types.NamespacedName{
				Name:      ExternalSecretTargetSecretName,
				Namespace: ExternalSecretNamespace,
			}
			err := k8sClient.Delete(context.Background(), tc.externalSecret)
			Expect(err).ToNot(HaveOccurred())
			Consistently(func() bool {
				By("checking that secret has not been deleted")
				err := k8sClient.Get(context.Background(), secretLookupKey, sec)
				return !apierrors.IsNotFound(err)
			}, time.Second*15, time.Second).Should(BeTrue())
		}
	}

	// with rewrite all keys from a dataFrom operation
	// should be put with new rewriting into the secret
	syncAndRewriteWithDataFrom := func(tc *testCase) {
		tc.externalSecret.Spec.Data = nil
		tc.externalSecret.Spec.DataFrom = []esv1beta1.ExternalSecretDataFromRemoteRef{
			{
				Extract: &esv1beta1.ExternalSecretDataRemoteRef{
					Key: remoteKey,
				},
				Rewrite: []esv1beta1.ExternalSecretRewrite{{
					Regexp: &esv1beta1.ExternalSecretRewriteRegexp{
						Source: "(.*)",
						Target: "new-$1",
					},
				}},
			},
			{
				Extract: &esv1beta1.ExternalSecretDataRemoteRef{
					Key: remoteKey,
				},
				Rewrite: []esv1beta1.ExternalSecretRewrite{{
					Regexp: &esv1beta1.ExternalSecretRewriteRegexp{
						Source: "(.*)",
						Target: "old-$1",
					},
				}},
			},
		}
		fakeProvider.WithGetSecretMap(map[string][]byte{
			"foo": []byte(FooValue),
			"bar": []byte(BarValue),
		}, nil)
		tc.checkSecret = func(es *esv1beta1.ExternalSecret, secret *v1.Secret) {
			// check values
			Expect(string(secret.Data["new-foo"])).To(Equal(FooValue))
			Expect(string(secret.Data["new-bar"])).To(Equal(BarValue))
			Expect(string(secret.Data["old-foo"])).To(Equal(FooValue))
			Expect(string(secret.Data["old-bar"])).To(Equal(BarValue))
		}
	}
	// with rewrite keys from dataFrom
	// should error if keys are not compliant
	invalidExtractKeysErrCondition := func(tc *testCase) {
		tc.externalSecret.Spec.Data = nil
		tc.externalSecret.Spec.DataFrom = []esv1beta1.ExternalSecretDataFromRemoteRef{
			{
				Extract: &esv1beta1.ExternalSecretDataRemoteRef{
					Key: remoteKey,
				},
				Rewrite: []esv1beta1.ExternalSecretRewrite{{
					Regexp: &esv1beta1.ExternalSecretRewriteRegexp{
						Source: "(.*)",
						Target: "$1",
					},
				}},
			},
		}
		fakeProvider.WithGetSecretMap(map[string][]byte{
			"foo/bar": []byte(FooValue),
			"bar/foo": []byte(BarValue),
		}, nil)
		tc.checkCondition = func(es *esv1beta1.ExternalSecret) bool {
			cond := GetExternalSecretCondition(es.Status, esv1beta1.ExternalSecretReady)
			if cond == nil || cond.Status != v1.ConditionFalse || cond.Reason != esv1beta1.ConditionReasonSecretSyncedError {
				return false
			}
			return true
		}
		tc.checkCondition = func(es *esv1beta1.ExternalSecret) bool {
			cond := GetExternalSecretCondition(es.Status, esv1beta1.ExternalSecretReady)
			if cond == nil || cond.Status != v1.ConditionFalse || cond.Reason != esv1beta1.ConditionReasonSecretSyncedError {
				return false
			}
			return true
		}
		tc.checkExternalSecret = func(es *esv1beta1.ExternalSecret) {
			Eventually(func() bool {
				Expect(testSyncCallsError.WithLabelValues(ExternalSecretName, ExternalSecretNamespace).Write(&metric)).To(Succeed())
				Expect(testExternalSecretReconcileDuration.WithLabelValues(ExternalSecretName, ExternalSecretNamespace).Write(&metricDuration)).To(Succeed())
				return metric.GetCounter().GetValue() >= 2.0 && metricDuration.GetGauge().GetValue() > 0.0
			}, timeout, interval).Should(BeTrue())
			Expect(externalSecretConditionShouldBe(ExternalSecretName, ExternalSecretNamespace, esv1beta1.ExternalSecretReady, v1.ConditionFalse, 1.0)).To(BeTrue())
			Expect(externalSecretConditionShouldBe(ExternalSecretName, ExternalSecretNamespace, esv1beta1.ExternalSecretReady, v1.ConditionTrue, 0.0)).To(BeTrue())
		}

	}
	// with rewrite keys from dataFrom
	// should error if keys are not compliant
	invalidFindKeysErrCondition := func(tc *testCase) {
		tc.externalSecret.Spec.Data = nil
		tc.externalSecret.Spec.DataFrom = []esv1beta1.ExternalSecretDataFromRemoteRef{
			{
				Find: &esv1beta1.ExternalSecretFind{
					Name: &esv1beta1.FindName{
						RegExp: ".*",
					},
				},
				Rewrite: []esv1beta1.ExternalSecretRewrite{{
					Regexp: &esv1beta1.ExternalSecretRewriteRegexp{
						Source: "(.*)",
						Target: "$1",
					},
				}},
			},
		}
		fakeProvider.WithGetAllSecrets(map[string][]byte{
			"foo/bar": []byte(FooValue),
			"bar/foo": []byte(BarValue),
		}, nil)
		tc.checkCondition = func(es *esv1beta1.ExternalSecret) bool {
			cond := GetExternalSecretCondition(es.Status, esv1beta1.ExternalSecretReady)
			if cond == nil || cond.Status != v1.ConditionFalse || cond.Reason != esv1beta1.ConditionReasonSecretSyncedError {
				return false
			}
			return true
		}
		tc.checkCondition = func(es *esv1beta1.ExternalSecret) bool {
			cond := GetExternalSecretCondition(es.Status, esv1beta1.ExternalSecretReady)
			if cond == nil || cond.Status != v1.ConditionFalse || cond.Reason != esv1beta1.ConditionReasonSecretSyncedError {
				return false
			}
			return true
		}
		tc.checkExternalSecret = func(es *esv1beta1.ExternalSecret) {
			Eventually(func() bool {
				Expect(testSyncCallsError.WithLabelValues(ExternalSecretName, ExternalSecretNamespace).Write(&metric)).To(Succeed())
				Expect(testExternalSecretReconcileDuration.WithLabelValues(ExternalSecretName, ExternalSecretNamespace).Write(&metricDuration)).To(Succeed())
				return metric.GetCounter().GetValue() >= 2.0 && metricDuration.GetGauge().GetValue() > 0.0
			}, timeout, interval).Should(BeTrue())
			Expect(externalSecretConditionShouldBe(ExternalSecretName, ExternalSecretNamespace, esv1beta1.ExternalSecretReady, v1.ConditionFalse, 1.0)).To(BeTrue())
			Expect(externalSecretConditionShouldBe(ExternalSecretName, ExternalSecretNamespace, esv1beta1.ExternalSecretReady, v1.ConditionTrue, 0.0)).To(BeTrue())
		}

	}

	// with dataFrom all properties from the specified secret
	// should be put into the secret
	syncWithDataFrom := func(tc *testCase) {
		tc.externalSecret.Spec.Data = nil
		tc.externalSecret.Spec.DataFrom = []esv1beta1.ExternalSecretDataFromRemoteRef{
			{
				Extract: &esv1beta1.ExternalSecretDataRemoteRef{
					Key: remoteKey,
				},
			},
		}
		fakeProvider.WithGetSecretMap(map[string][]byte{
			"foo": []byte(FooValue),
			"bar": []byte(BarValue),
		}, nil)
		tc.checkSecret = func(es *esv1beta1.ExternalSecret, secret *v1.Secret) {
			// check values
			Expect(string(secret.Data["foo"])).To(Equal(FooValue))
			Expect(string(secret.Data["bar"])).To(Equal(BarValue))
		}
	}
	// with dataFrom.Find the change is on the called method GetAllSecrets
	// all keys should be put into the secret
	syncAndRewriteDataFromFind := func(tc *testCase) {
		tc.externalSecret.Spec.Data = nil
		tc.externalSecret.Spec.DataFrom = []esv1beta1.ExternalSecretDataFromRemoteRef{
			{
				Find: &esv1beta1.ExternalSecretFind{
					Name: &esv1beta1.FindName{
						RegExp: "foobar",
					},
				},
				Rewrite: []esv1beta1.ExternalSecretRewrite{
					{
						Regexp: &esv1beta1.ExternalSecretRewriteRegexp{
							Source: "(.*)",
							Target: "new-$1",
						},
					},
				},
			},
		}
		fakeProvider.WithGetAllSecrets(map[string][]byte{
			"foo": []byte(FooValue),
			"bar": []byte(BarValue),
		}, nil)
		tc.checkSecret = func(es *esv1beta1.ExternalSecret, secret *v1.Secret) {
			// check values
			Expect(string(secret.Data["new-foo"])).To(Equal(FooValue))
			Expect(string(secret.Data["new-bar"])).To(Equal(BarValue))
		}
	}

	// with dataFrom.Find the change is on the called method GetAllSecrets
	// all keys should be put into the secret
	syncDataFromFind := func(tc *testCase) {
		tc.externalSecret.Spec.Data = nil
		tc.externalSecret.Spec.DataFrom = []esv1beta1.ExternalSecretDataFromRemoteRef{
			{
				Find: &esv1beta1.ExternalSecretFind{
					Name: &esv1beta1.FindName{
						RegExp: "foobar",
					},
				},
			},
		}
		fakeProvider.WithGetAllSecrets(map[string][]byte{
			"foo": []byte(FooValue),
			"bar": []byte(BarValue),
		}, nil)
		tc.checkSecret = func(es *esv1beta1.ExternalSecret, secret *v1.Secret) {
			// check values
			Expect(string(secret.Data["foo"])).To(Equal(FooValue))
			Expect(string(secret.Data["bar"])).To(Equal(BarValue))
		}
	}

	// with dataFrom and using a template
	// should be put into the secret
	syncWithDataFromTemplate := func(tc *testCase) {
		tc.externalSecret.Spec.Data = nil
		tc.externalSecret.Spec.Target = esv1beta1.ExternalSecretTarget{
			Name: ExternalSecretTargetSecretName,
			Template: &esv1beta1.ExternalSecretTemplate{
				Type: v1.SecretTypeTLS,
			},
		}

		tc.externalSecret.Spec.DataFrom = []esv1beta1.ExternalSecretDataFromRemoteRef{
			{
				Extract: &esv1beta1.ExternalSecretDataRemoteRef{
					Key: remoteKey,
				},
			},
		}
		fakeProvider.WithGetSecretMap(map[string][]byte{
			"tls.crt": []byte(FooValue),
			"tls.key": []byte(BarValue),
		}, nil)
		tc.checkSecret = func(es *esv1beta1.ExternalSecret, secret *v1.Secret) {
			Expect(secret.Type).To(Equal(v1.SecretTypeTLS))
			// check values
			Expect(string(secret.Data["tls.crt"])).To(Equal(FooValue))
			Expect(string(secret.Data["tls.key"])).To(Equal(BarValue))
		}
	}

	// when a provider errors in a GetSecret call
	// a error condition must be set.
	providerErrCondition := func(tc *testCase) {
		const secretVal = "foobar"
		fakeProvider.WithGetSecret(nil, fmt.Errorf("boom"))
		tc.externalSecret.Spec.RefreshInterval = &metav1.Duration{Duration: time.Millisecond * 100}
		tc.checkCondition = func(es *esv1beta1.ExternalSecret) bool {
			cond := GetExternalSecretCondition(es.Status, esv1beta1.ExternalSecretReady)
			if cond == nil || cond.Status != v1.ConditionFalse || cond.Reason != esv1beta1.ConditionReasonSecretSyncedError {
				return false
			}
			return true
		}
		tc.checkExternalSecret = func(es *esv1beta1.ExternalSecret) {
			Eventually(func() bool {
				Expect(testSyncCallsError.WithLabelValues(ExternalSecretName, ExternalSecretNamespace).Write(&metric)).To(Succeed())
				Expect(testExternalSecretReconcileDuration.WithLabelValues(ExternalSecretName, ExternalSecretNamespace).Write(&metricDuration)).To(Succeed())
				return metric.GetCounter().GetValue() >= 2.0 && metricDuration.GetGauge().GetValue() > 0.0
			}, timeout, interval).Should(BeTrue())
			Expect(externalSecretConditionShouldBe(ExternalSecretName, ExternalSecretNamespace, esv1beta1.ExternalSecretReady, v1.ConditionFalse, 1.0)).To(BeTrue())
			Expect(externalSecretConditionShouldBe(ExternalSecretName, ExternalSecretNamespace, esv1beta1.ExternalSecretReady, v1.ConditionTrue, 0.0)).To(BeTrue())

			// es condition should reflect recovered provider error
			fakeProvider.WithGetSecret([]byte(secretVal), nil)
			esKey := types.NamespacedName{Name: ExternalSecretName, Namespace: ExternalSecretNamespace}
			Eventually(func() bool {
				err := k8sClient.Get(context.Background(), esKey, es)
				if err != nil {
					return false
				}
				// condition must now be true!
				cond := GetExternalSecretCondition(es.Status, esv1beta1.ExternalSecretReady)
				if cond == nil && cond.Status != v1.ConditionTrue {
					return false
				}
				return true
			}, timeout, interval).Should(BeTrue())
		}
	}

	// When a ExternalSecret references an non-existing SecretStore
	// a error condition must be set.
	storeMissingErrCondition := func(tc *testCase) {
		tc.externalSecret.Spec.SecretStoreRef.Name = "nonexistent"
		tc.checkCondition = func(es *esv1beta1.ExternalSecret) bool {
			cond := GetExternalSecretCondition(es.Status, esv1beta1.ExternalSecretReady)
			if cond == nil || cond.Status != v1.ConditionFalse || cond.Reason != esv1beta1.ConditionReasonSecretSyncedError {
				return false
			}
			return true
		}
		tc.checkExternalSecret = func(es *esv1beta1.ExternalSecret) {
			Eventually(func() bool {
				Expect(testSyncCallsError.WithLabelValues(ExternalSecretName, ExternalSecretNamespace).Write(&metric)).To(Succeed())
				Expect(testExternalSecretReconcileDuration.WithLabelValues(ExternalSecretName, ExternalSecretNamespace).Write(&metricDuration)).To(Succeed())
				return metric.GetCounter().GetValue() >= 2.0 && metricDuration.GetGauge().GetValue() > 0.0
			}, timeout, interval).Should(BeTrue())
			Expect(externalSecretConditionShouldBe(ExternalSecretName, ExternalSecretNamespace, esv1beta1.ExternalSecretReady, v1.ConditionFalse, 1.0)).To(BeTrue())
			Expect(externalSecretConditionShouldBe(ExternalSecretName, ExternalSecretNamespace, esv1beta1.ExternalSecretReady, v1.ConditionTrue, 0.0)).To(BeTrue())
		}
	}

	// when the provider constructor errors (e.g. invalid configuration)
	// a SecretSyncedError status condition must be set
	storeConstructErrCondition := func(tc *testCase) {
		fakeProvider.WithNew(func(context.Context, esv1beta1.GenericStore, client.Client,
			string) (esv1beta1.SecretsClient, error) {
			return nil, fmt.Errorf("artificial constructor error")
		})
		tc.checkCondition = func(es *esv1beta1.ExternalSecret) bool {
			// condition must be false
			cond := GetExternalSecretCondition(es.Status, esv1beta1.ExternalSecretReady)
			if cond == nil || cond.Status != v1.ConditionFalse || cond.Reason != esv1beta1.ConditionReasonSecretSyncedError {
				return false
			}
			return true
		}
		tc.checkExternalSecret = func(es *esv1beta1.ExternalSecret) {
			Eventually(func() bool {
				Expect(testSyncCallsError.WithLabelValues(ExternalSecretName, ExternalSecretNamespace).Write(&metric)).To(Succeed())
				Expect(testExternalSecretReconcileDuration.WithLabelValues(ExternalSecretName, ExternalSecretNamespace).Write(&metricDuration)).To(Succeed())
				return metric.GetCounter().GetValue() >= 2.0 && metricDuration.GetGauge().GetValue() > 0.0
			}, timeout, interval).Should(BeTrue())
			Expect(externalSecretConditionShouldBe(ExternalSecretName, ExternalSecretNamespace, esv1beta1.ExternalSecretReady, v1.ConditionFalse, 1.0)).To(BeTrue())
			Expect(externalSecretConditionShouldBe(ExternalSecretName, ExternalSecretNamespace, esv1beta1.ExternalSecretReady, v1.ConditionTrue, 0.0)).To(BeTrue())
		}
	}

	// when a SecretStore has a controller field set which we don't care about
	// the externalSecret must not be touched
	ignoreMismatchController := func(tc *testCase) {
		tc.secretStore.GetSpec().Controller = "nop"
		tc.checkCondition = func(es *esv1beta1.ExternalSecret) bool {
			cond := GetExternalSecretCondition(es.Status, esv1beta1.ExternalSecretReady)
			return cond == nil
		}
		tc.checkExternalSecret = func(es *esv1beta1.ExternalSecret) {
			// Condition True and False should be 0, since the Condition was not created
			Eventually(func() float64 {
				Expect(testExternalSecretCondition.WithLabelValues(ExternalSecretName, ExternalSecretNamespace, string(esv1beta1.ExternalSecretReady), string(v1.ConditionTrue)).Write(&metric)).To(Succeed())
				return metric.GetGauge().GetValue()
			}, timeout, interval).Should(Equal(0.0))

			Eventually(func() float64 {
				Expect(testExternalSecretCondition.WithLabelValues(ExternalSecretName, ExternalSecretNamespace, string(esv1beta1.ExternalSecretReady), string(v1.ConditionFalse)).Write(&metric)).To(Succeed())
				return metric.GetGauge().GetValue()
			}, timeout, interval).Should(Equal(0.0))

			Expect(externalSecretConditionShouldBe(ExternalSecretName, ExternalSecretNamespace, esv1beta1.ExternalSecretReady, v1.ConditionFalse, 0.0)).To(BeTrue())
			Expect(externalSecretConditionShouldBe(ExternalSecretName, ExternalSecretNamespace, esv1beta1.ExternalSecretReady, v1.ConditionTrue, 0.0)).To(BeTrue())
		}
	}

	ignoreClusterSecretStoreWhenDisabled := func(tc *testCase) {
		tc.externalSecret.Spec.SecretStoreRef.Kind = esv1beta1.ClusterSecretStoreKind

		Expect(shouldSkipClusterSecretStore(
			&Reconciler{
				ClusterSecretStoreEnabled: false,
			},
			*tc.externalSecret,
		)).To(BeTrue())

		tc.checkCondition = func(es *esv1beta1.ExternalSecret) bool {
			cond := GetExternalSecretCondition(es.Status, esv1beta1.ExternalSecretReady)
			return cond == nil
		}
	}

	// When the ownership is set to owner, and we delete a dependent child kind=secret
	// it should be recreated without waiting for refresh interval
	checkDeletion := func(tc *testCase) {
		const secretVal = "someValue"
		fakeProvider.WithGetSecret([]byte(secretVal), nil)
		tc.externalSecret.Spec.RefreshInterval = &metav1.Duration{Duration: time.Minute * 10}
		tc.checkSecret = func(es *esv1beta1.ExternalSecret, secret *v1.Secret) {

			// check values
			oldUID := secret.UID
			Expect(oldUID).NotTo(BeEmpty())

			// delete the related config
			Expect(k8sClient.Delete(context.TODO(), secret))

			var newSecret v1.Secret
			secretLookupKey := types.NamespacedName{
				Name:      ExternalSecretTargetSecretName,
				Namespace: ExternalSecretNamespace,
			}
			Eventually(func() bool {
				err := k8sClient.Get(context.Background(), secretLookupKey, &newSecret)
				if err != nil {
					return false
				}
				// new secret should be a new, recreated object with a different UID
				return newSecret.UID != oldUID
			}, timeout, interval).Should(BeTrue())
		}
	}

	// Checks that secret annotation has been written based on the data
	checkSecretDataHashAnnotation := func(tc *testCase) {
		const secretVal = "someValue"
		fakeProvider.WithGetSecret([]byte(secretVal), nil)
		tc.checkSecret = func(es *esv1beta1.ExternalSecret, secret *v1.Secret) {
			Expect(secret.Annotations[esv1beta1.AnnotationDataHash]).To(Equal("9d30b95ca81e156f9454b5ef3bfcc6ee"))
		}
	}

	// Checks that secret annotation has been written based on the all the data for merge keys
	checkMergeSecretDataHashAnnotation := func(tc *testCase) {
		const secretVal = "someValue"
		const existingKey = "pre-existing-key"
		existingVal := "pre-existing-value"
		tc.externalSecret.Spec.Target.CreationPolicy = esv1beta1.CreatePolicyMerge

		// create secret beforehand
		Expect(k8sClient.Create(context.Background(), &v1.Secret{
			ObjectMeta: metav1.ObjectMeta{
				Name:      ExternalSecretTargetSecretName,
				Namespace: ExternalSecretNamespace,
			},
			Data: map[string][]byte{
				existingKey: []byte(existingVal),
			},
		}, client.FieldOwner(FakeManager))).To(Succeed())

		fakeProvider.WithGetSecret([]byte(secretVal), nil)
		tc.checkSecret = func(es *esv1beta1.ExternalSecret, secret *v1.Secret) {
			Expect(secret.Annotations[esv1beta1.AnnotationDataHash]).To(Equal("82a8288e398d5354ab110d2244b7c0b1"))
		}
	}

	// When we amend the created kind=secret, refresh operation should be run again regardless of refresh interval
	checkSecretDataHashAnnotationChange := func(tc *testCase) {
		fakeData := map[string][]byte{
			"targetProperty": []byte(FooValue),
		}
		fakeProvider.WithGetSecretMap(fakeData, nil)
		tc.externalSecret.Spec.RefreshInterval = &metav1.Duration{Duration: time.Minute * 10}
		tc.checkSecret = func(es *esv1beta1.ExternalSecret, secret *v1.Secret) {
			oldHash := secret.Annotations[esv1beta1.AnnotationDataHash]
			oldResourceVersion := secret.ResourceVersion
			Expect(oldHash).NotTo(BeEmpty())

			cleanSecret := secret.DeepCopy()
			secret.Data["new"] = []byte("value")
			secret.ObjectMeta.Annotations[esv1beta1.AnnotationDataHash] = "thisiswronghash"
			Expect(k8sClient.Patch(context.Background(), secret, client.MergeFrom(cleanSecret))).To(Succeed())

			var refreshedSecret v1.Secret
			secretLookupKey := types.NamespacedName{
				Name:      ExternalSecretTargetSecretName,
				Namespace: ExternalSecretNamespace,
			}
			Eventually(func() bool {
				err := k8sClient.Get(context.Background(), secretLookupKey, &refreshedSecret)
				if err != nil {
					return false
				}
				// refreshed secret should have a different generation (sign that it was updated), but since
				// the secret source is the same (not changed), the hash should be reverted to an old value
				return refreshedSecret.ResourceVersion != oldResourceVersion && refreshedSecret.Annotations[esv1beta1.AnnotationDataHash] == oldHash
			}, timeout, interval).Should(BeTrue())
		}
	}

	// When we update the template, remaining keys should not be preserved
	templateShouldRewrite := func(tc *testCase) {
		const secretVal = "someValue"
		fakeProvider.WithGetSecret([]byte(secretVal), nil)
		tc.externalSecret.Spec.RefreshInterval = &metav1.Duration{Duration: time.Minute * 10}
		tc.externalSecret.Spec.Target.Template = &esv1beta1.ExternalSecretTemplate{
			Data: map[string]string{
				"key": `{{.targetProperty}}-foo`,
			},
		}
		tc.checkSecret = func(es *esv1beta1.ExternalSecret, secret *v1.Secret) {
			Expect(secret.Data["key"]).To(Equal([]byte("someValue-foo")))
			newEs := es.DeepCopy()
			newEs.Spec.Target.Template.Data = map[string]string{
				"new": "foo",
			}
			Expect(k8sClient.Patch(context.Background(), newEs, client.MergeFrom(es))).To(Succeed())

			var refreshedSecret v1.Secret
			secretLookupKey := types.NamespacedName{
				Name:      ExternalSecretTargetSecretName,
				Namespace: ExternalSecretNamespace,
			}
			Eventually(func() bool {
				err := k8sClient.Get(context.Background(), secretLookupKey, &refreshedSecret)
				if err != nil {
					return false
				}
				_, ok := refreshedSecret.Data["key"]
				return !ok && bytes.Equal(refreshedSecret.Data["new"], []byte("foo"))
			}, timeout, interval).Should(BeTrue())
		}
	}
	// When we update the template, remaining keys should not be preserved
	templateShouldMerge := func(tc *testCase) {
		const secretVal = "someValue"
		fakeProvider.WithGetSecret([]byte(secretVal), nil)
		tc.externalSecret.Spec.RefreshInterval = &metav1.Duration{Duration: time.Minute * 10}
		tc.externalSecret.Spec.Target.Template = &esv1beta1.ExternalSecretTemplate{
			MergePolicy: esv1beta1.MergePolicyMerge,
			Data: map[string]string{
				"key": `{{.targetProperty}}-foo`,
			},
		}
		tc.checkSecret = func(es *esv1beta1.ExternalSecret, secret *v1.Secret) {
			Expect(secret.Data["key"]).To(Equal([]byte("someValue-foo")))
			Expect(string(secret.Data[targetProp])).To(Equal(secretVal))
		}
	}
	useClusterSecretStore := func(tc *testCase) {
		tc.secretStore = &esv1beta1.ClusterSecretStore{
			ObjectMeta: metav1.ObjectMeta{
				Name: ExternalSecretStore,
			},
			Spec: esv1beta1.SecretStoreSpec{
				Provider: &esv1beta1.SecretStoreProvider{
					AWS: &esv1beta1.AWSProvider{
						Service: esv1beta1.AWSServiceSecretsManager,
					},
				},
			},
		}
		tc.externalSecret.Spec.SecretStoreRef.Kind = esv1beta1.ClusterSecretStoreKind
		fakeProvider.WithGetSecret([]byte(secretVal), nil)
	}

	// Secret is created when ClusterSecretStore has no conditions
	noConditionsSecretCreated := func(tc *testCase) {
		tc.checkSecret = func(es *esv1beta1.ExternalSecret, secret *v1.Secret) {
			Expect(string(secret.Data[targetProp])).To(Equal(secretVal))
		}
	}

	// Secret is not created when ClusterSecretStore has a single non-matching string condition
	noSecretCreatedWhenNamespaceDoesntMatchStringCondition := func(tc *testCase) {
		tc.secretStore.GetSpec().Conditions = []esv1beta1.ClusterSecretStoreCondition{
			{
				Namespaces: []string{"some-other-ns"},
			},
		}

		tc.checkCondition = func(es *esv1beta1.ExternalSecret) bool {
			cond := GetExternalSecretCondition(es.Status, esv1beta1.ExternalSecretReady)
			if cond == nil || cond.Status != v1.ConditionFalse || cond.Reason != esv1beta1.ConditionReasonSecretSyncedError {
				return false
			}
			return true
		}
	}

	// Secret is not created when ClusterSecretStore has a single non-matching string condition with multiple names
	noSecretCreatedWhenNamespaceDoesntMatchStringConditionWithMultipleNames := func(tc *testCase) {
		tc.secretStore.GetSpec().Conditions = []esv1beta1.ClusterSecretStoreCondition{
			{
				Namespaces: []string{"some-other-ns", "another-ns"},
			},
		}

		tc.checkCondition = func(es *esv1beta1.ExternalSecret) bool {
			cond := GetExternalSecretCondition(es.Status, esv1beta1.ExternalSecretReady)
			if cond == nil || cond.Status != v1.ConditionFalse || cond.Reason != esv1beta1.ConditionReasonSecretSyncedError {
				return false
			}
			return true
		}
	}

	// Secret is not created when ClusterSecretStore has a multiple non-matching string condition
	noSecretCreatedWhenNamespaceDoesntMatchMultipleStringCondition := func(tc *testCase) {
		tc.secretStore.GetSpec().Conditions = []esv1beta1.ClusterSecretStoreCondition{
			{
				Namespaces: []string{"some-other-ns"},
			},
			{
				Namespaces: []string{"another-ns"},
			},
		}

		tc.checkCondition = func(es *esv1beta1.ExternalSecret) bool {
			cond := GetExternalSecretCondition(es.Status, esv1beta1.ExternalSecretReady)
			if cond == nil || cond.Status != v1.ConditionFalse || cond.Reason != esv1beta1.ConditionReasonSecretSyncedError {
				return false
			}
			return true
		}
	}

	// Secret is created when ClusterSecretStore has a single matching string condition
	secretCreatedWhenNamespaceMatchesSingleStringCondition := func(tc *testCase) {
		tc.secretStore.GetSpec().Conditions = []esv1beta1.ClusterSecretStoreCondition{
			{
				Namespaces: []string{ExternalSecretNamespace},
			},
		}

		tc.checkSecret = func(es *esv1beta1.ExternalSecret, secret *v1.Secret) {
			Expect(string(secret.Data[targetProp])).To(Equal(secretVal))
		}
	}
	// Secret is created when ClusterSecretStore has a multiple string conditions, one matching
	secretCreatedWhenNamespaceMatchesMultipleStringConditions := func(tc *testCase) {
		tc.secretStore.GetSpec().Conditions = []esv1beta1.ClusterSecretStoreCondition{
			{
				Namespaces: []string{ExternalSecretNamespace, "some-other-ns"},
			},
		}

		tc.checkSecret = func(es *esv1beta1.ExternalSecret, secret *v1.Secret) {
			Expect(string(secret.Data[targetProp])).To(Equal(secretVal))
		}
	}

	// Secret is not created when ClusterSecretStore has a single non-matching label condition
	noSecretCreatedWhenNamespaceDoesntMatchLabelCondition := func(tc *testCase) {
		tc.secretStore.GetSpec().Conditions = []esv1beta1.ClusterSecretStoreCondition{
			{
				NamespaceSelector: &metav1.LabelSelector{MatchLabels: map[string]string{"some-label-key": "some-label-value"}},
			},
		}

		tc.checkCondition = func(es *esv1beta1.ExternalSecret) bool {
			cond := GetExternalSecretCondition(es.Status, esv1beta1.ExternalSecretReady)
			if cond == nil || cond.Status != v1.ConditionFalse || cond.Reason != esv1beta1.ConditionReasonSecretSyncedError {
				return false
			}
			return true
		}
	}

	// Secret is created when ClusterSecretStore has a single matching label condition
	secretCreatedWhenNamespaceMatchOnlyLabelCondition := func(tc *testCase) {
		tc.secretStore.GetSpec().Conditions = []esv1beta1.ClusterSecretStoreCondition{
			{
				NamespaceSelector: &metav1.LabelSelector{MatchLabels: map[string]string{NamespaceLabelKey: NamespaceLabelValue}},
			},
		}

		tc.checkSecret = func(es *esv1beta1.ExternalSecret, secret *v1.Secret) {
			Expect(string(secret.Data[targetProp])).To(Equal(secretVal))
		}
	}

	// Secret is not created when ClusterSecretStore has a partially matching label condition
	noSecretCreatedWhenNamespacePartiallyMatchLabelCondition := func(tc *testCase) {
		tc.secretStore.GetSpec().Conditions = []esv1beta1.ClusterSecretStoreCondition{
			{
				NamespaceSelector: &metav1.LabelSelector{MatchLabels: map[string]string{NamespaceLabelKey: NamespaceLabelValue, "some-label-key": "some-label-value"}},
			},
		}

		tc.checkCondition = func(es *esv1beta1.ExternalSecret) bool {
			cond := GetExternalSecretCondition(es.Status, esv1beta1.ExternalSecretReady)
			if cond == nil || cond.Status != v1.ConditionFalse || cond.Reason != esv1beta1.ConditionReasonSecretSyncedError {
				return false
			}
			return true
		}
	}

	// Secret is created when ClusterSecretStore has at least one matching label condition
	secretCreatedWhenNamespaceMatchOneLabelCondition := func(tc *testCase) {
		tc.secretStore.GetSpec().Conditions = []esv1beta1.ClusterSecretStoreCondition{
			{
				NamespaceSelector: &metav1.LabelSelector{MatchLabels: map[string]string{NamespaceLabelKey: NamespaceLabelValue}},
			},
			{
				NamespaceSelector: &metav1.LabelSelector{MatchLabels: map[string]string{"some-label-key": "some-label-value"}},
			},
		}

		tc.checkSecret = func(es *esv1beta1.ExternalSecret, secret *v1.Secret) {
			Expect(string(secret.Data[targetProp])).To(Equal(secretVal))
		}
	}

	// Secret is created when ClusterSecretStore has multiple matching conditions
	secretCreatedWhenNamespaceMatchMultipleConditions := func(tc *testCase) {
		tc.secretStore.GetSpec().Conditions = []esv1beta1.ClusterSecretStoreCondition{
			{
				NamespaceSelector: &metav1.LabelSelector{MatchLabels: map[string]string{NamespaceLabelKey: NamespaceLabelValue}},
			},
			{
				Namespaces: []string{ExternalSecretNamespace},
			},
		}

		tc.checkSecret = func(es *esv1beta1.ExternalSecret, secret *v1.Secret) {
			Expect(string(secret.Data[targetProp])).To(Equal(secretVal))
		}
	}

	// Secret is not created when ClusterSecretStore has multiple non-matching conditions
	noSecretCreatedWhenNamespaceMatchMultipleNonMatchingConditions := func(tc *testCase) {
		tc.secretStore.GetSpec().Conditions = []esv1beta1.ClusterSecretStoreCondition{
			{
				NamespaceSelector: &metav1.LabelSelector{MatchLabels: map[string]string{"some-label-key": "some-label-value"}},
			},
			{
				Namespaces: []string{"some-other-ns"},
			},
		}

		tc.checkCondition = func(es *esv1beta1.ExternalSecret) bool {
			cond := GetExternalSecretCondition(es.Status, esv1beta1.ExternalSecretReady)
			if cond == nil || cond.Status != v1.ConditionFalse || cond.Reason != esv1beta1.ConditionReasonSecretSyncedError {
				return false
			}
			return true
		}
	}

	DescribeTable("When reconciling an ExternalSecret",
		func(tweaks ...testTweaks) {
			tc := makeDefaultTestcase()
			for _, tweak := range tweaks {
				tweak(tc)
			}
			ctx := context.Background()
			By("creating a secret store and external secret")
			Expect(k8sClient.Create(ctx, tc.secretStore)).To(Succeed())
			Expect(k8sClient.Create(ctx, tc.externalSecret)).Should(Succeed())
			esKey := types.NamespacedName{Name: ExternalSecretName, Namespace: ExternalSecretNamespace}
			createdES := &esv1beta1.ExternalSecret{}
			By("checking the es condition")
			Eventually(func() bool {
				err := k8sClient.Get(ctx, esKey, createdES)
				if err != nil {
					return false
				}
				return tc.checkCondition(createdES)
			}, timeout, interval).Should(BeTrue())
			tc.checkExternalSecret(createdES)

			// this must be optional so we can test faulty es configuration
			if tc.checkSecret != nil {
				syncedSecret := &v1.Secret{}
				secretLookupKey := types.NamespacedName{
					Name:      ExternalSecretTargetSecretName,
					Namespace: ExternalSecretNamespace,
				}
				if createdES.Spec.Target.Name == "" {
					secretLookupKey = types.NamespacedName{
						Name:      ExternalSecretName,
						Namespace: ExternalSecretNamespace,
					}
				}
				Eventually(func() bool {
					err := k8sClient.Get(ctx, secretLookupKey, syncedSecret)
					return err == nil
				}, timeout, interval).Should(BeTrue())
				tc.checkSecret(createdES, syncedSecret)
			}
		},
		Entry("should recreate deleted secret", checkDeletion),
		Entry("should create proper hash annotation for the external secret", checkSecretDataHashAnnotation),
<<<<<<< HEAD
		Entry("should create proper hash annotation for the external secret with creationPolicy=Merge", checkMergeSecretDataHashAnnotation),
=======
		Entry("es deletes orphaned secrets", deleteOrphanedSecrets),
>>>>>>> 9c9bd73e
		Entry("should refresh when the hash annotation doesn't correspond to secret data", checkSecretDataHashAnnotationChange),
		Entry("should use external secret name if target secret name isn't defined", syncWithoutTargetName),
		Entry("should expose the secret as a provisioned service binding secret", syncBindingSecret),
		Entry("should not expose a provisioned service when no secret is synced", skipBindingSecret),
		Entry("should set the condition eventually", syncLabelsAnnotations),
		Entry("should set prometheus counters", checkPrometheusCounters),
		Entry("should merge with existing secret using creationPolicy=Merge", mergeWithSecret),
		Entry("should error if secret doesn't exist when using creationPolicy=Merge", mergeWithSecretErr),
		Entry("should not resolve conflicts with creationPolicy=Merge", mergeWithConflict),
		Entry("should not update unchanged secret using creationPolicy=Merge", mergeWithSecretNoChange),
		Entry("should not delete pre-existing secret with creationPolicy=Orphan", createSecretPolicyOrphan),
		Entry("should sync with generatorRef", syncWithGeneratorRef),
		Entry("should not process generatorRef with mismatching controller field", ignoreMismatchControllerForGeneratorRef),
		Entry("should sync with multiple secret stores via sourceRef", syncWithMultipleSecretStores),
		Entry("should sync with template", syncWithTemplate),
		Entry("should sync with template engine v2", syncWithTemplateV2),
		Entry("should sync template with correct value precedence", syncWithTemplatePrecedence),
		Entry("should sync template from keys and values", syncTemplateFromKeysAndValues),
		Entry("should sync template from literal", syncTemplateFromLiteral),
		Entry("should update template if ExternalSecret is updated", templateShouldRewrite),
		Entry("should keep data with templates if MergePolicy=Merge", templateShouldMerge),
		Entry("should refresh secret from template", refreshWithTemplate),
		Entry("should be able to use only metadata from template", onlyMetadataFromTemplate),
		Entry("should refresh secret value when provider secret changes", refreshSecretValue),
		Entry("should refresh secret map when provider secret changes", refreshSecretValueMap),
		Entry("should refresh secret map when provider secret changes when using a template", refreshSecretValueMapTemplate),
		Entry("should not refresh secret value when provider secret changes but refreshInterval is zero", refreshintervalZero),
		Entry("should fetch secret using dataFrom", syncWithDataFrom),
		Entry("should rewrite secret using dataFrom", syncAndRewriteWithDataFrom),
		Entry("should not automatically convert from extract if rewrite is used", invalidExtractKeysErrCondition),
		Entry("should fetch secret using dataFrom.find", syncDataFromFind),
		Entry("should rewrite secret using dataFrom.find", syncAndRewriteDataFromFind),
		Entry("should not automatically convert from find if rewrite is used", invalidFindKeysErrCondition),
		Entry("should fetch secret using dataFrom and a template", syncWithDataFromTemplate),
		Entry("should set error condition when provider errors", providerErrCondition),
		Entry("should set an error condition when store does not exist", storeMissingErrCondition),
		Entry("should set an error condition when store provider constructor fails", storeConstructErrCondition),
		Entry("should not process store with mismatching controller field", ignoreMismatchController),
		Entry("should not process cluster secret store when it is disabled", ignoreClusterSecretStoreWhenDisabled),
		Entry("should eventually delete target secret with deletionPolicy=Delete", deleteSecretPolicy),
		Entry("should not delete target secret with deletionPolicy=Retain", deleteSecretPolicyRetain),
		Entry("should not delete pre-existing secret with deletionPolicy=Merge", deleteSecretPolicyMerge),
		Entry("secret is created when there are no conditions for the cluster secret store", useClusterSecretStore, noConditionsSecretCreated),
		Entry("secret is not created when the condition for the cluster secret store states a different namespace single string condition", useClusterSecretStore, noSecretCreatedWhenNamespaceDoesntMatchStringCondition),
		Entry("secret is not created when the condition for the cluster secret store states a different namespace single string condition with multiple names", useClusterSecretStore, noSecretCreatedWhenNamespaceDoesntMatchStringConditionWithMultipleNames),
		Entry("secret is not created when the condition for the cluster secret store states a different namespace multiple string conditions", useClusterSecretStore, noSecretCreatedWhenNamespaceDoesntMatchMultipleStringCondition),
		Entry("secret is created when the condition for the cluster secret store has only one matching namespace by string condition", useClusterSecretStore, secretCreatedWhenNamespaceMatchesSingleStringCondition),
		Entry("secret is created when the condition for the cluster secret store has one matching namespace of multiple namespaces by string condition", useClusterSecretStore, secretCreatedWhenNamespaceMatchesMultipleStringConditions),
		Entry("secret is not created when the condition for the cluster secret store states a non-matching label condition", useClusterSecretStore, noSecretCreatedWhenNamespaceDoesntMatchLabelCondition),
		Entry("secret is created when the condition for the cluster secret store states a single matching label condition", useClusterSecretStore, secretCreatedWhenNamespaceMatchOnlyLabelCondition),
		Entry("secret is not created when the condition for the cluster secret store states a partially-matching label condition", useClusterSecretStore, noSecretCreatedWhenNamespacePartiallyMatchLabelCondition),
		Entry("secret is created when one of the label conditions for the cluster secret store matches", useClusterSecretStore, secretCreatedWhenNamespaceMatchOneLabelCondition),
		Entry("secret is created when the namespaces matches multiple cluster secret store conditions", useClusterSecretStore, secretCreatedWhenNamespaceMatchMultipleConditions),
		Entry("secret is not created when the namespaces doesn't match any of multiple cluster secret store conditions", useClusterSecretStore, noSecretCreatedWhenNamespaceMatchMultipleNonMatchingConditions),
	)
})

var _ = Describe("ExternalSecret refresh logic", func() {
	Context("secret refresh", func() {
		It("should refresh when resource version does not match", func() {
			Expect(shouldRefresh(esv1beta1.ExternalSecret{
				Status: esv1beta1.ExternalSecretStatus{
					SyncedResourceVersion: "some resource version",
				},
			})).To(BeTrue())
		})
		It("should refresh when labels change", func() {
			es := esv1beta1.ExternalSecret{
				ObjectMeta: metav1.ObjectMeta{
					Generation: 1,
					Labels: map[string]string{
						"foo": "bar",
					},
				},
				Spec: esv1beta1.ExternalSecretSpec{
					RefreshInterval: &metav1.Duration{Duration: time.Minute},
				},
				Status: esv1beta1.ExternalSecretStatus{
					RefreshTime: metav1.Now(),
				},
			}
			es.Status.SyncedResourceVersion = getResourceVersion(es)
			// this should not refresh, rv matches object
			Expect(shouldRefresh(es)).To(BeFalse())

			// change labels without changing the syncedResourceVersion and expect refresh
			es.ObjectMeta.Labels["new"] = "w00t"
			Expect(shouldRefresh(es)).To(BeTrue())
		})

		It("should refresh when annotations change", func() {
			es := esv1beta1.ExternalSecret{
				ObjectMeta: metav1.ObjectMeta{
					Generation: 1,
					Annotations: map[string]string{
						"foo": "bar",
					},
				},
				Spec: esv1beta1.ExternalSecretSpec{
					RefreshInterval: &metav1.Duration{Duration: time.Minute},
				},
				Status: esv1beta1.ExternalSecretStatus{
					RefreshTime: metav1.Now(),
				},
			}
			es.Status.SyncedResourceVersion = getResourceVersion(es)
			// this should not refresh, rv matches object
			Expect(shouldRefresh(es)).To(BeFalse())

			// change annotations without changing the syncedResourceVersion and expect refresh
			es.ObjectMeta.Annotations["new"] = "w00t"
			Expect(shouldRefresh(es)).To(BeTrue())
		})

		It("should refresh when generation has changed", func() {
			es := esv1beta1.ExternalSecret{
				ObjectMeta: metav1.ObjectMeta{
					Generation: 1,
				},
				Spec: esv1beta1.ExternalSecretSpec{
					RefreshInterval: &metav1.Duration{Duration: 0},
				},
				Status: esv1beta1.ExternalSecretStatus{
					RefreshTime: metav1.Now(),
				},
			}
			es.Status.SyncedResourceVersion = getResourceVersion(es)
			Expect(shouldRefresh(es)).To(BeFalse())

			// update gen -> refresh
			es.ObjectMeta.Generation = 2
			Expect(shouldRefresh(es)).To(BeTrue())
		})

		It("should skip refresh when refreshInterval is 0", func() {
			es := esv1beta1.ExternalSecret{
				ObjectMeta: metav1.ObjectMeta{
					Generation: 1,
				},
				Spec: esv1beta1.ExternalSecretSpec{
					RefreshInterval: &metav1.Duration{Duration: 0},
				},
				Status: esv1beta1.ExternalSecretStatus{},
			}
			// resource version matches
			es.Status.SyncedResourceVersion = getResourceVersion(es)
			Expect(shouldRefresh(es)).To(BeFalse())
		})

		It("should refresh when refresh interval has passed", func() {
			es := esv1beta1.ExternalSecret{
				ObjectMeta: metav1.ObjectMeta{
					Generation: 1,
				},
				Spec: esv1beta1.ExternalSecretSpec{
					RefreshInterval: &metav1.Duration{Duration: time.Second},
				},
				Status: esv1beta1.ExternalSecretStatus{
					RefreshTime: metav1.NewTime(metav1.Now().Add(-time.Second * 5)),
				},
			}
			// resource version matches
			es.Status.SyncedResourceVersion = getResourceVersion(es)
			Expect(shouldRefresh(es)).To(BeTrue())
		})

		It("should refresh when no refresh time was set", func() {
			es := esv1beta1.ExternalSecret{
				ObjectMeta: metav1.ObjectMeta{
					Generation: 1,
				},
				Spec: esv1beta1.ExternalSecretSpec{
					RefreshInterval: &metav1.Duration{Duration: time.Second},
				},
				Status: esv1beta1.ExternalSecretStatus{},
			}
			// resource version matches
			es.Status.SyncedResourceVersion = getResourceVersion(es)
			Expect(shouldRefresh(es)).To(BeTrue())
		})

	})
	Context("objectmeta hash", func() {
		It("should produce different hashes for different k/v pairs", func() {
			h1 := hashMeta(metav1.ObjectMeta{
				Generation: 1,
				Annotations: map[string]string{
					"foo": "bar",
				},
			})
			h2 := hashMeta(metav1.ObjectMeta{
				Generation: 1,
				Annotations: map[string]string{
					"foo": "bing",
				},
			})
			Expect(h1).ToNot(Equal(h2))
		})

		It("should produce different hashes for different generations but same label/annotations", func() {
			h1 := hashMeta(metav1.ObjectMeta{
				Generation: 1,
				Annotations: map[string]string{
					"foo": "bar",
				},
				Labels: map[string]string{
					"foo": "bar",
				},
			})
			h2 := hashMeta(metav1.ObjectMeta{
				Generation: 2,
				Annotations: map[string]string{
					"foo": "bar",
				},
				Labels: map[string]string{
					"foo": "bar",
				},
			})
			Expect(h1).To(Equal(h2))
		})

		It("should produce the same hash for the same k/v pairs", func() {
			h1 := hashMeta(metav1.ObjectMeta{
				Generation: 1,
			})
			h2 := hashMeta(metav1.ObjectMeta{
				Generation: 1,
			})
			Expect(h1).To(Equal(h2))

			h1 = hashMeta(metav1.ObjectMeta{
				Generation: 1,
				Annotations: map[string]string{
					"foo": "bar",
				},
			})
			h2 = hashMeta(metav1.ObjectMeta{
				Generation: 1,
				Annotations: map[string]string{
					"foo": "bar",
				},
			})
			Expect(h1).To(Equal(h2))
		})
	})
})

var _ = Describe("Controller Reconcile logic", func() {
	Context("controller reconcile", func() {
		It("should reconcile when resource is not synced", func() {
			Expect(shouldReconcile(esv1beta1.ExternalSecret{
				Status: esv1beta1.ExternalSecretStatus{
					SyncedResourceVersion: "some resource version",
					Conditions:            []esv1beta1.ExternalSecretStatusCondition{{Reason: "NotASecretSynced"}},
				},
			})).To(BeTrue())
		})

		It("should reconcile when secret isn't immutable", func() {
			Expect(shouldReconcile(esv1beta1.ExternalSecret{
				Spec: esv1beta1.ExternalSecretSpec{
					Target: esv1beta1.ExternalSecretTarget{
						Immutable: false,
					},
				},
			})).To(BeTrue())
		})

		It("should not reconcile if secret is immutable and has synced condition", func() {
			Expect(shouldReconcile(esv1beta1.ExternalSecret{
				Spec: esv1beta1.ExternalSecretSpec{
					Target: esv1beta1.ExternalSecretTarget{
						Immutable: true,
					},
				},
				Status: esv1beta1.ExternalSecretStatus{
					SyncedResourceVersion: "some resource version",
					Conditions:            []esv1beta1.ExternalSecretStatusCondition{{Reason: "SecretSynced"}},
				},
			})).To(BeFalse())
		})
	})
})

func externalSecretConditionShouldBe(name, ns string, ct esv1beta1.ExternalSecretConditionType, cs v1.ConditionStatus, v float64) bool {
	return Eventually(func() float64 {
		Expect(testExternalSecretCondition.WithLabelValues(name, ns, string(ct), string(cs)).Write(&metric)).To(Succeed())
		return metric.GetGauge().GetValue()
	}, timeout, interval).Should(Equal(v))
}

func init() {
	fakeProvider = fake.New()
	esv1beta1.ForceRegister(fakeProvider, &esv1beta1.SecretStoreProvider{
		AWS: &esv1beta1.AWSProvider{
			Service: esv1beta1.AWSServiceSecretsManager,
		},
	})

	ctrlmetrics.SetUpLabelNames(false)
	esmetrics.SetUpMetrics()
	testSyncCallsTotal = esmetrics.GetCounterVec(esmetrics.SyncCallsKey)
	testSyncCallsError = esmetrics.GetCounterVec(esmetrics.SyncCallsErrorKey)
	testExternalSecretCondition = esmetrics.GetGaugeVec(esmetrics.ExternalSecretStatusConditionKey)
	testExternalSecretReconcileDuration = esmetrics.GetGaugeVec(esmetrics.ExternalSecretReconcileDurationKey)
}<|MERGE_RESOLUTION|>--- conflicted
+++ resolved
@@ -2083,11 +2083,8 @@
 		},
 		Entry("should recreate deleted secret", checkDeletion),
 		Entry("should create proper hash annotation for the external secret", checkSecretDataHashAnnotation),
-<<<<<<< HEAD
 		Entry("should create proper hash annotation for the external secret with creationPolicy=Merge", checkMergeSecretDataHashAnnotation),
-=======
 		Entry("es deletes orphaned secrets", deleteOrphanedSecrets),
->>>>>>> 9c9bd73e
 		Entry("should refresh when the hash annotation doesn't correspond to secret data", checkSecretDataHashAnnotationChange),
 		Entry("should use external secret name if target secret name isn't defined", syncWithoutTargetName),
 		Entry("should expose the secret as a provisioned service binding secret", syncBindingSecret),
