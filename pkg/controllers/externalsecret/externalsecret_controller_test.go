/*
Licensed under the Apache License, Version 2.0 (the "License");
you may not use this file except in compliance with the License.
You may obtain a copy of the License at

	http://www.apache.org/licenses/LICENSE-2.0

Unless required by applicable law or agreed to in writing, software
distributed under the License is distributed on an "AS IS" BASIS,
WITHOUT WARRANTIES OR CONDITIONS OF ANY KIND, either express or implied.
See the License for the specific language governing permissions and
limitations under the License.
*/

package externalsecret

import (
	"bytes"
	"context"
	"encoding/json"
	"errors"
	"fmt"
	"os"
	"strconv"
	"time"

	"github.com/google/go-cmp/cmp"
	"github.com/google/go-cmp/cmp/cmpopts"
	"github.com/onsi/gomega/format"
	"github.com/prometheus/client_golang/prometheus"
	dto "github.com/prometheus/client_model/go"
	v1 "k8s.io/api/core/v1"
	apiextensions "k8s.io/apiextensions-apiserver/pkg/apis/apiextensions/v1"
	apierrors "k8s.io/apimachinery/pkg/api/errors"
	metav1 "k8s.io/apimachinery/pkg/apis/meta/v1"
	"k8s.io/apimachinery/pkg/types"
	"sigs.k8s.io/controller-runtime/pkg/client"

	esv1 "github.com/external-secrets/external-secrets/apis/externalsecrets/v1"
	genv1alpha1 "github.com/external-secrets/external-secrets/apis/generators/v1alpha1"
	ctest "github.com/external-secrets/external-secrets/pkg/controllers/commontest"
	"github.com/external-secrets/external-secrets/pkg/controllers/externalsecret/esmetrics"
	ctrlmetrics "github.com/external-secrets/external-secrets/pkg/controllers/metrics"
	"github.com/external-secrets/external-secrets/pkg/controllers/util"
	"github.com/external-secrets/external-secrets/pkg/provider/testing/fake"
	"github.com/external-secrets/external-secrets/pkg/utils"

	. "github.com/onsi/ginkgo/v2"
	. "github.com/onsi/gomega"
)

const (
	labelKey           = "label-key"
	labelValue         = "label-value"
	annotationKey      = "annotation-key"
	annotationValue    = "annotation-value"
	existingLabelKey   = "existing-label-key"
	existingLabelValue = "existing-label-value"
)

var (
	fakeProvider   *fake.Client
	metric         dto.Metric
	metricDuration dto.Metric
	timeout        = time.Second * 10
	interval       = time.Millisecond * 250
)

var (
	testSyncCallsTotal *prometheus.CounterVec
	testSyncCallsError *prometheus.CounterVec

	testExternalSecretCondition         *prometheus.GaugeVec
	testExternalSecretReconcileDuration *prometheus.GaugeVec
)

type testCase struct {
	secretStore      esv1.GenericStore
	externalSecret   *esv1.ExternalSecret
	targetSecretName string

	// checkCondition should return true if the externalSecret
	// has the expected condition
	checkCondition func(*esv1.ExternalSecret) bool

	// checkExternalSecret is called after the condition has been verified
	// use this to verify the externalSecret
	checkExternalSecret func(*esv1.ExternalSecret)

	// optional. use this to test the secret value
	checkSecret func(*esv1.ExternalSecret, *v1.Secret)
}

type testTweaks func(*testCase)

var _ = Describe("Kind=secret existence logic", func() {
	validData := map[string][]byte{
		"foo": []byte("value1"),
		"bar": []byte("value2"),
	}
	type testCase struct {
		Name           string
		Input          *v1.Secret
		ExpectedOutput bool
	}
	tests := []testCase{
		{
			Name:           "Should not be valid in case of missing uid",
			Input:          &v1.Secret{},
			ExpectedOutput: false,
		},
		{
			Name: "A nil annotation should not be valid",
			Input: &v1.Secret{
				ObjectMeta: metav1.ObjectMeta{
					UID: "xxx",
					Labels: map[string]string{
						esv1.LabelManaged: esv1.LabelManagedValue,
					},
					Annotations: map[string]string{},
				},
			},
			ExpectedOutput: false,
		},
		{
			Name: "An invalid annotation hash should not be valid",
			Input: &v1.Secret{
				ObjectMeta: metav1.ObjectMeta{
					UID: "xxx",
					Labels: map[string]string{
						esv1.LabelManaged: esv1.LabelManagedValue,
					},
					Annotations: map[string]string{
						esv1.AnnotationDataHash: "xxxxxx",
					},
				},
			},
			ExpectedOutput: false,
		},
		{
			Name: "A valid secret should return true",
			Input: &v1.Secret{
				ObjectMeta: metav1.ObjectMeta{
					UID: "xxx",
					Labels: map[string]string{
						esv1.LabelManaged: esv1.LabelManagedValue,
					},
					Annotations: map[string]string{
						esv1.AnnotationDataHash: utils.ObjectHash(validData),
					},
				},
				Data: validData,
			},
			ExpectedOutput: true,
		},
	}

	for _, tt := range tests {
		It(tt.Name, func() {
			Expect(isSecretValid(tt.Input)).To(BeEquivalentTo(tt.ExpectedOutput))
		})
	}
})
var _ = Describe("ExternalSecret controller", Serial, func() {

	const (
		ExternalSecretName             = "test-es"
		ExternalSecretFQDN             = "externalsecrets.external-secrets.io/test-es"
		ExternalSecretStore            = "test-store"
		ExternalSecretTargetSecretName = "test-secret"
		FakeManager                    = "fake.manager"
		expectedSecretVal              = "SOMEVALUE was templated"
		targetPropObj                  = "{{ .targetProperty | toString | upper }} was templated"
		FooValue                       = "map-foo-value"
		BarValue                       = "map-bar-value"
		NamespaceLabelKey              = "css-test-label-key"
		NamespaceLabelValue            = "css-test-label-value"
	)

	var ExternalSecretNamespace string

	// if we are in debug and need to increase the timeout for testing, we can do so by using an env var
	if customTimeout := os.Getenv("TEST_CUSTOM_TIMEOUT_SEC"); customTimeout != "" {
		if t, err := strconv.Atoi(customTimeout); err == nil {
			timeout = time.Second * time.Duration(t)
		}
	}

	BeforeEach(func() {
		var err error
		ExternalSecretNamespace, err = ctest.CreateNamespaceWithLabels("test-ns", k8sClient, map[string]string{NamespaceLabelKey: NamespaceLabelValue})
		Expect(err).ToNot(HaveOccurred())
		metric.Reset()
		testSyncCallsTotal.Reset()
		testSyncCallsError.Reset()
		testExternalSecretCondition.Reset()
		testExternalSecretReconcileDuration.Reset()
		fakeProvider.Reset()
	})

	AfterEach(
		func() {
			secretStore := &esv1.SecretStore{}
			secretStoreLookupKey := types.NamespacedName{
				Name:      ExternalSecretStore,
				Namespace: ExternalSecretNamespace,
			}

			if err := k8sClient.Get(context.Background(), secretStoreLookupKey, secretStore); err == nil {
				Expect(k8sClient.Delete(context.Background(), secretStore)).To(Succeed())
			}

			clusterSecretStore := &esv1.ClusterSecretStore{}
			clusterSecretStoreLookupKey := types.NamespacedName{
				Name: ExternalSecretStore,
			}

			if err := k8sClient.Get(context.Background(), clusterSecretStoreLookupKey, clusterSecretStore); err == nil {
				Expect(k8sClient.Delete(context.Background(), clusterSecretStore)).To(Succeed())
			}

			Expect(k8sClient.Delete(context.Background(), &v1.Namespace{
				ObjectMeta: metav1.ObjectMeta{
					Name: ExternalSecretNamespace,
				},
			})).To(Succeed())
		},
	)

	const (
		secretVal      = "some-value"
		targetProp     = "targetProperty"
		remoteKey      = "barz"
		remoteProperty = "bang"
		existingKey    = "pre-existing-key"
		existingVal    = "pre-existing-value"
	)

	makeDefaultTestcase := func() *testCase {
		return &testCase{
			// default condition: es should be ready
			targetSecretName: ExternalSecretTargetSecretName,
			checkCondition: func(es *esv1.ExternalSecret) bool {
				cond := GetExternalSecretCondition(es.Status, esv1.ExternalSecretReady)
				if cond == nil || cond.Status != v1.ConditionTrue {
					return false
				}
				return true
			},
			checkExternalSecret: func(es *esv1.ExternalSecret) {
				// noop by default
			},
			secretStore: &esv1.SecretStore{
				ObjectMeta: metav1.ObjectMeta{
					Name:      ExternalSecretStore,
					Namespace: ExternalSecretNamespace,
				},
				Spec: esv1.SecretStoreSpec{
					Provider: &esv1.SecretStoreProvider{
						AWS: &esv1.AWSProvider{
							Service: esv1.AWSServiceSecretsManager,
						},
					},
				},
			},
			externalSecret: &esv1.ExternalSecret{
				ObjectMeta: metav1.ObjectMeta{
					Name:      ExternalSecretName,
					Namespace: ExternalSecretNamespace,
				},
				Spec: esv1.ExternalSecretSpec{
					SecretStoreRef: esv1.SecretStoreRef{
						Name: ExternalSecretStore,
					},
					Target: esv1.ExternalSecretTarget{
						Name: ExternalSecretTargetSecretName,
					},
					Data: []esv1.ExternalSecretData{
						{
							SecretKey: targetProp,
							RemoteRef: esv1.ExternalSecretDataRemoteRef{
								Key:      remoteKey,
								Property: remoteProperty,
							},
						},
					},
				},
			},
		}
	}

	// if target Secret name is not specified it should use the ExternalSecret name.
	syncWithoutTargetName := func(tc *testCase) {
		tc.externalSecret.Spec.Target.Name = ""
		tc.checkSecret = func(es *esv1.ExternalSecret, secret *v1.Secret) {
			// check secret name
			Expect(secret.ObjectMeta.Name).To(Equal(ExternalSecretName))

			// check binding secret on external secret
			Expect(es.Status.Binding.Name).To(Equal(secret.ObjectMeta.Name))
		}
	}
	// if target Secret name is not specified it should use the ExternalSecret name.
	syncBigNames := func(tc *testCase) {
		tc.targetSecretName = "this-is-a-very-big-secret-name-that-wouldnt-be-generated-due-to-label-limits"
		tc.externalSecret.Spec.Target.Name = "this-is-a-very-big-secret-name-that-wouldnt-be-generated-due-to-label-limits"
		tc.checkSecret = func(es *esv1.ExternalSecret, secret *v1.Secret) {
			// check binding secret on external secret
			Expect(es.Status.Binding.Name).To(Equal(tc.externalSecret.Spec.Target.Name))
		}
	}
	// the secret name is reflected on the external secret's status as the binding secret
	syncBindingSecret := func(tc *testCase) {
		tc.checkSecret = func(es *esv1.ExternalSecret, secret *v1.Secret) {
			// check binding secret on external secret
			Expect(es.Status.Binding.Name).To(Equal(secret.ObjectMeta.Name))
		}
	}

	// their is no binding secret when a secret is not synced
	skipBindingSecret := func(tc *testCase) {
		tc.externalSecret.Spec.Target.CreationPolicy = esv1.CreatePolicyNone
		tc.checkExternalSecret = func(es *esv1.ExternalSecret) {
			// check binding secret is not set
			Expect(es.Status.Binding.Name).To(BeEmpty())
		}
	}

	// labels and annotations from the Kind=ExternalSecret
	// should be copied over to the Kind=Secret
	syncLabelsAnnotations := func(tc *testCase) {
		tc.externalSecret.ObjectMeta.Labels = map[string]string{
			labelKey: labelValue,
		}
		tc.externalSecret.ObjectMeta.Annotations = map[string]string{
			annotationKey: annotationValue,
		}
		fakeProvider.WithGetSecret([]byte(secretVal), nil)

		tc.checkSecret = func(es *esv1.ExternalSecret, secret *v1.Secret) {
			Expect(secret.ObjectMeta.Labels).To(HaveKeyWithValue(labelKey, labelValue))
			Expect(secret.ObjectMeta.Annotations).To(HaveKeyWithValue(annotationKey, annotationValue))

			// ownerRef must not be set!
			Expect(ctest.HasOwnerRef(secret.ObjectMeta, "ExternalSecret", ExternalSecretName)).To(BeTrue())
		}
	}

	// labels and annotations from the ExternalSecret
	// should be merged to the Secret if exists
	mergeLabelsAnnotations := func(tc *testCase) {
		tc.externalSecret.ObjectMeta.Labels = map[string]string{
			labelKey: labelValue,
		}
		tc.externalSecret.ObjectMeta.Annotations = map[string]string{
			annotationKey: annotationValue,
		}
		fakeProvider.WithGetSecret([]byte(secretVal), nil)
		// Create a secret owned by another entity to test if the pre-existing metadata is preserved
		Expect(k8sClient.Create(context.Background(), &v1.Secret{
			ObjectMeta: metav1.ObjectMeta{
				Name:      ExternalSecretTargetSecretName,
				Namespace: ExternalSecretNamespace,
				Labels: map[string]string{
					existingLabelKey: existingLabelValue,
				},
				Annotations: map[string]string{
					"existing-annotation-key": "existing-annotation-value",
				},
			},
		}, client.FieldOwner(FakeManager))).To(Succeed())

		tc.checkSecret = func(es *esv1.ExternalSecret, secret *v1.Secret) {
			Expect(secret.ObjectMeta.Labels).To(HaveKeyWithValue(labelKey, labelValue))
			Expect(secret.ObjectMeta.Labels).To(HaveKeyWithValue(existingLabelKey, existingLabelValue))
			Expect(secret.ObjectMeta.Annotations).To(HaveKeyWithValue(annotationKey, annotationValue))
			Expect(secret.ObjectMeta.Annotations).To(HaveKeyWithValue("existing-annotation-key", "existing-annotation-value"))
		}
	}

	removeOutdatedLabelsAnnotations := func(tc *testCase) {
		tc.externalSecret.ObjectMeta.Labels = map[string]string{
			labelKey: labelValue,
		}
		tc.externalSecret.ObjectMeta.Annotations = map[string]string{
			annotationKey: annotationValue,
		}
		fakeProvider.WithGetSecret([]byte(secretVal), nil)
		// Create a secret owned by the operator to test if the outdated pre-existing metadata is removed
		Expect(k8sClient.Create(context.Background(), &v1.Secret{
			ObjectMeta: metav1.ObjectMeta{
				Name:      ExternalSecretTargetSecretName,
				Namespace: ExternalSecretNamespace,
				Labels: map[string]string{
					existingLabelKey: existingLabelValue,
				},
				Annotations: map[string]string{
					"existing-annotation-key": "existing-annotation-value",
				},
			},
		}, client.FieldOwner(ExternalSecretFQDN))).To(Succeed())

		tc.checkSecret = func(es *esv1.ExternalSecret, secret *v1.Secret) {
			Expect(secret.ObjectMeta.Labels).To(HaveKeyWithValue(labelKey, labelValue))
			Expect(secret.ObjectMeta.Labels).NotTo(HaveKeyWithValue(existingLabelKey, existingLabelValue))
			Expect(secret.ObjectMeta.Annotations).To(HaveKeyWithValue(annotationKey, annotationValue))
			Expect(secret.ObjectMeta.Annotations).NotTo(HaveKeyWithValue("existing-annotation-key", "existing-annotation-value"))
		}
	}

	checkPrometheusCounters := func(tc *testCase) {
		const secretVal = "someValue"
		fakeProvider.WithGetSecret([]byte(secretVal), nil)
		tc.checkSecret = func(es *esv1.ExternalSecret, secret *v1.Secret) {
			Expect(externalSecretConditionShouldBe(ExternalSecretName, ExternalSecretNamespace, esv1.ExternalSecretReady, v1.ConditionFalse, 0.0)).To(BeTrue())
			Expect(externalSecretConditionShouldBe(ExternalSecretName, ExternalSecretNamespace, esv1.ExternalSecretReady, v1.ConditionTrue, 1.0)).To(BeTrue())
			Eventually(func() bool {
				Expect(testSyncCallsTotal.WithLabelValues(ExternalSecretName, ExternalSecretNamespace).Write(&metric)).To(Succeed())
				Expect(testExternalSecretReconcileDuration.WithLabelValues(ExternalSecretName, ExternalSecretNamespace).Write(&metricDuration)).To(Succeed())
				// three reconciliations: initial sync, status update, secret update
				return metric.GetCounter().GetValue() >= 2.0 && metricDuration.GetGauge().GetValue() > 0.0
			}, timeout, interval).Should(BeTrue())
		}
	}

	// merge with existing secret using creationPolicy=Merge
	// it should NOT have a ownerReference
	// metadata.managedFields with the correct owner should be added to the secret
	mergeWithSecret := func(tc *testCase) {
		const secretVal = "someValue"
		tc.externalSecret.Spec.Target.CreationPolicy = esv1.CreatePolicyMerge
		tc.externalSecret.Labels = map[string]string{
			"es-label-key": "es-label-value",
		}
		tc.externalSecret.Annotations = map[string]string{
			"es-annotation-key": "es-annotation-value",
		}

		// create secret beforehand
		Expect(k8sClient.Create(context.Background(), &v1.Secret{
			ObjectMeta: metav1.ObjectMeta{
				Name:      ExternalSecretTargetSecretName,
				Namespace: ExternalSecretNamespace,
				Labels: map[string]string{
					existingLabelKey: existingLabelValue,
				},
				Annotations: map[string]string{
					"existing-annotation-key": "existing-annotation-value",
				},
			},
			Data: map[string][]byte{
				existingKey: []byte(existingVal),
			},
		}, client.FieldOwner(FakeManager))).To(Succeed())

		fakeProvider.WithGetSecret([]byte(secretVal), nil)
		tc.checkSecret = func(es *esv1.ExternalSecret, secret *v1.Secret) {
			// check value
			Expect(string(secret.Data[existingKey])).To(Equal(existingVal))
			Expect(string(secret.Data[targetProp])).To(Equal(secretVal))

			Expect(secret.ObjectMeta.Labels).To(HaveLen(3))
			Expect(secret.ObjectMeta.Labels).To(HaveKeyWithValue(existingLabelKey, existingLabelValue))
			Expect(secret.ObjectMeta.Labels).To(HaveKeyWithValue("es-label-key", "es-label-value"))
			Expect(secret.ObjectMeta.Labels).To(HaveKeyWithValue(esv1.LabelManaged, esv1.LabelManagedValue))

			Expect(secret.ObjectMeta.Annotations).To(HaveLen(3))
			Expect(secret.ObjectMeta.Annotations).To(HaveKeyWithValue("existing-annotation-key", "existing-annotation-value"))
			Expect(secret.ObjectMeta.Annotations).To(HaveKeyWithValue("es-annotation-key", "es-annotation-value"))
			Expect(secret.ObjectMeta.Annotations).To(HaveKey(esv1.AnnotationDataHash))

			Expect(ctest.HasOwnerRef(secret.ObjectMeta, "ExternalSecret", ExternalSecretFQDN)).To(BeFalse())
			Expect(secret.ObjectMeta.ManagedFields).To(HaveLen(2))
			oldCharactersAroundMismatchToInclude := format.CharactersAroundMismatchToInclude
			format.CharactersAroundMismatchToInclude = 10
			Expect(ctest.FirstManagedFieldForManager(secret.ObjectMeta, ExternalSecretFQDN)).To(
				Equal(fmt.Sprintf(`{"f:data":{"f:targetProperty":{}},"f:metadata":{"f:annotations":{"f:es-annotation-key":{},"f:%s":{}},"f:labels":{"f:es-label-key":{},"f:%s":{}}}}`, esv1.AnnotationDataHash, esv1.LabelManaged)),
			)
			Expect(ctest.FirstManagedFieldForManager(secret.ObjectMeta, FakeManager)).To(
				Equal(`{"f:data":{".":{},"f:pre-existing-key":{}},"f:metadata":{"f:annotations":{".":{},"f:existing-annotation-key":{}},"f:labels":{".":{},"f:existing-label-key":{}}},"f:type":{}}`),
			)
			format.CharactersAroundMismatchToInclude = oldCharactersAroundMismatchToInclude
		}
	}

	mergeWithSecretUpdate := func(tc *testCase) {
		const secretVal = "someValue"
		tc.externalSecret.Spec.Target.CreationPolicy = esv1.CreatePolicyMerge
		tc.externalSecret.Spec.RefreshInterval = &metav1.Duration{Duration: time.Hour}

		Expect(k8sClient.Create(context.Background(), &v1.Secret{
			ObjectMeta: metav1.ObjectMeta{
				Name:      ExternalSecretTargetSecretName,
				Namespace: ExternalSecretNamespace,
			},
			Data: map[string][]byte{
				existingKey: []byte(existingVal),
			},
		}, client.FieldOwner(FakeManager))).To(Succeed())

		fakeProvider.WithGetSecret([]byte(secretVal), nil)
		tc.checkSecret = func(es *esv1.ExternalSecret, secret *v1.Secret) {
			// Overwrite the secret value to check if the change kicks reconciliation and overwrites it again
			Expect(k8sClient.Update(context.Background(), &v1.Secret{
				ObjectMeta: metav1.ObjectMeta{
					Name:      ExternalSecretTargetSecretName,
					Namespace: ExternalSecretNamespace,
				},
				Data: map[string][]byte{
					existingKey: []byte("differentValue"),
				},
			}, client.FieldOwner(FakeManager))).To(Succeed())

			Expect(string(secret.Data[existingKey])).To(Equal(existingVal))
			Expect(string(secret.Data[targetProp])).To(Equal(secretVal))
		}
	}

	// should not update if no changes
	mergeWithSecretNoChange := func(tc *testCase) {
		tc.externalSecret.Spec.Target.CreationPolicy = esv1.CreatePolicyMerge

		// create secret beforehand
		Expect(k8sClient.Create(context.Background(), &v1.Secret{
			ObjectMeta: metav1.ObjectMeta{
				Name:      ExternalSecretTargetSecretName,
				Namespace: ExternalSecretNamespace,
			},
			Data: map[string][]byte{
				existingKey: []byte(existingVal),
			},
		}, client.FieldOwner(FakeManager))).To(Succeed())

		tc.checkSecret = func(es *esv1.ExternalSecret, secret *v1.Secret) {
			oldResourceVersion := secret.ResourceVersion

			cleanSecret := secret.DeepCopy()
			Expect(k8sClient.Patch(context.Background(), secret, client.MergeFrom(cleanSecret))).To(Succeed())

			newSecret := &v1.Secret{}

			Eventually(func() bool {
				secretLookupKey := types.NamespacedName{
					Name:      ExternalSecretTargetSecretName,
					Namespace: ExternalSecretNamespace,
				}

				err := k8sClient.Get(context.Background(), secretLookupKey, newSecret)
				if err != nil {
					return false
				}
				return oldResourceVersion == newSecret.ResourceVersion
			}, timeout, interval).Should(Equal(true))

		}
	}

	// should not merge with secret if it doesn't exist
	mergeWithSecretErr := func(tc *testCase) {
		const secretVal = "someValue"
		tc.externalSecret.Spec.Target.CreationPolicy = esv1.CreatePolicyMerge

		fakeProvider.WithGetSecret([]byte(secretVal), nil)
		tc.checkCondition = func(es *esv1.ExternalSecret) bool {
			expected := []esv1.ExternalSecretStatusCondition{
				{
					Type:    esv1.ExternalSecretReady,
					Status:  v1.ConditionTrue,
					Reason:  esv1.ConditionReasonSecretMissing,
					Message: msgMissing,
				},
			}

			opts := cmpopts.IgnoreFields(esv1.ExternalSecretStatusCondition{}, "LastTransitionTime")
			if diff := cmp.Diff(expected, es.Status.Conditions, opts); diff != "" {
				GinkgoLogr.Info("(-got, +want)\n%s", "diff", diff)
				return false
			}
			return true
		}
		tc.checkExternalSecret = func(es *esv1.ExternalSecret) {
			Eventually(func() bool {
				Expect(testSyncCallsError.WithLabelValues(ExternalSecretName, ExternalSecretNamespace).Write(&metric)).To(Succeed())
				Expect(testExternalSecretReconcileDuration.WithLabelValues(ExternalSecretName, ExternalSecretNamespace).Write(&metricDuration)).To(Succeed())
				return metric.GetCounter().GetValue() == 0 && metricDuration.GetGauge().GetValue() > 0.0
			}, timeout, interval).Should(BeTrue())
			Expect(externalSecretConditionShouldBe(ExternalSecretName, ExternalSecretNamespace, esv1.ExternalSecretReady, v1.ConditionFalse, 0.0)).To(BeTrue())
			Expect(externalSecretConditionShouldBe(ExternalSecretName, ExternalSecretNamespace, esv1.ExternalSecretReady, v1.ConditionTrue, 1.0)).To(BeTrue())
		}
	}

	// controller should force ownership
	mergeWithConflict := func(tc *testCase) {
		const secretVal = "someValue"
		// this should confict
		const existingKey = targetProp
		tc.externalSecret.Spec.Target.CreationPolicy = esv1.CreatePolicyMerge

		// create secret beforehand
		Expect(k8sClient.Create(context.Background(), &v1.Secret{
			ObjectMeta: metav1.ObjectMeta{
				Name:      ExternalSecretTargetSecretName,
				Namespace: ExternalSecretNamespace,
			},
			Data: map[string][]byte{
				existingKey: []byte(existingVal),
			},
		}, client.FieldOwner(FakeManager))).To(Succeed())
		fakeProvider.WithGetSecret([]byte(secretVal), nil)

		tc.checkSecret = func(es *esv1.ExternalSecret, secret *v1.Secret) {
			// check that value stays the same
			Expect(string(secret.Data[existingKey])).To(Equal(secretVal))

			// check owner/managedFields
			Expect(ctest.HasOwnerRef(secret.ObjectMeta, "ExternalSecret", ExternalSecretFQDN)).To(BeFalse())
			Expect(secret.ObjectMeta.ManagedFields).To(HaveLen(2))
			oldCharactersAroundMismatchToInclude := format.CharactersAroundMismatchToInclude
			format.CharactersAroundMismatchToInclude = 10
			Expect(ctest.FirstManagedFieldForManager(secret.ObjectMeta, ExternalSecretFQDN)).To(
				Equal(fmt.Sprintf(`{"f:data":{"f:targetProperty":{}},"f:metadata":{"f:annotations":{".":{},"f:%s":{}},"f:labels":{".":{},"f:%s":{}}}}`, esv1.AnnotationDataHash, esv1.LabelManaged)),
			)
			format.CharactersAroundMismatchToInclude = oldCharactersAroundMismatchToInclude
		}
	}

	syncWithGeneratorRef := func(tc *testCase) {
		const secretKey = "somekey"
		const secretVal = "someValue"

		Expect(k8sClient.Create(context.Background(), &genv1alpha1.Fake{
			ObjectMeta: metav1.ObjectMeta{
				Name:      "mytestfake",
				Namespace: ExternalSecretNamespace,
			},
			Spec: genv1alpha1.FakeSpec{
				Data: map[string]string{
					secretKey: secretVal,
				},
			},
		})).To(Succeed())

		// reset secretStoreRef
		tc.externalSecret.Spec.SecretStoreRef = esv1.SecretStoreRef{}
		tc.externalSecret.Spec.Data = nil
		tc.externalSecret.Spec.DataFrom = []esv1.ExternalSecretDataFromRemoteRef{
			{
				SourceRef: &esv1.StoreGeneratorSourceRef{
					GeneratorRef: &esv1.GeneratorRef{
						APIVersion: genv1alpha1.Group + "/" + genv1alpha1.Version,
						Kind:       "Fake",
						Name:       "mytestfake",
					},
				},
			},
		}

		tc.checkSecret = func(es *esv1.ExternalSecret, secret *v1.Secret) {
			// check values
			Expect(string(secret.Data[secretKey])).To(Equal(secretVal))
		}
	}
	syncWithClusterGeneratorRef := func(tc *testCase) {
		const secretKey = "somekey2"
		const secretVal = "someValue2"
		Expect(k8sClient.Create(context.Background(), &genv1alpha1.ClusterGenerator{
			ObjectMeta: metav1.ObjectMeta{
				Name: "mytestfake",
			},
			Spec: genv1alpha1.ClusterGeneratorSpec{
				Kind: "Fake",
				Generator: genv1alpha1.GeneratorSpec{
					FakeSpec: &genv1alpha1.FakeSpec{
						Data: map[string]string{
							secretKey: secretVal,
						},
					},
				},
			},
		})).To(Succeed())

		// reset secretStoreRef
		tc.externalSecret.Spec.SecretStoreRef = esv1.SecretStoreRef{}
		tc.externalSecret.Spec.Data = nil
		tc.externalSecret.Spec.DataFrom = []esv1.ExternalSecretDataFromRemoteRef{
			{
				SourceRef: &esv1.StoreGeneratorSourceRef{
					GeneratorRef: &esv1.GeneratorRef{
						APIVersion: genv1alpha1.Group + "/" + genv1alpha1.Version,
						Kind:       "ClusterGenerator",
						Name:       "mytestfake",
					},
				},
			},
		}

		tc.checkSecret = func(es *esv1.ExternalSecret, secret *v1.Secret) {
			// check values
			Expect(string(secret.Data[secretKey])).To(Equal(secretVal))
		}
	}

	deleteOrphanedSecrets := func(tc *testCase) {
		tc.checkSecret = func(es *esv1.ExternalSecret, secret *v1.Secret) {
			cleanEs := es.DeepCopy()
			oldSecret := v1.Secret{}
			oldSecretName := types.NamespacedName{
				Name:      "test-secret",
				Namespace: secret.Namespace,
			}
			newSecret := v1.Secret{}
			secretName := types.NamespacedName{
				Name:      "new-foo",
				Namespace: secret.Namespace,
			}
			Eventually(func() bool {
				err := k8sClient.Get(context.Background(), oldSecretName, &oldSecret)
				return err == nil
			}, time.Second*10, time.Millisecond*200).Should(BeTrue())
			es.Spec.Target.Name = "new-foo"
			Expect(k8sClient.Patch(context.Background(), es, client.MergeFrom(cleanEs))).To(Succeed())
			Eventually(func() bool {
				err := k8sClient.Get(context.Background(), secretName, &newSecret)
				return err == nil
			}, time.Second*10, time.Millisecond*200).Should(BeTrue())
			Eventually(func() bool {
				err := k8sClient.Get(context.Background(), oldSecretName, &oldSecret)
				return apierrors.IsNotFound(err)
			}, time.Second*10, time.Millisecond*200).Should(BeTrue())
		}
	}

	ignoreMismatchControllerForGeneratorRef := func(tc *testCase) {
		const secretKey = "somekey"
		const secretVal = "someValue"

		fakeGenerator := &genv1alpha1.Fake{
			ObjectMeta: metav1.ObjectMeta{
				Name:      "mytestfake2",
				Namespace: ExternalSecretNamespace,
			},
			Spec: genv1alpha1.FakeSpec{
				Data: map[string]string{
					secretKey: secretVal,
				},
				Controller: "fakeControllerClass",
			},
		}

		fakeGeneratorJSON, _ := json.Marshal(fakeGenerator)

		Expect(shouldSkipGenerator(
			&Reconciler{
				ControllerClass: "default",
			},
			&apiextensions.JSON{Raw: fakeGeneratorJSON},
		)).To(BeTrue())
	}

	syncWithMultipleSecretStores := func(tc *testCase) {
		Expect(k8sClient.Create(context.Background(), &esv1.SecretStore{
			ObjectMeta: metav1.ObjectMeta{
				Name:      "foo",
				Namespace: ExternalSecretNamespace,
			},
			Spec: esv1.SecretStoreSpec{
				Provider: &esv1.SecretStoreProvider{
					Fake: &esv1.FakeProvider{
						Data: []esv1.FakeProviderData{
							{
								Key:     "foo",
								Version: "",
								Value:   `{"foo":"bar","foo2":"bar2"}`,
							},
						},
					},
				},
			},
		})).To(Succeed())

		Expect(k8sClient.Create(context.Background(), &esv1.SecretStore{
			ObjectMeta: metav1.ObjectMeta{
				Name:      "baz",
				Namespace: ExternalSecretNamespace,
			},
			Spec: esv1.SecretStoreSpec{
				Provider: &esv1.SecretStoreProvider{
					Fake: &esv1.FakeProvider{
						Data: []esv1.FakeProviderData{
							{
								Key:     "baz",
								Version: "",
								Value:   `{"baz":"bang","baz2":"bang2"}`,
							},
						},
					},
				},
			},
		})).To(Succeed())

		tc.externalSecret.Spec.DataFrom = []esv1.ExternalSecretDataFromRemoteRef{
			{
				Extract: &esv1.ExternalSecretDataRemoteRef{
					Key: "foo",
				},
				SourceRef: &esv1.StoreGeneratorSourceRef{
					SecretStoreRef: &esv1.SecretStoreRef{
						Name: "foo",
						Kind: esv1.SecretStoreKind,
					},
				},
			},
			{
				Extract: &esv1.ExternalSecretDataRemoteRef{
					Key: "baz",
				},
				SourceRef: &esv1.StoreGeneratorSourceRef{
					SecretStoreRef: &esv1.SecretStoreRef{
						Name: "baz",
						Kind: esv1.SecretStoreKind,
					},
				},
			},
		}

		tc.checkSecret = func(es *esv1.ExternalSecret, secret *v1.Secret) {
			// check values
			Expect(string(secret.Data["foo"])).To(Equal("bar"))
			Expect(string(secret.Data["foo2"])).To(Equal("bar2"))
			Expect(string(secret.Data["baz"])).To(Equal("bang"))
			Expect(string(secret.Data["baz2"])).To(Equal("bang2"))
		}
	}

	// when using a template it should be used as a blueprint
	// to construct a new secret: labels, annotations and type
	syncWithTemplate := func(tc *testCase) {
		const secretVal = "someValue"
		const tplStaticKey = "tplstatickey"
		const tplStaticVal = "tplstaticvalue"
		tc.externalSecret.ObjectMeta.Labels = map[string]string{
			"fooobar": "bazz",
		}
		tc.externalSecret.ObjectMeta.Annotations = map[string]string{
			"hihihih": "hehehe",
		}
		tc.externalSecret.Spec.Target.Template = &esv1.ExternalSecretTemplate{
			Metadata: esv1.ExternalSecretTemplateMetadata{
				Labels: map[string]string{
					"foos": "ball",
				},
				Annotations: map[string]string{
					"hihi": "ga",
				},
			},
			Type:          v1.SecretTypeOpaque,
			EngineVersion: esv1.TemplateEngineV2,
			Data: map[string]string{
				targetProp:   targetPropObj,
				tplStaticKey: tplStaticVal,
			},
		}
		fakeProvider.WithGetSecret([]byte(secretVal), nil)
		tc.checkSecret = func(es *esv1.ExternalSecret, secret *v1.Secret) {
			// check values
			Expect(string(secret.Data[targetProp])).To(Equal(expectedSecretVal))
			Expect(string(secret.Data[tplStaticKey])).To(Equal(tplStaticVal))

			// labels/annotations should be taken from the template
			for k, v := range es.Spec.Target.Template.Metadata.Labels {
				Expect(secret.ObjectMeta.Labels).To(HaveKeyWithValue(k, v))

			}
			for k, v := range es.Spec.Target.Template.Metadata.Annotations {
				Expect(secret.ObjectMeta.Annotations).To(HaveKeyWithValue(k, v))
			}
		}
	}

	// when using a v2 template it should use the v2 engine version
	syncWithTemplateV2 := func(tc *testCase) {
		const secretVal = "someValue"
		tc.externalSecret.Spec.Target.Template = &esv1.ExternalSecretTemplate{
			Type: v1.SecretTypeOpaque,
			// it should default to v2 for beta11
			// EngineVersion: esv1.TemplateEngineV2,
			Data: map[string]string{
				targetProp: "{{ .targetProperty | upper }} was templated",
			},
		}
		fakeProvider.WithGetSecret([]byte(secretVal), nil)
		tc.checkSecret = func(es *esv1.ExternalSecret, secret *v1.Secret) {
			// check values
			Expect(string(secret.Data[targetProp])).To(Equal(expectedSecretVal))
		}
	}
	// // secret should be synced with correct value precedence:
	// // * fromString
	// // * template data
	// // * templateFrom
	// // * data
	// // * dataFrom
	syncWithTemplatePrecedence := func(tc *testCase) {
		const secretVal = "someValue"
		const tplStaticKey = "tplstatickey"
		const tplStaticVal = "tplstaticvalue"
		const tplFromCMName = "template-cm"
		const tplFromSecretName = "template-secret"
		const tplFromKey = "tpl-from-key"
		const tplFromSecKey = "tpl-from-sec-key"
		const tplFromVal = "tpl-from-value: {{ .targetProperty | toString }} // {{ .bar | toString }}"
		const tplFromSecVal = "tpl-from-sec-value: {{ .targetProperty | toString }} // {{ .bar | toString }}"
		Expect(k8sClient.Create(context.Background(), &v1.ConfigMap{
			ObjectMeta: metav1.ObjectMeta{
				Name:      tplFromCMName,
				Namespace: ExternalSecretNamespace,
			},
			Data: map[string]string{
				tplFromKey: tplFromVal,
			},
		})).To(Succeed())
		Expect(k8sClient.Create(context.Background(), &v1.Secret{
			ObjectMeta: metav1.ObjectMeta{
				Name:      tplFromSecretName,
				Namespace: ExternalSecretNamespace,
			},
			Data: map[string][]byte{
				tplFromSecKey: []byte(tplFromSecVal),
			},
		})).To(Succeed())
		tc.externalSecret.Spec.Target.Template = &esv1.ExternalSecretTemplate{
			Metadata: esv1.ExternalSecretTemplateMetadata{},
			Type:     v1.SecretTypeOpaque,
			TemplateFrom: []esv1.TemplateFrom{
				{
					ConfigMap: &esv1.TemplateRef{
						Name: tplFromCMName,
						Items: []esv1.TemplateRefItem{
							{
								Key: tplFromKey,
							},
						},
					},
				},
				{
					Secret: &esv1.TemplateRef{
						Name: tplFromSecretName,
						Items: []esv1.TemplateRefItem{
							{
								Key: tplFromSecKey,
							},
						},
					},
				},
			},
			Data: map[string]string{
				// this should be the data value, not dataFrom
				targetProp: targetPropObj,
				// this should use the value from the map
				"bar": "value from map: {{ .bar | toString }}",
				// just a static value
				tplStaticKey: tplStaticVal,
			},
		}
		tc.externalSecret.Spec.DataFrom = []esv1.ExternalSecretDataFromRemoteRef{
			{
				Extract: &esv1.ExternalSecretDataRemoteRef{
					Key: "datamap",
				},
			},
		}
		fakeProvider.WithGetSecret([]byte(secretVal), nil)
		fakeProvider.WithGetSecretMap(map[string][]byte{
			"targetProperty": []byte(FooValue),
			"bar":            []byte(BarValue),
		}, nil)
		tc.checkSecret = func(es *esv1.ExternalSecret, secret *v1.Secret) {
			// check values
			Expect(string(secret.Data[targetProp])).To(Equal(expectedSecretVal))
			Expect(string(secret.Data[tplStaticKey])).To(Equal(tplStaticVal))
			Expect(string(secret.Data["bar"])).To(Equal("value from map: map-bar-value"))
			Expect(string(secret.Data[tplFromKey])).To(Equal("tpl-from-value: someValue // map-bar-value"))
			Expect(string(secret.Data[tplFromSecKey])).To(Equal("tpl-from-sec-value: someValue // map-bar-value"))
		}
	}
	syncTemplateFromKeysAndValues := func(tc *testCase) {
		const tplFromCMName = "template-cm"
		const tplFromSecretName = "template-secret"
		const tplFromKey = "tpl-from-key"
		const tplFromSecKey = "tpl-from-sec-key"
		const tplFromVal = "{{ .targetKey }}-cm: {{ .targetValue }}"
		const tplFromSecVal = "{{ .targetKey }}-sec: {{ .targetValue }}"
		Expect(k8sClient.Create(context.Background(), &v1.ConfigMap{
			ObjectMeta: metav1.ObjectMeta{
				Name:      tplFromCMName,
				Namespace: ExternalSecretNamespace,
			},
			Data: map[string]string{
				tplFromKey: tplFromVal,
			},
		})).To(Succeed())
		Expect(k8sClient.Create(context.Background(), &v1.Secret{
			ObjectMeta: metav1.ObjectMeta{
				Name:      tplFromSecretName,
				Namespace: ExternalSecretNamespace,
			},
			Data: map[string][]byte{
				tplFromSecKey: []byte(tplFromSecVal),
			},
		})).To(Succeed())
		tc.externalSecret.Spec.Target.Template = &esv1.ExternalSecretTemplate{
			Metadata: esv1.ExternalSecretTemplateMetadata{},
			Type:     v1.SecretTypeOpaque,
			TemplateFrom: []esv1.TemplateFrom{
				{
					ConfigMap: &esv1.TemplateRef{
						Name: tplFromCMName,
						Items: []esv1.TemplateRefItem{
							{
								Key:        tplFromKey,
								TemplateAs: esv1.TemplateScopeKeysAndValues,
							},
						},
					},
				},
				{
					Secret: &esv1.TemplateRef{
						Name: tplFromSecretName,
						Items: []esv1.TemplateRefItem{
							{
								Key:        tplFromSecKey,
								TemplateAs: esv1.TemplateScopeKeysAndValues,
							},
						},
					},
				},
			},
		}
		tc.externalSecret.Spec.DataFrom = []esv1.ExternalSecretDataFromRemoteRef{
			{
				Extract: &esv1.ExternalSecretDataRemoteRef{
					Key: "datamap",
				},
			},
		}
		fakeProvider.WithGetSecretMap(map[string][]byte{
			"targetKey":   []byte(FooValue),
			"targetValue": []byte(BarValue),
		}, nil)
		tc.checkSecret = func(es *esv1.ExternalSecret, secret *v1.Secret) {
			// check values
			Expect(string(secret.Data["map-foo-value-cm"])).To(Equal(BarValue))
			Expect(string(secret.Data["map-foo-value-sec"])).To(Equal(BarValue))
		}
	}

	syncTemplateFromLiteral := func(tc *testCase) {
		tplDataVal := "{{ .targetKey }}-literal: {{ .targetValue }}"
		tplAnnotationsVal := "{{ .targetKey }}-annotations: {{ .targetValue }}"
		tplLabelsVal := "{{ .targetKey }}-labels: {{ .targetValue }}"
		tplComplexVal := `
{{- range $k, $v := ( .complex | fromJson )}}
{{ $k }}: {{ $v }}
{{- end }}
`
		tc.externalSecret.Spec.Target.Template = &esv1.ExternalSecretTemplate{
			Metadata: esv1.ExternalSecretTemplateMetadata{},
			Type:     v1.SecretTypeOpaque,
			TemplateFrom: []esv1.TemplateFrom{
				{
					Literal: &tplDataVal,
				},
				{
					Literal: &tplComplexVal,
				},
				{
					Target:  esv1.TemplateTargetAnnotations,
					Literal: &tplAnnotationsVal,
				},
				{
					Target:  esv1.TemplateTargetLabels,
					Literal: &tplLabelsVal,
				},
			},
		}
		tc.externalSecret.Spec.DataFrom = []esv1.ExternalSecretDataFromRemoteRef{
			{
				Extract: &esv1.ExternalSecretDataRemoteRef{
					Key: "datamap",
				},
			},
		}
		fakeProvider.WithGetSecretMap(map[string][]byte{
			"targetKey":   []byte(FooValue),
			"targetValue": []byte(BarValue),
			"complex":     []byte("{\"nested\":\"json\",\"can\":\"be\",\"templated\":\"successfully\"}"),
		}, nil)
		tc.checkSecret = func(es *esv1.ExternalSecret, secret *v1.Secret) {
			// check values
			Expect(string(secret.Data["map-foo-value-literal"])).To(Equal(BarValue))
			Expect(string(secret.Data["nested"])).To(Equal("json"))
			Expect(string(secret.Data["can"])).To(Equal("be"))
			Expect(string(secret.Data["templated"])).To(Equal("successfully"))
			Expect(secret.ObjectMeta.Annotations["map-foo-value-annotations"]).To(Equal(BarValue))
			Expect(secret.ObjectMeta.Labels["map-foo-value-labels"]).To(Equal(BarValue))
		}
	}

	refreshWithTemplate := func(tc *testCase) {
		const secretVal = "someValue"
		const tplStaticKey = "tplstatickey"
		const tplStaticVal = "tplstaticvalue"
		tc.externalSecret.Spec.RefreshInterval = &metav1.Duration{Duration: time.Second}
		tc.externalSecret.Spec.Target.Template = &esv1.ExternalSecretTemplate{
			Metadata: esv1.ExternalSecretTemplateMetadata{
				Labels:      map[string]string{"foo": "bar"},
				Annotations: map[string]string{"foo": "bar"},
			},
			Type: v1.SecretTypeOpaque,
			Data: map[string]string{
				targetProp:   targetPropObj,
				tplStaticKey: tplStaticVal,
			},
		}
		fakeProvider.WithGetSecret([]byte(secretVal), nil)
		tc.checkSecret = func(es *esv1.ExternalSecret, secret *v1.Secret) {
			// check values
			Expect(string(secret.Data[targetProp])).To(Equal(expectedSecretVal))
			Expect(string(secret.Data[tplStaticKey])).To(Equal(tplStaticVal))

			// labels/annotations should be taken from the template
			for k, v := range es.Spec.Target.Template.Metadata.Labels {
				Expect(secret.ObjectMeta.Labels).To(HaveKeyWithValue(k, v))

			}

			// a secret will always have some extra annotations (i.e. hashmap check), so we only check for specific
			// source annotations
			for k, v := range es.Spec.Target.Template.Metadata.Annotations {
				Expect(secret.ObjectMeta.Annotations).To(HaveKeyWithValue(k, v))
			}

			cleanEs := tc.externalSecret.DeepCopy()

			// now update ExternalSecret
			tc.externalSecret.Spec.Target.Template.Metadata.Annotations["fuzz"] = "buzz"
			tc.externalSecret.Spec.Target.Template.Metadata.Labels["fuzz"] = "buzz"
			tc.externalSecret.Spec.Target.Template.Data["new"] = "value"
			Expect(k8sClient.Patch(context.Background(), tc.externalSecret, client.MergeFrom(cleanEs))).To(Succeed())

			// wait for secret
			sec := &v1.Secret{}
			secretLookupKey := types.NamespacedName{
				Name:      ExternalSecretTargetSecretName,
				Namespace: ExternalSecretNamespace,
			}
			Eventually(func() bool {
				err := k8sClient.Get(context.Background(), secretLookupKey, sec)
				if err != nil {
					return false
				}
				// ensure new data value exist
				return string(sec.Data["new"]) == "value"
			}, time.Second*10, time.Millisecond*200).Should(BeTrue())

			// also check labels/annotations have been updated
			for k, v := range es.Spec.Target.Template.Metadata.Labels {
				Expect(secret.ObjectMeta.Labels).To(HaveKeyWithValue(k, v))

			}
			for k, v := range es.Spec.Target.Template.Metadata.Annotations {
				Expect(secret.ObjectMeta.Annotations).To(HaveKeyWithValue(k, v))
			}
		}
	}

	onlyMetadataFromTemplate := func(tc *testCase) {
		const secretVal = "someValue"
		tc.externalSecret.Spec.RefreshInterval = &metav1.Duration{Duration: time.Second}
		tc.externalSecret.Spec.Target.Template = &esv1.ExternalSecretTemplate{
			Metadata: esv1.ExternalSecretTemplateMetadata{
				Labels:      map[string]string{"foo": "bar"},
				Annotations: map[string]string{"foo": "bar"},
			},
		}
		fakeProvider.WithGetSecret([]byte(secretVal), nil)
		tc.checkSecret = func(es *esv1.ExternalSecret, secret *v1.Secret) {
			// check values
			Expect(string(secret.Data[targetProp])).To(Equal(secretVal))

			// labels/annotations should be taken from the template
			for k, v := range es.Spec.Target.Template.Metadata.Labels {
				Expect(secret.ObjectMeta.Labels).To(HaveKeyWithValue(k, v))
			}

			for k, v := range es.Spec.Target.Template.Metadata.Annotations {
				Expect(secret.ObjectMeta.Annotations).To(HaveKeyWithValue(k, v))
			}
		}
	}

	// when the provider secret changes the Kind=Secret value
	// must change, too.
	refreshSecretValue := func(tc *testCase) {
		const targetProp = "targetProperty"
		const secretVal = "someValue"
		fakeProvider.WithGetSecret([]byte(secretVal), nil)
		tc.externalSecret.Spec.RefreshInterval = &metav1.Duration{Duration: time.Second}
		tc.checkSecret = func(es *esv1.ExternalSecret, secret *v1.Secret) {
			// check values
			Expect(string(secret.Data[targetProp])).To(Equal(secretVal))

			// update provider secret
			newValue := "NEW VALUE"
			sec := &v1.Secret{}
			fakeProvider.WithGetSecret([]byte(newValue), nil)
			secretLookupKey := types.NamespacedName{
				Name:      ExternalSecretTargetSecretName,
				Namespace: ExternalSecretNamespace,
			}
			Eventually(func() bool {
				err := k8sClient.Get(context.Background(), secretLookupKey, sec)
				if err != nil {
					return false
				}
				v := sec.Data[targetProp]
				return string(v) == newValue
			}, timeout, interval).Should(BeTrue())
		}
	}

	// when a provider secret was deleted it must be deleted from
	// the secret aswell
	refreshSecretValueMap := func(tc *testCase) {
		fakeProvider.WithGetSecretMap(map[string][]byte{
			"foo": []byte("1111"),
			"bar": []byte("2222"),
		}, nil)
		tc.externalSecret.Spec.Data = []esv1.ExternalSecretData{}
		tc.externalSecret.Spec.DataFrom = []esv1.ExternalSecretDataFromRemoteRef{
			{
				Extract: &esv1.ExternalSecretDataRemoteRef{
					Key: remoteKey,
				},
			},
		}
		tc.externalSecret.Spec.RefreshInterval = &metav1.Duration{Duration: time.Second}
		tc.checkSecret = func(es *esv1.ExternalSecret, secret *v1.Secret) {
			// check values
			Expect(string(secret.Data["foo"])).To(Equal("1111"))
			Expect(string(secret.Data["bar"])).To(Equal("2222"))

			// update provider secret
			sec := &v1.Secret{}
			fakeProvider.WithGetSecretMap(map[string][]byte{
				"foo": []byte("1111"),
			}, nil)
			secretLookupKey := types.NamespacedName{
				Name:      ExternalSecretTargetSecretName,
				Namespace: ExternalSecretNamespace,
			}
			Eventually(func() bool {
				err := k8sClient.Get(context.Background(), secretLookupKey, sec)
				if err != nil {
					return false
				}
				return string(sec.Data["foo"]) == "1111" &&
					sec.Data["bar"] == nil // must not be defined, it was deleted
			}, timeout, interval).Should(BeTrue())
		}
	}

	// when a provider secret was deleted it must be deleted from
	// the secret aswell when using a template
	refreshSecretValueMapTemplate := func(tc *testCase) {
		fakeProvider.WithGetSecretMap(map[string][]byte{
			"foo": []byte("1111"),
			"bar": []byte("2222"),
		}, nil)
		tc.externalSecret.Spec.Target.Template = &esv1.ExternalSecretTemplate{}
		tc.externalSecret.Spec.Data = []esv1.ExternalSecretData{}
		tc.externalSecret.Spec.DataFrom = []esv1.ExternalSecretDataFromRemoteRef{
			{
				Extract: &esv1.ExternalSecretDataRemoteRef{
					Key: remoteKey,
				},
			},
		}
		tc.externalSecret.Spec.RefreshInterval = &metav1.Duration{Duration: time.Second}
		tc.checkSecret = func(es *esv1.ExternalSecret, secret *v1.Secret) {
			// check values
			Expect(string(secret.Data["foo"])).To(Equal("1111"))
			Expect(string(secret.Data["bar"])).To(Equal("2222"))

			// update provider secret
			sec := &v1.Secret{}
			fakeProvider.WithGetSecretMap(map[string][]byte{
				"foo": []byte("1111"),
			}, nil)
			secretLookupKey := types.NamespacedName{
				Name:      ExternalSecretTargetSecretName,
				Namespace: ExternalSecretNamespace,
			}
			Eventually(func() bool {
				err := k8sClient.Get(context.Background(), secretLookupKey, sec)
				if err != nil {
					return false
				}
				return string(sec.Data["foo"]) == "1111" &&
					sec.Data["bar"] == nil // must not be defined, it was deleted
			}, timeout, interval).Should(BeTrue())
		}
	}

	refreshintervalZero := func(tc *testCase) {
		const targetProp = "targetProperty"
		const secretVal = "someValue"
		fakeProvider.WithGetSecret([]byte(secretVal), nil)
		tc.externalSecret.Spec.RefreshInterval = &metav1.Duration{Duration: 0}
		tc.checkSecret = func(es *esv1.ExternalSecret, secret *v1.Secret) {
			// check values
			Expect(string(secret.Data[targetProp])).To(Equal(secretVal))

			// update provider secret
			newValue := "NEW VALUE"
			sec := &v1.Secret{}
			fakeProvider.WithGetSecret([]byte(newValue), nil)
			secretLookupKey := types.NamespacedName{
				Name:      ExternalSecretTargetSecretName,
				Namespace: ExternalSecretNamespace,
			}
			Consistently(func() bool {
				err := k8sClient.Get(context.Background(), secretLookupKey, sec)
				if err != nil {
					return false
				}
				v := sec.Data[targetProp]
				return string(v) == secretVal
			}, time.Second*10, time.Second).Should(BeTrue())
		}
	}

	deletionPolicyDelete := func(tc *testCase) {
		expVal := []byte("1234")
		// set initial value
		fakeProvider.WithGetAllSecrets(map[string][]byte{
			"foo": expVal,
			"bar": expVal,
		}, nil)
		tc.externalSecret.Spec.Data = nil
		tc.externalSecret.Spec.DataFrom = []esv1.ExternalSecretDataFromRemoteRef{
			{
				Find: &esv1.ExternalSecretFind{
					Tags: map[string]string{},
				},
			},
		}
		tc.externalSecret.Spec.Target.DeletionPolicy = esv1.DeletionPolicyDelete
		tc.externalSecret.Spec.RefreshInterval = &metav1.Duration{Duration: time.Second}
		tc.checkSecret = func(es *esv1.ExternalSecret, secret *v1.Secret) {
			Expect(secret.Data["foo"]).To(Equal(expVal))

			// update provider secret
			fakeProvider.WithGetAllSecrets(map[string][]byte{
				"foo": expVal,
			}, nil)
			sec := &v1.Secret{}
			secretLookupKey := types.NamespacedName{
				Name:      ExternalSecretTargetSecretName,
				Namespace: ExternalSecretNamespace,
			}
			Eventually(func() bool {
				By("checking secret value for foo=1234 and bar=nil")
				err := k8sClient.Get(context.Background(), secretLookupKey, sec)
				if err != nil {
					return false
				}
				return bytes.Equal(sec.Data["foo"], expVal) && sec.Data["bar"] == nil
			}, time.Second*10, time.Second).Should(BeTrue())

			// return specific delete err to indicate deletion
			fakeProvider.WithGetAllSecrets(map[string][]byte{}, esv1.NoSecretErr)
			Eventually(func() bool {
				By("checking that secret has been deleted")
				err := k8sClient.Get(context.Background(), secretLookupKey, sec)
				return apierrors.IsNotFound(err)
			}, time.Second*10, time.Second).Should(BeTrue())
		}
	}

	deletionPolicyRetain := func(tc *testCase) {
		expVal := []byte("1234")
		// set initial value
		fakeProvider.WithGetAllSecrets(map[string][]byte{
			"foo": expVal,
			"bar": expVal,
		}, nil)
		tc.externalSecret.Spec.DataFrom = []esv1.ExternalSecretDataFromRemoteRef{
			{
				Find: &esv1.ExternalSecretFind{
					Tags: map[string]string{},
				},
			},
		}
		tc.externalSecret.Spec.Target.DeletionPolicy = esv1.DeletionPolicyRetain
		tc.externalSecret.Spec.RefreshInterval = &metav1.Duration{Duration: time.Second}
		tc.checkSecret = func(es *esv1.ExternalSecret, secret *v1.Secret) {
			Expect(secret.Data["foo"]).To(Equal(expVal))

			sec := &v1.Secret{}
			secretLookupKey := types.NamespacedName{
				Name:      ExternalSecretTargetSecretName,
				Namespace: ExternalSecretNamespace,
			}
			// return specific delete err to indicate deletion
			// however this should not trigger a delete
			fakeProvider.WithGetAllSecrets(map[string][]byte{}, esv1.NoSecretErr)
			Consistently(func() bool {
				By("checking that secret has not been deleted")
				err := k8sClient.Get(context.Background(), secretLookupKey, sec)
				if err != nil {
					GinkgoLogr.Error(err, "failed getting a secret")
					return false
				}
				if got := sec.Data["foo"]; !bytes.Equal(got, expVal) {
					GinkgoLogr.Info("received an unexpected secret value", "got", got, "expected", expVal)
					return false
				}
				return true
			}, time.Second*10, time.Second).Should(BeTrue())
		}
	}

	deletionPolicyRetainEmptyData := func(tc *testCase) {
		// set initial value
		fakeProvider.WithGetAllSecrets(make(map[string][]byte), nil)
		tc.externalSecret.Spec.Data = make([]esv1.ExternalSecretData, 0)
		tc.externalSecret.Spec.DataFrom = []esv1.ExternalSecretDataFromRemoteRef{
			{
				Find: &esv1.ExternalSecretFind{
					Tags: map[string]string{
						"non-existing-key": "non-existing-value",
					},
				},
			},
		}
		tc.externalSecret.Spec.Target.DeletionPolicy = esv1.DeletionPolicyRetain
		tc.externalSecret.Spec.RefreshInterval = &metav1.Duration{Duration: time.Second}
		tc.checkCondition = func(es *esv1.ExternalSecret) bool {
			expected := []esv1.ExternalSecretStatusCondition{
				{
					Type:    esv1.ExternalSecretReady,
					Status:  v1.ConditionTrue,
					Reason:  esv1.ConditionReasonSecretSynced,
					Message: msgSyncedRetain,
				},
			}

			opts := cmpopts.IgnoreFields(esv1.ExternalSecretStatusCondition{}, "LastTransitionTime")
			if diff := cmp.Diff(expected, es.Status.Conditions, opts); diff != "" {
				GinkgoLogr.Info("(-got, +want)\n%s", "diff", diff)
				return false
			}
			return true
		}
	}

	// merge with existing secret using creationPolicy=Merge
	// if provider secret gets deleted only the managed field should get deleted
	deletionPolicyMerge := func(tc *testCase) {
		const secretVal = "someValue"
		tc.externalSecret.Spec.RefreshInterval = &metav1.Duration{Duration: time.Second}
		tc.externalSecret.Spec.Target.CreationPolicy = esv1.CreatePolicyMerge
		tc.externalSecret.Spec.Target.DeletionPolicy = esv1.DeletionPolicyMerge

		// create secret beforehand
		Expect(k8sClient.Create(context.Background(), &v1.Secret{
			ObjectMeta: metav1.ObjectMeta{
				Name:      ExternalSecretTargetSecretName,
				Namespace: ExternalSecretNamespace,
			},
			Data: map[string][]byte{
				existingKey: []byte(existingVal),
			},
		}, client.FieldOwner(FakeManager))).To(Succeed())

		fakeProvider.WithGetSecret([]byte(secretVal), nil)
		tc.checkSecret = func(es *esv1.ExternalSecret, secret *v1.Secret) {
			// check value
			Expect(string(secret.Data[existingKey])).To(Equal(existingVal))
			Expect(string(secret.Data[targetProp])).To(Equal(secretVal))

			sec := &v1.Secret{}
			secretLookupKey := types.NamespacedName{
				Name:      ExternalSecretTargetSecretName,
				Namespace: ExternalSecretNamespace,
			}
			// return specific delete err to indicate deletion
			// however this should not trigger a delete
			// instead expect that only the pre-existing value exists
			fakeProvider.WithGetSecret(nil, esv1.NoSecretErr)
			Eventually(func() bool {
				By("checking that secret has not been deleted and pre-existing key exists")
				err := k8sClient.Get(context.Background(), secretLookupKey, sec)
				return !apierrors.IsNotFound(err) &&
					len(sec.Data) == 1 &&
					bytes.Equal(sec.Data[existingKey], []byte(existingVal))
			}, time.Second*30, time.Second).Should(BeTrue())

		}
	}

	// orphan the secret after the external secret has been deleted
	createSecretPolicyOrphan := func(tc *testCase) {
		const secretVal = "someValue"
		tc.externalSecret.Spec.RefreshInterval = &metav1.Duration{Duration: time.Second}
		tc.externalSecret.Spec.Target.CreationPolicy = esv1.CreatePolicyOrphan

		fakeProvider.WithGetSecret([]byte(secretVal), nil)
		tc.checkSecret = func(es *esv1.ExternalSecret, secret *v1.Secret) {
			// check value
			Expect(string(secret.Data[targetProp])).To(Equal(secretVal))

			sec := &v1.Secret{}
			secretLookupKey := types.NamespacedName{
				Name:      ExternalSecretTargetSecretName,
				Namespace: ExternalSecretNamespace,
			}
			err := k8sClient.Delete(context.Background(), tc.externalSecret)
			Expect(err).ToNot(HaveOccurred())
			Consistently(func() bool {
				By("checking that secret has not been deleted")
				err := k8sClient.Get(context.Background(), secretLookupKey, sec)
				return !apierrors.IsNotFound(err)
			}, time.Second*15, time.Second).Should(BeTrue())
		}
	}

	// with rewrite all keys from a dataFrom operation
	// should be put with new rewriting into the secret
	syncAndRewriteWithDataFrom := func(tc *testCase) {
		tc.externalSecret.Spec.Data = nil
		tc.externalSecret.Spec.DataFrom = []esv1.ExternalSecretDataFromRemoteRef{
			{
				Extract: &esv1.ExternalSecretDataRemoteRef{
					Key: remoteKey,
				},
				Rewrite: []esv1.ExternalSecretRewrite{{
					Regexp: &esv1.ExternalSecretRewriteRegexp{
						Source: "(.*)",
						Target: "new-$1",
					},
				}},
			},
			{
				Extract: &esv1.ExternalSecretDataRemoteRef{
					Key: remoteKey,
				},
				Rewrite: []esv1.ExternalSecretRewrite{{
					Regexp: &esv1.ExternalSecretRewriteRegexp{
						Source: "(.*)",
						Target: "old-$1",
					},
				}},
			},
		}
		fakeProvider.WithGetSecretMap(map[string][]byte{
			"foo": []byte(FooValue),
			"bar": []byte(BarValue),
		}, nil)
		tc.checkSecret = func(es *esv1.ExternalSecret, secret *v1.Secret) {
			// check values
			Expect(string(secret.Data["new-foo"])).To(Equal(FooValue))
			Expect(string(secret.Data["new-bar"])).To(Equal(BarValue))
			Expect(string(secret.Data["old-foo"])).To(Equal(FooValue))
			Expect(string(secret.Data["old-bar"])).To(Equal(BarValue))
		}
	}
	// with rewrite keys from dataFrom
	// should error if keys are not compliant
	invalidExtractKeysErrCondition := func(tc *testCase) {
		tc.externalSecret.Spec.Data = nil
		tc.externalSecret.Spec.DataFrom = []esv1.ExternalSecretDataFromRemoteRef{
			{
				Extract: &esv1.ExternalSecretDataRemoteRef{
					Key: remoteKey,
				},
				Rewrite: []esv1.ExternalSecretRewrite{{
					Regexp: &esv1.ExternalSecretRewriteRegexp{
						Source: "(.*)",
						Target: "$1",
					},
				}},
			},
		}
		fakeProvider.WithGetSecretMap(map[string][]byte{
			"foo/bar": []byte(FooValue),
			"bar/foo": []byte(BarValue),
		}, nil)
		tc.checkCondition = func(es *esv1.ExternalSecret) bool {
			cond := GetExternalSecretCondition(es.Status, esv1.ExternalSecretReady)
			if cond == nil || cond.Status != v1.ConditionFalse || cond.Reason != esv1.ConditionReasonSecretSyncedError {
				return false
			}
			return true
		}
		tc.checkCondition = func(es *esv1.ExternalSecret) bool {
			cond := GetExternalSecretCondition(es.Status, esv1.ExternalSecretReady)
			if cond == nil || cond.Status != v1.ConditionFalse || cond.Reason != esv1.ConditionReasonSecretSyncedError {
				return false
			}
			return true
		}
		tc.checkExternalSecret = func(es *esv1.ExternalSecret) {
			Eventually(func() bool {
				Expect(testSyncCallsError.WithLabelValues(ExternalSecretName, ExternalSecretNamespace).Write(&metric)).To(Succeed())
				Expect(testExternalSecretReconcileDuration.WithLabelValues(ExternalSecretName, ExternalSecretNamespace).Write(&metricDuration)).To(Succeed())
				return metric.GetCounter().GetValue() >= 2.0 && metricDuration.GetGauge().GetValue() > 0.0
			}, timeout, interval).Should(BeTrue())
			Expect(externalSecretConditionShouldBe(ExternalSecretName, ExternalSecretNamespace, esv1.ExternalSecretReady, v1.ConditionFalse, 1.0)).To(BeTrue())
			Expect(externalSecretConditionShouldBe(ExternalSecretName, ExternalSecretNamespace, esv1.ExternalSecretReady, v1.ConditionTrue, 0.0)).To(BeTrue())
		}

	}

	// with rewrite keys from dataFrom
	// should error if keys are not compliant
	invalidFindKeysErrCondition := func(tc *testCase) {
		tc.externalSecret.Spec.Data = nil
		tc.externalSecret.Spec.DataFrom = []esv1.ExternalSecretDataFromRemoteRef{
			{
				Find: &esv1.ExternalSecretFind{
					Name: &esv1.FindName{
						RegExp: ".*",
					},
				},
				Rewrite: []esv1.ExternalSecretRewrite{{
					Regexp: &esv1.ExternalSecretRewriteRegexp{
						Source: "(.*)",
						Target: "$1",
					},
				}},
			},
		}
		fakeProvider.WithGetAllSecrets(map[string][]byte{
			"foo/bar": []byte(FooValue),
			"bar/foo": []byte(BarValue),
		}, nil)
		tc.checkCondition = func(es *esv1.ExternalSecret) bool {
			cond := GetExternalSecretCondition(es.Status, esv1.ExternalSecretReady)
			if cond == nil || cond.Status != v1.ConditionFalse || cond.Reason != esv1.ConditionReasonSecretSyncedError {
				return false
			}
			return true
		}
		tc.checkCondition = func(es *esv1.ExternalSecret) bool {
			cond := GetExternalSecretCondition(es.Status, esv1.ExternalSecretReady)
			if cond == nil || cond.Status != v1.ConditionFalse || cond.Reason != esv1.ConditionReasonSecretSyncedError {
				return false
			}
			return true
		}
		tc.checkExternalSecret = func(es *esv1.ExternalSecret) {
			Eventually(func() bool {
				Expect(testSyncCallsError.WithLabelValues(ExternalSecretName, ExternalSecretNamespace).Write(&metric)).To(Succeed())
				Expect(testExternalSecretReconcileDuration.WithLabelValues(ExternalSecretName, ExternalSecretNamespace).Write(&metricDuration)).To(Succeed())
				return metric.GetCounter().GetValue() >= 2.0 && metricDuration.GetGauge().GetValue() > 0.0
			}, timeout, interval).Should(BeTrue())
			Expect(externalSecretConditionShouldBe(ExternalSecretName, ExternalSecretNamespace, esv1.ExternalSecretReady, v1.ConditionFalse, 1.0)).To(BeTrue())
			Expect(externalSecretConditionShouldBe(ExternalSecretName, ExternalSecretNamespace, esv1.ExternalSecretReady, v1.ConditionTrue, 0.0)).To(BeTrue())
		}

	}

	// with dataFrom all properties from the specified secret
	// should be put into the secret
	syncWithDataFrom := func(tc *testCase) {
		tc.externalSecret.Spec.Data = nil
		tc.externalSecret.Spec.DataFrom = []esv1.ExternalSecretDataFromRemoteRef{
			{
				Extract: &esv1.ExternalSecretDataRemoteRef{
					Key: remoteKey,
				},
			},
		}
		fakeProvider.WithGetSecretMap(map[string][]byte{
			"foo": []byte(FooValue),
			"bar": []byte(BarValue),
		}, nil)
		tc.checkSecret = func(es *esv1.ExternalSecret, secret *v1.Secret) {
			// check values
			Expect(string(secret.Data["foo"])).To(Equal(FooValue))
			Expect(string(secret.Data["bar"])).To(Equal(BarValue))
		}
	}
	// with dataFrom.Find the change is on the called method GetAllSecrets
	// all keys should be put into the secret
	syncAndRewriteDataFromFind := func(tc *testCase) {
		tc.externalSecret.Spec.Data = nil
		tc.externalSecret.Spec.DataFrom = []esv1.ExternalSecretDataFromRemoteRef{
			{
				Find: &esv1.ExternalSecretFind{
					Name: &esv1.FindName{
						RegExp: "foobar",
					},
				},
				Rewrite: []esv1.ExternalSecretRewrite{
					{
						Regexp: &esv1.ExternalSecretRewriteRegexp{
							Source: "(.*)",
							Target: "new-$1",
						},
					},
				},
			},
		}
		fakeProvider.WithGetAllSecrets(map[string][]byte{
			"foo": []byte(FooValue),
			"bar": []byte(BarValue),
		}, nil)
		tc.checkSecret = func(es *esv1.ExternalSecret, secret *v1.Secret) {
			// check values
			Expect(string(secret.Data["new-foo"])).To(Equal(FooValue))
			Expect(string(secret.Data["new-bar"])).To(Equal(BarValue))
		}
	}

	// with dataFrom.Find the change is on the called method GetAllSecrets
	// all keys should be put into the secret
	syncDataFromFind := func(tc *testCase) {
		tc.externalSecret.Spec.Data = nil
		tc.externalSecret.Spec.DataFrom = []esv1.ExternalSecretDataFromRemoteRef{
			{
				Find: &esv1.ExternalSecretFind{
					Name: &esv1.FindName{
						RegExp: "foobar",
					},
				},
			},
		}
		fakeProvider.WithGetAllSecrets(map[string][]byte{
			"foo": []byte(FooValue),
			"bar": []byte(BarValue),
		}, nil)
		tc.checkSecret = func(es *esv1.ExternalSecret, secret *v1.Secret) {
			// check values
			Expect(string(secret.Data["foo"])).To(Equal(FooValue))
			Expect(string(secret.Data["bar"])).To(Equal(BarValue))
		}
	}

	// with dataFrom and using a template
	// should be put into the secret
	syncWithDataFromTemplate := func(tc *testCase) {
		tc.externalSecret.Spec.Data = nil
		tc.externalSecret.Spec.Target = esv1.ExternalSecretTarget{
			Name: ExternalSecretTargetSecretName,
			Template: &esv1.ExternalSecretTemplate{
				Type: v1.SecretTypeTLS,
			},
		}

		tc.externalSecret.Spec.DataFrom = []esv1.ExternalSecretDataFromRemoteRef{
			{
				Extract: &esv1.ExternalSecretDataRemoteRef{
					Key: remoteKey,
				},
			},
		}
		fakeProvider.WithGetSecretMap(map[string][]byte{
			"tls.crt": []byte(FooValue),
			"tls.key": []byte(BarValue),
		}, nil)
		tc.checkSecret = func(es *esv1.ExternalSecret, secret *v1.Secret) {
			Expect(secret.Type).To(Equal(v1.SecretTypeTLS))
			// check values
			Expect(string(secret.Data["tls.crt"])).To(Equal(FooValue))
			Expect(string(secret.Data["tls.key"])).To(Equal(BarValue))
		}
	}

	// when a provider errors in a GetSecret call
	// a error condition must be set.
	providerErrCondition := func(tc *testCase) {
		const secretVal = "foobar"
		fakeProvider.WithGetSecret(nil, errors.New("boom"))
		tc.externalSecret.Spec.RefreshInterval = &metav1.Duration{Duration: time.Millisecond * 100}
		tc.checkCondition = func(es *esv1.ExternalSecret) bool {
			cond := GetExternalSecretCondition(es.Status, esv1.ExternalSecretReady)
			if cond == nil || cond.Status != v1.ConditionFalse || cond.Reason != esv1.ConditionReasonSecretSyncedError {
				return false
			}
			return true
		}
		tc.checkExternalSecret = func(es *esv1.ExternalSecret) {
			Eventually(func() bool {
				Expect(testSyncCallsError.WithLabelValues(ExternalSecretName, ExternalSecretNamespace).Write(&metric)).To(Succeed())
				Expect(testExternalSecretReconcileDuration.WithLabelValues(ExternalSecretName, ExternalSecretNamespace).Write(&metricDuration)).To(Succeed())
				return metric.GetCounter().GetValue() >= 2.0 && metricDuration.GetGauge().GetValue() > 0.0
			}, timeout, interval).Should(BeTrue())
			Expect(externalSecretConditionShouldBe(ExternalSecretName, ExternalSecretNamespace, esv1.ExternalSecretReady, v1.ConditionFalse, 1.0)).To(BeTrue())
			Expect(externalSecretConditionShouldBe(ExternalSecretName, ExternalSecretNamespace, esv1.ExternalSecretReady, v1.ConditionTrue, 0.0)).To(BeTrue())

			// es condition should reflect recovered provider error
			fakeProvider.WithGetSecret([]byte(secretVal), nil)
			esKey := types.NamespacedName{Name: ExternalSecretName, Namespace: ExternalSecretNamespace}
			Eventually(func() bool {
				err := k8sClient.Get(context.Background(), esKey, es)
				if err != nil {
					return false
				}
				// condition must now be true!
				cond := GetExternalSecretCondition(es.Status, esv1.ExternalSecretReady)
				if cond == nil && cond.Status != v1.ConditionTrue {
					return false
				}
				return true
			}, timeout, interval).Should(BeTrue())
		}
	}

	// When a ExternalSecret references an non-existing SecretStore
	// a error condition must be set.
	storeMissingErrCondition := func(tc *testCase) {
		tc.externalSecret.Spec.SecretStoreRef.Name = "nonexistent"
		tc.checkCondition = func(es *esv1.ExternalSecret) bool {
			cond := GetExternalSecretCondition(es.Status, esv1.ExternalSecretReady)
			if cond == nil || cond.Status != v1.ConditionFalse || cond.Reason != esv1.ConditionReasonSecretSyncedError {
				return false
			}
			return true
		}
		tc.checkExternalSecret = func(es *esv1.ExternalSecret) {
			Eventually(func() bool {
				Expect(testSyncCallsError.WithLabelValues(ExternalSecretName, ExternalSecretNamespace).Write(&metric)).To(Succeed())
				Expect(testExternalSecretReconcileDuration.WithLabelValues(ExternalSecretName, ExternalSecretNamespace).Write(&metricDuration)).To(Succeed())
				return metric.GetCounter().GetValue() >= 2.0 && metricDuration.GetGauge().GetValue() > 0.0
			}, timeout, interval).Should(BeTrue())
			Expect(externalSecretConditionShouldBe(ExternalSecretName, ExternalSecretNamespace, esv1.ExternalSecretReady, v1.ConditionFalse, 1.0)).To(BeTrue())
			Expect(externalSecretConditionShouldBe(ExternalSecretName, ExternalSecretNamespace, esv1.ExternalSecretReady, v1.ConditionTrue, 0.0)).To(BeTrue())
		}
	}

	// when the provider constructor errors (e.g. invalid configuration)
	// a SecretSyncedError status condition must be set
	storeConstructErrCondition := func(tc *testCase) {
		fakeProvider.WithNew(func(context.Context, esv1.GenericStore, client.Client,
			string) (esv1.SecretsClient, error) {
			return nil, errors.New("artificial constructor error")
		})
		tc.checkCondition = func(es *esv1.ExternalSecret) bool {
			// condition must be false
			cond := GetExternalSecretCondition(es.Status, esv1.ExternalSecretReady)
			if cond == nil || cond.Status != v1.ConditionFalse || cond.Reason != esv1.ConditionReasonSecretSyncedError {
				return false
			}
			return true
		}
		tc.checkExternalSecret = func(es *esv1.ExternalSecret) {
			Eventually(func() bool {
				Expect(testSyncCallsError.WithLabelValues(ExternalSecretName, ExternalSecretNamespace).Write(&metric)).To(Succeed())
				Expect(testExternalSecretReconcileDuration.WithLabelValues(ExternalSecretName, ExternalSecretNamespace).Write(&metricDuration)).To(Succeed())
				return metric.GetCounter().GetValue() >= 2.0 && metricDuration.GetGauge().GetValue() > 0.0
			}, timeout, interval).Should(BeTrue())
			Expect(externalSecretConditionShouldBe(ExternalSecretName, ExternalSecretNamespace, esv1.ExternalSecretReady, v1.ConditionFalse, 1.0)).To(BeTrue())
			Expect(externalSecretConditionShouldBe(ExternalSecretName, ExternalSecretNamespace, esv1.ExternalSecretReady, v1.ConditionTrue, 0.0)).To(BeTrue())
		}
	}

	// when a SecretStore has a controller field set which we don't care about
	// the externalSecret must not be touched
	ignoreMismatchController := func(tc *testCase) {
		tc.secretStore.GetSpec().Controller = "nop"
		tc.checkCondition = func(es *esv1.ExternalSecret) bool {
			cond := GetExternalSecretCondition(es.Status, esv1.ExternalSecretReady)
			return cond == nil
		}
		tc.checkExternalSecret = func(es *esv1.ExternalSecret) {
			// Condition True and False should be 0, since the Condition was not created
			Eventually(func() float64 {
				Expect(testExternalSecretCondition.WithLabelValues(ExternalSecretName, ExternalSecretNamespace, string(esv1.ExternalSecretReady), string(v1.ConditionTrue)).Write(&metric)).To(Succeed())
				return metric.GetGauge().GetValue()
			}, timeout, interval).Should(Equal(0.0))

			Eventually(func() float64 {
				Expect(testExternalSecretCondition.WithLabelValues(ExternalSecretName, ExternalSecretNamespace, string(esv1.ExternalSecretReady), string(v1.ConditionFalse)).Write(&metric)).To(Succeed())
				return metric.GetGauge().GetValue()
			}, timeout, interval).Should(Equal(0.0))

			Expect(externalSecretConditionShouldBe(ExternalSecretName, ExternalSecretNamespace, esv1.ExternalSecretReady, v1.ConditionFalse, 0.0)).To(BeTrue())
			Expect(externalSecretConditionShouldBe(ExternalSecretName, ExternalSecretNamespace, esv1.ExternalSecretReady, v1.ConditionTrue, 0.0)).To(BeTrue())
		}
	}

	ignoreClusterSecretStoreWhenDisabled := func(tc *testCase) {
		tc.externalSecret.Spec.SecretStoreRef.Kind = esv1.ClusterSecretStoreKind

		Expect(shouldSkipClusterSecretStore(
			&Reconciler{
				ClusterSecretStoreEnabled: false,
			},
			tc.externalSecret,
		)).To(BeTrue())

		tc.checkCondition = func(es *esv1.ExternalSecret) bool {
			cond := GetExternalSecretCondition(es.Status, esv1.ExternalSecretReady)
			return cond == nil
		}
	}

	// When the ownership is set to owner, and we delete a dependent child kind=secret
	// it should be recreated without waiting for refresh interval
	checkDeletion := func(tc *testCase) {
		const secretVal = "someValue"
		fakeProvider.WithGetSecret([]byte(secretVal), nil)
		tc.externalSecret.Spec.RefreshInterval = &metav1.Duration{Duration: time.Minute * 10}
		tc.checkSecret = func(es *esv1.ExternalSecret, secret *v1.Secret) {

			// check values
			oldUID := secret.UID
			Expect(oldUID).NotTo(BeEmpty())

			// delete the related config
			Expect(k8sClient.Delete(context.TODO(), secret))

			var newSecret v1.Secret
			secretLookupKey := types.NamespacedName{
				Name:      ExternalSecretTargetSecretName,
				Namespace: ExternalSecretNamespace,
			}
			Eventually(func() bool {
				err := k8sClient.Get(context.Background(), secretLookupKey, &newSecret)
				if err != nil {
					return false
				}
				// new secret should be a new, recreated object with a different UID
				return newSecret.UID != oldUID
			}, timeout, interval).Should(BeTrue())
		}
	}

	// Checks that secret annotation has been written based on the data
	checkSecretDataHashAnnotation := func(tc *testCase) {
		const secretVal = "someValue"
		fakeProvider.WithGetSecret([]byte(secretVal), nil)
		tc.checkSecret = func(es *esv1.ExternalSecret, secret *v1.Secret) {
			expectedHash := utils.ObjectHash(map[string][]byte{
				targetProp: []byte(secretVal),
			})
			Expect(secret.Annotations[esv1.AnnotationDataHash]).To(Equal(expectedHash))
		}
	}

	// Checks that secret annotation has been written based on the all the data for merge keys
	checkMergeSecretDataHashAnnotation := func(tc *testCase) {
		const secretVal = "someValue"
		tc.externalSecret.Spec.Target.CreationPolicy = esv1.CreatePolicyMerge

		// create secret beforehand
		Expect(k8sClient.Create(context.Background(), &v1.Secret{
			ObjectMeta: metav1.ObjectMeta{
				Name:      ExternalSecretTargetSecretName,
				Namespace: ExternalSecretNamespace,
			},
			Data: map[string][]byte{
				existingKey: []byte(existingVal),
			},
		}, client.FieldOwner(FakeManager))).To(Succeed())

		fakeProvider.WithGetSecret([]byte(secretVal), nil)
		tc.checkSecret = func(es *esv1.ExternalSecret, secret *v1.Secret) {
			expectedHash := utils.ObjectHash(map[string][]byte{
				existingKey: []byte(existingVal),
				targetProp:  []byte(secretVal),
			})
			Expect(secret.Annotations[esv1.AnnotationDataHash]).To(Equal(expectedHash))
		}
	}

	// When we amend the created kind=secret, refresh operation should be run again regardless of refresh interval
	checkSecretDataHashAnnotationChange := func(tc *testCase) {
		fakeData := map[string][]byte{
			"targetProperty": []byte(FooValue),
		}
		fakeProvider.WithGetSecretMap(fakeData, nil)
		tc.externalSecret.Spec.RefreshInterval = &metav1.Duration{Duration: time.Minute * 10}
		tc.checkSecret = func(es *esv1.ExternalSecret, secret *v1.Secret) {
			oldHash := secret.Annotations[esv1.AnnotationDataHash]
			oldResourceVersion := secret.ResourceVersion
			Expect(oldHash).NotTo(BeEmpty())

			cleanSecret := secret.DeepCopy()
			secret.Data["new"] = []byte("value")
			secret.ObjectMeta.Annotations[esv1.AnnotationDataHash] = "thisiswronghash"
			Expect(k8sClient.Patch(context.Background(), secret, client.MergeFrom(cleanSecret))).To(Succeed())

			var refreshedSecret v1.Secret
			secretLookupKey := types.NamespacedName{
				Name:      ExternalSecretTargetSecretName,
				Namespace: ExternalSecretNamespace,
			}
			Eventually(func() bool {
				err := k8sClient.Get(context.Background(), secretLookupKey, &refreshedSecret)
				if err != nil {
					return false
				}
				// refreshed secret should have a different generation (sign that it was updated), but since
				// the secret source is the same (not changed), the hash should be reverted to an old value
				return refreshedSecret.ResourceVersion != oldResourceVersion && refreshedSecret.Annotations[esv1.AnnotationDataHash] == oldHash
			}, timeout, interval).Should(BeTrue())
		}
	}

	// When we update the template, remaining keys should not be preserved
	templateShouldRewrite := func(tc *testCase) {
		const secretVal = "someValue"
		fakeProvider.WithGetSecret([]byte(secretVal), nil)
		tc.externalSecret.Spec.RefreshInterval = &metav1.Duration{Duration: time.Minute * 10}
		tc.externalSecret.Spec.Target.Template = &esv1.ExternalSecretTemplate{
			Data: map[string]string{
				"key": `{{.targetProperty}}-foo`,
			},
		}
		tc.checkSecret = func(es *esv1.ExternalSecret, secret *v1.Secret) {
			Expect(secret.Data["key"]).To(Equal([]byte("someValue-foo")))
			newEs := es.DeepCopy()
			newEs.Spec.Target.Template.Data = map[string]string{
				"new": "foo",
			}
			Expect(k8sClient.Patch(context.Background(), newEs, client.MergeFrom(es))).To(Succeed())

			var refreshedSecret v1.Secret
			secretLookupKey := types.NamespacedName{
				Name:      ExternalSecretTargetSecretName,
				Namespace: ExternalSecretNamespace,
			}
			Eventually(func() bool {
				err := k8sClient.Get(context.Background(), secretLookupKey, &refreshedSecret)
				if err != nil {
					return false
				}
				_, ok := refreshedSecret.Data["key"]
				return !ok && bytes.Equal(refreshedSecret.Data["new"], []byte("foo"))
			}, timeout, interval).Should(BeTrue())
		}
	}
	// When we update the template, remaining keys should not be preserved
	templateShouldMerge := func(tc *testCase) {
		const secretVal = "someValue"
		fakeProvider.WithGetSecret([]byte(secretVal), nil)
		tc.externalSecret.Spec.RefreshInterval = &metav1.Duration{Duration: time.Minute * 10}
		tc.externalSecret.Spec.Target.Template = &esv1.ExternalSecretTemplate{
			MergePolicy: esv1.MergePolicyMerge,
			Data: map[string]string{
				"key": `{{.targetProperty}}-foo`,
			},
		}
		tc.checkSecret = func(es *esv1.ExternalSecret, secret *v1.Secret) {
			Expect(secret.Data["key"]).To(Equal([]byte("someValue-foo")))
			Expect(string(secret.Data[targetProp])).To(Equal(secretVal))
		}
	}
	useClusterSecretStore := func(tc *testCase) {
		tc.secretStore = &esv1.ClusterSecretStore{
			ObjectMeta: metav1.ObjectMeta{
				Name: ExternalSecretStore,
			},
			Spec: esv1.SecretStoreSpec{
				Provider: &esv1.SecretStoreProvider{
					AWS: &esv1.AWSProvider{
						Service: esv1.AWSServiceSecretsManager,
					},
				},
			},
		}
		tc.externalSecret.Spec.SecretStoreRef.Kind = esv1.ClusterSecretStoreKind
		fakeProvider.WithGetSecret([]byte(secretVal), nil)
	}

	// Secret is created when ClusterSecretStore has no conditions
	noConditionsSecretCreated := func(tc *testCase) {
		tc.checkSecret = func(es *esv1.ExternalSecret, secret *v1.Secret) {
			Expect(string(secret.Data[targetProp])).To(Equal(secretVal))
		}
	}

	// Secret is not created when ClusterSecretStore has a single non-matching string condition
	noSecretCreatedWhenNamespaceDoesntMatchStringCondition := func(tc *testCase) {
		tc.secretStore.GetSpec().Conditions = []esv1.ClusterSecretStoreCondition{
			{
				Namespaces: []string{"some-other-ns"},
			},
		}

		tc.checkCondition = func(es *esv1.ExternalSecret) bool {
			cond := GetExternalSecretCondition(es.Status, esv1.ExternalSecretReady)
			if cond == nil || cond.Status != v1.ConditionFalse || cond.Reason != esv1.ConditionReasonSecretSyncedError {
				return false
			}
			return true
		}
	}

	// Secret is not created when ClusterSecretStore has a single non-matching string condition with multiple names
	noSecretCreatedWhenNamespaceDoesntMatchStringConditionWithMultipleNames := func(tc *testCase) {
		tc.secretStore.GetSpec().Conditions = []esv1.ClusterSecretStoreCondition{
			{
				Namespaces: []string{"some-other-ns", "another-ns"},
			},
		}

		tc.checkCondition = func(es *esv1.ExternalSecret) bool {
			cond := GetExternalSecretCondition(es.Status, esv1.ExternalSecretReady)
			if cond == nil || cond.Status != v1.ConditionFalse || cond.Reason != esv1.ConditionReasonSecretSyncedError {
				return false
			}
			return true
		}
	}

	// Secret is not created when ClusterSecretStore has a multiple non-matching string condition
	noSecretCreatedWhenNamespaceDoesntMatchMultipleStringCondition := func(tc *testCase) {
		tc.secretStore.GetSpec().Conditions = []esv1.ClusterSecretStoreCondition{
			{
				Namespaces: []string{"some-other-ns"},
			},
			{
				Namespaces: []string{"another-ns"},
			},
		}

		tc.checkCondition = func(es *esv1.ExternalSecret) bool {
			cond := GetExternalSecretCondition(es.Status, esv1.ExternalSecretReady)
			if cond == nil || cond.Status != v1.ConditionFalse || cond.Reason != esv1.ConditionReasonSecretSyncedError {
				return false
			}
			return true
		}
	}

	// Secret is created when ClusterSecretStore has a single matching string condition
	secretCreatedWhenNamespaceMatchesSingleStringCondition := func(tc *testCase) {
		tc.secretStore.GetSpec().Conditions = []esv1.ClusterSecretStoreCondition{
			{
				Namespaces: []string{ExternalSecretNamespace},
			},
		}

		tc.checkSecret = func(es *esv1.ExternalSecret, secret *v1.Secret) {
			Expect(string(secret.Data[targetProp])).To(Equal(secretVal))
		}
	}
	// Secret is created when ClusterSecretStore has a multiple string conditions, one matching
	secretCreatedWhenNamespaceMatchesMultipleStringConditions := func(tc *testCase) {
		tc.secretStore.GetSpec().Conditions = []esv1.ClusterSecretStoreCondition{
			{
				Namespaces: []string{ExternalSecretNamespace, "some-other-ns"},
			},
		}

		tc.checkSecret = func(es *esv1.ExternalSecret, secret *v1.Secret) {
			Expect(string(secret.Data[targetProp])).To(Equal(secretVal))
		}
	}

	// Secret is not created when ClusterSecretStore has a single non-matching label condition
	noSecretCreatedWhenNamespaceDoesntMatchLabelCondition := func(tc *testCase) {
		tc.secretStore.GetSpec().Conditions = []esv1.ClusterSecretStoreCondition{
			{
				NamespaceSelector: &metav1.LabelSelector{MatchLabels: map[string]string{"some-label-key": "some-label-value"}},
			},
		}

		tc.checkCondition = func(es *esv1.ExternalSecret) bool {
			cond := GetExternalSecretCondition(es.Status, esv1.ExternalSecretReady)
			if cond == nil || cond.Status != v1.ConditionFalse || cond.Reason != esv1.ConditionReasonSecretSyncedError {
				return false
			}
			return true
		}
	}

	// Secret is created when ClusterSecretStore has a single matching label condition
	secretCreatedWhenNamespaceMatchOnlyLabelCondition := func(tc *testCase) {
		tc.secretStore.GetSpec().Conditions = []esv1.ClusterSecretStoreCondition{
			{
				NamespaceSelector: &metav1.LabelSelector{MatchLabels: map[string]string{NamespaceLabelKey: NamespaceLabelValue}},
			},
		}

		tc.checkSecret = func(es *esv1.ExternalSecret, secret *v1.Secret) {
			Expect(string(secret.Data[targetProp])).To(Equal(secretVal))
		}
	}

	// Secret is not created when ClusterSecretStore has a partially matching label condition
	noSecretCreatedWhenNamespacePartiallyMatchLabelCondition := func(tc *testCase) {
		tc.secretStore.GetSpec().Conditions = []esv1.ClusterSecretStoreCondition{
			{
				NamespaceSelector: &metav1.LabelSelector{MatchLabels: map[string]string{NamespaceLabelKey: NamespaceLabelValue, "some-label-key": "some-label-value"}},
			},
		}

		tc.checkCondition = func(es *esv1.ExternalSecret) bool {
			cond := GetExternalSecretCondition(es.Status, esv1.ExternalSecretReady)
			if cond == nil || cond.Status != v1.ConditionFalse || cond.Reason != esv1.ConditionReasonSecretSyncedError {
				return false
			}
			return true
		}
	}

	// Secret is created when ClusterSecretStore has at least one matching label condition
	secretCreatedWhenNamespaceMatchOneLabelCondition := func(tc *testCase) {
		tc.secretStore.GetSpec().Conditions = []esv1.ClusterSecretStoreCondition{
			{
				NamespaceSelector: &metav1.LabelSelector{MatchLabels: map[string]string{NamespaceLabelKey: NamespaceLabelValue}},
			},
			{
				NamespaceSelector: &metav1.LabelSelector{MatchLabels: map[string]string{"some-label-key": "some-label-value"}},
			},
		}

		tc.checkSecret = func(es *esv1.ExternalSecret, secret *v1.Secret) {
			Expect(string(secret.Data[targetProp])).To(Equal(secretVal))
		}
	}

	// Secret is created when ClusterSecretStore has multiple matching conditions
	secretCreatedWhenNamespaceMatchMultipleConditions := func(tc *testCase) {
		tc.secretStore.GetSpec().Conditions = []esv1.ClusterSecretStoreCondition{
			{
				NamespaceSelector: &metav1.LabelSelector{MatchLabels: map[string]string{NamespaceLabelKey: NamespaceLabelValue}},
			},
			{
				Namespaces: []string{ExternalSecretNamespace},
			},
		}

		tc.checkSecret = func(es *esv1.ExternalSecret, secret *v1.Secret) {
			Expect(string(secret.Data[targetProp])).To(Equal(secretVal))
		}
	}

	// Secret is not created when ClusterSecretStore has multiple non-matching conditions
	noSecretCreatedWhenNamespaceMatchMultipleNonMatchingConditions := func(tc *testCase) {
		tc.secretStore.GetSpec().Conditions = []esv1.ClusterSecretStoreCondition{
			{
				NamespaceSelector: &metav1.LabelSelector{MatchLabels: map[string]string{"some-label-key": "some-label-value"}},
			},
			{
				Namespaces: []string{"some-other-ns"},
			},
		}

		tc.checkCondition = func(es *esv1.ExternalSecret) bool {
			cond := GetExternalSecretCondition(es.Status, esv1.ExternalSecretReady)
			if cond == nil || cond.Status != v1.ConditionFalse || cond.Reason != esv1.ConditionReasonSecretSyncedError {
				return false
			}
			return true
		}
	}

	DescribeTable("When reconciling an ExternalSecret",
		func(tweaks ...testTweaks) {
			tc := makeDefaultTestcase()
			for _, tweak := range tweaks {
				tweak(tc)
			}
			ctx := context.Background()
			By("creating a secret store and external secret")
			Expect(k8sClient.Create(ctx, tc.secretStore)).To(Succeed())
			Expect(k8sClient.Create(ctx, tc.externalSecret)).Should(Succeed())
			esKey := types.NamespacedName{Name: ExternalSecretName, Namespace: ExternalSecretNamespace}
			createdES := &esv1.ExternalSecret{}
			By("checking the es condition")
			Eventually(func() bool {
				err := k8sClient.Get(ctx, esKey, createdES)
				if err != nil {
					return false
				}
				return tc.checkCondition(createdES)
			}, timeout, interval).Should(BeTrue())
			tc.checkExternalSecret(createdES)

			// this must be optional so we can test faulty es configuration
			if tc.checkSecret != nil {
				syncedSecret := &v1.Secret{}
				secretLookupKey := types.NamespacedName{
					Name:      tc.targetSecretName,
					Namespace: ExternalSecretNamespace,
				}
				if createdES.Spec.Target.Name == "" {
					secretLookupKey = types.NamespacedName{
						Name:      ExternalSecretName,
						Namespace: ExternalSecretNamespace,
					}
				}
				Eventually(func() bool {
					err := k8sClient.Get(ctx, secretLookupKey, syncedSecret)
					return err == nil
				}, timeout, interval).Should(BeTrue())
				tc.checkSecret(createdES, syncedSecret)
			}
		},
		Entry("should recreate deleted secret", checkDeletion),
		Entry("should create proper hash annotation for the external secret", checkSecretDataHashAnnotation),
		Entry("should create proper hash annotation for the external secret with creationPolicy=Merge", checkMergeSecretDataHashAnnotation),
		Entry("es deletes orphaned secrets", deleteOrphanedSecrets),
		Entry("should refresh when the hash annotation doesn't correspond to secret data", checkSecretDataHashAnnotationChange),
		Entry("should use external secret name if target secret name isn't defined", syncWithoutTargetName),
		Entry("should sync to target secrets with naming bigger than 63 characters", syncBigNames),
		Entry("should expose the secret as a provisioned service binding secret", syncBindingSecret),
		Entry("should not expose a provisioned service when no secret is synced", skipBindingSecret),
		Entry("should set labels and annotations from the ExternalSecret", syncLabelsAnnotations),
		Entry("should merge labels and annotations to the ones owned by other entity", mergeLabelsAnnotations),
		Entry("should removed outdated labels and annotations", removeOutdatedLabelsAnnotations),
		Entry("should set prometheus counters", checkPrometheusCounters),
		Entry("should merge with existing secret using creationPolicy=Merge", mergeWithSecret),
		Entry("should kick reconciliation when secret changes using creationPolicy=Merge", mergeWithSecretUpdate),
		Entry("should error if secret doesn't exist when using creationPolicy=Merge", mergeWithSecretErr),
		Entry("should not resolve conflicts with creationPolicy=Merge", mergeWithConflict),
		Entry("should not update unchanged secret using creationPolicy=Merge", mergeWithSecretNoChange),
		Entry("should not delete pre-existing secret with creationPolicy=Orphan", createSecretPolicyOrphan),
		Entry("should sync cluster generator ref", syncWithClusterGeneratorRef),
		Entry("should sync with generatorRef", syncWithGeneratorRef),
		Entry("should not process generatorRef with mismatching controller field", ignoreMismatchControllerForGeneratorRef),
		Entry("should sync with multiple secret stores via sourceRef", syncWithMultipleSecretStores),
		Entry("should sync with template", syncWithTemplate),
		Entry("should sync with template engine v2", syncWithTemplateV2),
		Entry("should sync template with correct value precedence", syncWithTemplatePrecedence),
		Entry("should sync template from keys and values", syncTemplateFromKeysAndValues),
		Entry("should sync template from literal", syncTemplateFromLiteral),
		Entry("should update template if ExternalSecret is updated", templateShouldRewrite),
		Entry("should keep data with templates if MergePolicy=Merge", templateShouldMerge),
		Entry("should refresh secret from template", refreshWithTemplate),
		Entry("should be able to use only metadata from template", onlyMetadataFromTemplate),
		Entry("should refresh secret value when provider secret changes", refreshSecretValue),
		Entry("should refresh secret map when provider secret changes", refreshSecretValueMap),
		Entry("should refresh secret map when provider secret changes when using a template", refreshSecretValueMapTemplate),
		Entry("should not refresh secret value when provider secret changes but refreshInterval is zero", refreshintervalZero),
		Entry("should fetch secret using dataFrom", syncWithDataFrom),
		Entry("should rewrite secret using dataFrom", syncAndRewriteWithDataFrom),
		Entry("should not automatically convert from extract if rewrite is used", invalidExtractKeysErrCondition),
		Entry("should fetch secret using dataFrom.find", syncDataFromFind),
		Entry("should rewrite secret using dataFrom.find", syncAndRewriteDataFromFind),
		Entry("should not automatically convert from find if rewrite is used", invalidFindKeysErrCondition),
		Entry("should fetch secret using dataFrom and a template", syncWithDataFromTemplate),
		Entry("should set error condition when provider errors", providerErrCondition),
		Entry("should set an error condition when store does not exist", storeMissingErrCondition),
		Entry("should set an error condition when store provider constructor fails", storeConstructErrCondition),
		Entry("should not process store with mismatching controller field", ignoreMismatchController),
		Entry("should not process cluster secret store when it is disabled", ignoreClusterSecretStoreWhenDisabled),
		Entry("should eventually delete target secret with deletionPolicy=Delete", deletionPolicyDelete),
		Entry("should not delete target secret with deletionPolicy=Retain", deletionPolicyRetain),
		Entry("should update the status properly even if the deletionPolicy is Retain and the data is empty", deletionPolicyRetainEmptyData),
		Entry("should not delete pre-existing secret with deletionPolicy=Merge", deletionPolicyMerge),
		Entry("secret is created when there are no conditions for the cluster secret store", useClusterSecretStore, noConditionsSecretCreated),
		Entry("secret is not created when the condition for the cluster secret store states a different namespace single string condition", useClusterSecretStore, noSecretCreatedWhenNamespaceDoesntMatchStringCondition),
		Entry("secret is not created when the condition for the cluster secret store states a different namespace single string condition with multiple names", useClusterSecretStore, noSecretCreatedWhenNamespaceDoesntMatchStringConditionWithMultipleNames),
		Entry("secret is not created when the condition for the cluster secret store states a different namespace multiple string conditions", useClusterSecretStore, noSecretCreatedWhenNamespaceDoesntMatchMultipleStringCondition),
		Entry("secret is created when the condition for the cluster secret store has only one matching namespace by string condition", useClusterSecretStore, secretCreatedWhenNamespaceMatchesSingleStringCondition),
		Entry("secret is created when the condition for the cluster secret store has one matching namespace of multiple namespaces by string condition", useClusterSecretStore, secretCreatedWhenNamespaceMatchesMultipleStringConditions),
		Entry("secret is not created when the condition for the cluster secret store states a non-matching label condition", useClusterSecretStore, noSecretCreatedWhenNamespaceDoesntMatchLabelCondition),
		Entry("secret is created when the condition for the cluster secret store states a single matching label condition", useClusterSecretStore, secretCreatedWhenNamespaceMatchOnlyLabelCondition),
		Entry("secret is not created when the condition for the cluster secret store states a partially-matching label condition", useClusterSecretStore, noSecretCreatedWhenNamespacePartiallyMatchLabelCondition),
		Entry("secret is created when one of the label conditions for the cluster secret store matches", useClusterSecretStore, secretCreatedWhenNamespaceMatchOneLabelCondition),
		Entry("secret is created when the namespaces matches multiple cluster secret store conditions", useClusterSecretStore, secretCreatedWhenNamespaceMatchMultipleConditions),
		Entry("secret is not created when the namespaces doesn't match any of multiple cluster secret store conditions", useClusterSecretStore, noSecretCreatedWhenNamespaceMatchMultipleNonMatchingConditions),
	)
})

var _ = Describe("ExternalSecret refresh logic", func() {
	Context("secret refresh", func() {
		It("should refresh when resource version does not match", func() {
			Expect(shouldRefresh(&esv1.ExternalSecret{
				Spec: esv1.ExternalSecretSpec{
					RefreshInterval: &metav1.Duration{Duration: time.Minute},
				},
				Status: esv1.ExternalSecretStatus{
					SyncedResourceVersion: "some resource version",
				},
			})).To(BeTrue())
		})
		It("should refresh when labels change", func() {
			es := &esv1.ExternalSecret{
				ObjectMeta: metav1.ObjectMeta{
					Generation: 1,
					Labels: map[string]string{
						"foo": "bar",
					},
				},
				Spec: esv1.ExternalSecretSpec{
					RefreshInterval: &metav1.Duration{Duration: time.Minute},
				},
				Status: esv1.ExternalSecretStatus{
					RefreshTime: metav1.Now(),
				},
			}
			es.Status.SyncedResourceVersion = util.GetResourceVersion(es.ObjectMeta)
			// this should not refresh, rv matches object
			Expect(shouldRefresh(es)).To(BeFalse())

			// change labels without changing the syncedResourceVersion and expect refresh
			es.ObjectMeta.Labels["new"] = "w00t"
			Expect(shouldRefresh(es)).To(BeTrue())
		})

		It("should refresh when annotations change", func() {
			es := &esv1.ExternalSecret{
				ObjectMeta: metav1.ObjectMeta{
					Generation: 1,
					Annotations: map[string]string{
						"foo": "bar",
					},
				},
				Spec: esv1.ExternalSecretSpec{
					RefreshInterval: &metav1.Duration{Duration: time.Minute},
				},
				Status: esv1.ExternalSecretStatus{
					RefreshTime: metav1.Now(),
				},
			}
			es.Status.SyncedResourceVersion = util.GetResourceVersion(es.ObjectMeta)
			// this should not refresh, rv matches object
			Expect(shouldRefresh(es)).To(BeFalse())

			// change annotations without changing the syncedResourceVersion and expect refresh
			es.ObjectMeta.Annotations["new"] = "w00t"
			Expect(shouldRefresh(es)).To(BeTrue())
		})

		It("should refresh when generation has changed", func() {
			es := &esv1.ExternalSecret{
				ObjectMeta: metav1.ObjectMeta{
					Generation: 1,
				},
				Spec: esv1.ExternalSecretSpec{
					RefreshInterval: &metav1.Duration{Duration: time.Minute},
				},
				Status: esv1.ExternalSecretStatus{
					RefreshTime: metav1.Now(),
				},
			}
			es.Status.SyncedResourceVersion = util.GetResourceVersion(es.ObjectMeta)
			Expect(shouldRefresh(es)).To(BeFalse())

			// update gen -> refresh
			es.ObjectMeta.Generation = 2
			Expect(shouldRefresh(es)).To(BeTrue())
		})

		It("should skip refresh when refreshInterval is 0", func() {
			es := &esv1.ExternalSecret{
				ObjectMeta: metav1.ObjectMeta{
					Generation: 1,
				},
				Spec: esv1.ExternalSecretSpec{
					RefreshInterval: &metav1.Duration{Duration: 0},
				},
				Status: esv1.ExternalSecretStatus{},
			}
			// resource version matches
			es.Status.SyncedResourceVersion = util.GetResourceVersion(es.ObjectMeta)
			Expect(shouldRefresh(es)).To(BeFalse())
		})

		It("should refresh when refresh interval has passed", func() {
			es := &esv1.ExternalSecret{
				ObjectMeta: metav1.ObjectMeta{
					Generation: 1,
				},
				Spec: esv1.ExternalSecretSpec{
					RefreshInterval: &metav1.Duration{Duration: time.Second},
				},
				Status: esv1.ExternalSecretStatus{
					RefreshTime: metav1.NewTime(metav1.Now().Add(-time.Second * 5)),
				},
			}
			// resource version matches
			es.Status.SyncedResourceVersion = util.GetResourceVersion(es.ObjectMeta)
			Expect(shouldRefresh(es)).To(BeTrue())
		})

		It("should refresh when no refresh time was set", func() {
			es := &esv1.ExternalSecret{
				ObjectMeta: metav1.ObjectMeta{
					Generation: 1,
				},
				Spec: esv1.ExternalSecretSpec{
					RefreshInterval: &metav1.Duration{Duration: time.Second},
				},
				Status: esv1.ExternalSecretStatus{},
			}
			// resource version matches
			es.Status.SyncedResourceVersion = util.GetResourceVersion(es.ObjectMeta)
			Expect(shouldRefresh(es)).To(BeTrue())
		})

	})
	Context("objectmeta hash", func() {
		It("should produce different hashes for different k/v pairs", func() {
			h1 := util.HashMeta(metav1.ObjectMeta{
				Generation: 1,
				Annotations: map[string]string{
					"foo": "bar",
				},
			})
			h2 := util.HashMeta(metav1.ObjectMeta{
				Generation: 1,
				Annotations: map[string]string{
					"foo": "bing",
				},
			})
			Expect(h1).ToNot(Equal(h2))
		})

		It("should produce different hashes for different generations but same label/annotations", func() {
			h1 := util.HashMeta(metav1.ObjectMeta{
				Generation: 1,
				Annotations: map[string]string{
					"foo": "bar",
				},
				Labels: map[string]string{
					"foo": "bar",
				},
			})
			h2 := util.HashMeta(metav1.ObjectMeta{
				Generation: 2,
				Annotations: map[string]string{
					"foo": "bar",
				},
				Labels: map[string]string{
					"foo": "bar",
				},
			})
			Expect(h1).To(Equal(h2))
		})

		It("should produce the same hash for the same k/v pairs", func() {
			h1 := util.HashMeta(metav1.ObjectMeta{
				Generation: 1,
			})
			h2 := util.HashMeta(metav1.ObjectMeta{
				Generation: 1,
			})
			Expect(h1).To(Equal(h2))

			h1 = util.HashMeta(metav1.ObjectMeta{
				Generation: 1,
				Annotations: map[string]string{
					"foo": "bar",
				},
			})
			h2 = util.HashMeta(metav1.ObjectMeta{
				Generation: 1,
				Annotations: map[string]string{
					"foo": "bar",
				},
			})
			Expect(h1).To(Equal(h2))
		})
	})
})

<<<<<<< HEAD
func externalSecretConditionShouldBe(name, ns string, ct esv1.ExternalSecretConditionType, cs v1.ConditionStatus, v float64) bool {
=======
var _ = Describe("ExternalSecret refresh policy", func() {
	Context("RefreshPolicy=CreatedOnce", func() {
		It("should refresh when SyncedResourceVersion is empty", func() {
			es := &esv1beta1.ExternalSecret{
				Spec: esv1beta1.ExternalSecretSpec{
					RefreshPolicy: esv1beta1.RefreshPolicyCreatedOnce,
				},
				Status: esv1beta1.ExternalSecretStatus{
					SyncedResourceVersion: "",
				},
			}
			Expect(shouldRefresh(es)).To(BeTrue())
		})

		It("should refresh when RefreshTime is zero", func() {
			es := &esv1beta1.ExternalSecret{
				Spec: esv1beta1.ExternalSecretSpec{
					RefreshPolicy: esv1beta1.RefreshPolicyCreatedOnce,
				},
				Status: esv1beta1.ExternalSecretStatus{
					SyncedResourceVersion: "some-version",
					RefreshTime:           metav1.Time{},
				},
			}
			Expect(shouldRefresh(es)).To(BeTrue())
		})

		It("should not refresh when already synced", func() {
			es := &esv1beta1.ExternalSecret{
				Spec: esv1beta1.ExternalSecretSpec{
					RefreshPolicy: esv1beta1.RefreshPolicyCreatedOnce,
				},
				Status: esv1beta1.ExternalSecretStatus{
					SyncedResourceVersion: "some-version",
					RefreshTime:           metav1.Now(),
				},
			}
			Expect(shouldRefresh(es)).To(BeFalse())
		})
	})

	Context("RefreshPolicy=OnChange", func() {
		It("should refresh when SyncedResourceVersion is empty", func() {
			es := &esv1beta1.ExternalSecret{
				Spec: esv1beta1.ExternalSecretSpec{
					RefreshPolicy: esv1beta1.RefreshPolicyOnChange,
				},
				Status: esv1beta1.ExternalSecretStatus{
					SyncedResourceVersion: "",
				},
			}
			Expect(shouldRefresh(es)).To(BeTrue())
		})

		It("should refresh when RefreshTime is zero", func() {
			es := &esv1beta1.ExternalSecret{
				Spec: esv1beta1.ExternalSecretSpec{
					RefreshPolicy: esv1beta1.RefreshPolicyOnChange,
				},
				Status: esv1beta1.ExternalSecretStatus{
					SyncedResourceVersion: "some-version",
					RefreshTime:           metav1.Time{},
				},
			}
			Expect(shouldRefresh(es)).To(BeTrue())
		})

		It("should refresh when resource version changes", func() {
			es := &esv1beta1.ExternalSecret{
				ObjectMeta: metav1.ObjectMeta{
					Generation: 1,
					Annotations: map[string]string{
						"foo": "bar",
					},
				},
				Spec: esv1beta1.ExternalSecretSpec{
					RefreshPolicy: esv1beta1.RefreshPolicyOnChange,
				},
				Status: esv1beta1.ExternalSecretStatus{
					RefreshTime:           metav1.Now(),
					SyncedResourceVersion: "old-version",
				},
			}
			// The temp annotation is added in the shouldRefresh function
			Expect(shouldRefresh(es)).To(BeTrue())
		})

		It("should not refresh when resource version matches", func() {
			es := &esv1beta1.ExternalSecret{
				ObjectMeta: metav1.ObjectMeta{
					Generation: 1,
				},
				Spec: esv1beta1.ExternalSecretSpec{
					RefreshPolicy: esv1beta1.RefreshPolicyOnChange,
				},
				Status: esv1beta1.ExternalSecretStatus{
					RefreshTime: metav1.Now(),
				},
			}
			// Set the synced resource version to match the current resource version
			es.Status.SyncedResourceVersion = util.GetResourceVersion(es.ObjectMeta)
			Expect(shouldRefresh(es)).To(BeFalse())
		})

		It("should refresh when annotations change", func() {
			es := &esv1beta1.ExternalSecret{
				ObjectMeta: metav1.ObjectMeta{
					Generation: 1,
					Annotations: map[string]string{
						"foo": "bar",
					},
				},
				Spec: esv1beta1.ExternalSecretSpec{
					RefreshPolicy: esv1beta1.RefreshPolicyOnChange,
				},
				Status: esv1beta1.ExternalSecretStatus{
					RefreshTime: metav1.Now(),
				},
			}
			// Set the synced resource version to match the current resource version
			es.Status.SyncedResourceVersion = util.GetResourceVersion(es.ObjectMeta)
			Expect(shouldRefresh(es)).To(BeFalse())

			es.Annotations["foo"] = "bar1"
			Expect(shouldRefresh(es)).To(BeTrue())
		})

		It("should refresh when spec changes", func() {
			es := &esv1beta1.ExternalSecret{
				ObjectMeta: metav1.ObjectMeta{
					Generation: 1,
				},
				Spec: esv1beta1.ExternalSecretSpec{
					RefreshPolicy: esv1beta1.RefreshPolicyOnChange,
					Data: []esv1beta1.ExternalSecretData{
						{
							SecretKey: "key1",
							RemoteRef: esv1beta1.ExternalSecretDataRemoteRef{
								Key: "remote-key1",
							},
						},
					},
				},
				Status: esv1beta1.ExternalSecretStatus{
					RefreshTime: metav1.Now(),
				},
			}
			// Set the synced resource version to match the current resource version
			es.Status.SyncedResourceVersion = util.GetResourceVersion(es.ObjectMeta)

			// Initially should not refresh
			Expect(shouldRefresh(es)).To(BeFalse())

			// Update the spec by adding a new data item
			es.ObjectMeta.Generation = 2
			es.Spec.Data = append(es.Spec.Data, esv1beta1.ExternalSecretData{
				SecretKey: "key2",
				RemoteRef: esv1beta1.ExternalSecretDataRemoteRef{
					Key: "remote-key2",
				},
			})

			// The temp annotation is added in the shouldRefresh function to track spec hash
			Expect(shouldRefresh(es)).To(BeTrue())
		})
	})

	Context("Default refresh policy (Periodic)", func() {
		It("should behave like Periodic when RefreshPolicy is not set", func() {
			es := &esv1beta1.ExternalSecret{
				ObjectMeta: metav1.ObjectMeta{
					Generation: 1,
				},
				Spec: esv1beta1.ExternalSecretSpec{
					// No RefreshPolicy set, should default to Periodic behavior
					RefreshInterval: &metav1.Duration{Duration: time.Minute},
				},
				Status: esv1beta1.ExternalSecretStatus{
					RefreshTime: metav1.Now(),
				},
			}
			es.Status.SyncedResourceVersion = util.GetResourceVersion(es.ObjectMeta)
			Expect(shouldRefresh(es)).To(BeFalse())

			// When refresh interval has passed
			es.Status.RefreshTime = metav1.NewTime(metav1.Now().Add(-time.Minute * 2))
			Expect(shouldRefresh(es)).To(BeTrue())
		})
	})

	Context("RefreshPolicy=Periodic", func() {
		It("should not refresh when refreshInterval is 0 and already synced", func() {
			es := &esv1beta1.ExternalSecret{
				ObjectMeta: metav1.ObjectMeta{
					Generation: 1,
				},
				Spec: esv1beta1.ExternalSecretSpec{
					RefreshPolicy:   esv1beta1.RefreshPolicyPeriodic,
					RefreshInterval: &metav1.Duration{Duration: 0},
				},
				Status: esv1beta1.ExternalSecretStatus{
					SyncedResourceVersion: "some-version",
				},
			}
			// Set the synced resource version to match the current resource version
			es.Status.SyncedResourceVersion = util.GetResourceVersion(es.ObjectMeta)
			Expect(shouldRefresh(es)).To(BeFalse())
		})

		It("should refresh when resource version changes", func() {
			es := &esv1beta1.ExternalSecret{
				ObjectMeta: metav1.ObjectMeta{
					Generation: 2,
				},
				Spec: esv1beta1.ExternalSecretSpec{
					RefreshPolicy:   esv1beta1.RefreshPolicyPeriodic,
					RefreshInterval: &metav1.Duration{Duration: time.Minute},
				},
				Status: esv1beta1.ExternalSecretStatus{
					RefreshTime:           metav1.Now(),
					SyncedResourceVersion: "old-version",
				},
			}
			Expect(shouldRefresh(es)).To(BeTrue())
		})

		It("should refresh when refresh interval has passed", func() {
			es := &esv1beta1.ExternalSecret{
				ObjectMeta: metav1.ObjectMeta{
					Generation: 1,
				},
				Spec: esv1beta1.ExternalSecretSpec{
					RefreshPolicy:   esv1beta1.RefreshPolicyPeriodic,
					RefreshInterval: &metav1.Duration{Duration: time.Second},
				},
				Status: esv1beta1.ExternalSecretStatus{
					RefreshTime: metav1.NewTime(metav1.Now().Add(-time.Second * 5)),
				},
			}
			// Resource version matches
			es.Status.SyncedResourceVersion = util.GetResourceVersion(es.ObjectMeta)
			Expect(shouldRefresh(es)).To(BeTrue())
		})

		It("should refresh when no refresh time was set", func() {
			es := &esv1beta1.ExternalSecret{
				ObjectMeta: metav1.ObjectMeta{
					Generation: 1,
				},
				Spec: esv1beta1.ExternalSecretSpec{
					RefreshPolicy:   esv1beta1.RefreshPolicyPeriodic,
					RefreshInterval: &metav1.Duration{Duration: time.Second},
				},
				Status: esv1beta1.ExternalSecretStatus{},
			}
			// Resource version matches
			es.Status.SyncedResourceVersion = util.GetResourceVersion(es.ObjectMeta)
			Expect(shouldRefresh(es)).To(BeTrue())
		})

		It("should refresh when refresh time is in the future", func() {
			es := &esv1beta1.ExternalSecret{
				ObjectMeta: metav1.ObjectMeta{
					Generation: 1,
				},
				Spec: esv1beta1.ExternalSecretSpec{
					RefreshPolicy:   esv1beta1.RefreshPolicyPeriodic,
					RefreshInterval: &metav1.Duration{Duration: time.Second},
				},
				Status: esv1beta1.ExternalSecretStatus{
					RefreshTime: metav1.NewTime(time.Now().Add(time.Hour)), // Future time
				},
			}
			// Resource version matches
			es.Status.SyncedResourceVersion = util.GetResourceVersion(es.ObjectMeta)
			Expect(shouldRefresh(es)).To(BeTrue())
		})

		It("should refresh when refreshInterval not 0 and spec changes", func() {
			es := &esv1beta1.ExternalSecret{
				ObjectMeta: metav1.ObjectMeta{
					Generation: 1,
				},
				Spec: esv1beta1.ExternalSecretSpec{
					RefreshPolicy:   esv1beta1.RefreshPolicyPeriodic,
					RefreshInterval: &metav1.Duration{Duration: 10 * time.Second},
					Data: []esv1beta1.ExternalSecretData{
						{
							SecretKey: "key1",
							RemoteRef: esv1beta1.ExternalSecretDataRemoteRef{
								Key: "remote-key1",
							},
						},
					},
				},
				Status: esv1beta1.ExternalSecretStatus{
					SyncedResourceVersion: "some-version",
					RefreshTime:           metav1.NewTime(metav1.Now().Add(-time.Second * 5)),
				},
			}
			es.Status.SyncedResourceVersion = util.GetResourceVersion(es.ObjectMeta)
			Expect(shouldRefresh(es)).To(BeFalse())

			es.ObjectMeta.Generation = 2
			es.Spec.Data = append(es.Spec.Data, esv1beta1.ExternalSecretData{
				SecretKey: "key2",
				RemoteRef: esv1beta1.ExternalSecretDataRemoteRef{
					Key: "remote-key2",
				},
			})

			Expect(shouldRefresh(es)).To(BeTrue())
		})

		It("should not refresh when refreshInterval is 0 even if spec changes", func() {
			es := &esv1beta1.ExternalSecret{
				ObjectMeta: metav1.ObjectMeta{
					Generation: 1,
				},
				Spec: esv1beta1.ExternalSecretSpec{
					RefreshPolicy:   esv1beta1.RefreshPolicyPeriodic,
					RefreshInterval: &metav1.Duration{Duration: 0},
					Data: []esv1beta1.ExternalSecretData{
						{
							SecretKey: "key1",
							RemoteRef: esv1beta1.ExternalSecretDataRemoteRef{
								Key: "remote-key1",
							},
						},
					},
				},
				Status: esv1beta1.ExternalSecretStatus{
					SyncedResourceVersion: "some-version",
					RefreshTime:           metav1.Now(),
				},
			}
			// Set the synced resource version to match the current resource version
			es.Status.SyncedResourceVersion = util.GetResourceVersion(es.ObjectMeta)
			Expect(shouldRefresh(es)).To(BeFalse())

			// Update the spec by adding a new data item
			es.ObjectMeta.Generation = 2
			es.Spec.Data = append(es.Spec.Data, esv1beta1.ExternalSecretData{
				SecretKey: "key2",
				RemoteRef: esv1beta1.ExternalSecretDataRemoteRef{
					Key: "remote-key2",
				},
			})

			// Should still not refresh because interval is 0
			Expect(shouldRefresh(es)).To(BeFalse())
		})

		It("should not refresh when refreshInterval is 0 even if labels or annotations change", func() {
			es := &esv1beta1.ExternalSecret{
				ObjectMeta: metav1.ObjectMeta{
					Generation: 1,
					Labels: map[string]string{
						"original-label": "value",
					},
					Annotations: map[string]string{
						"original-annotation": "value",
					},
				},
				Spec: esv1beta1.ExternalSecretSpec{
					RefreshPolicy:   esv1beta1.RefreshPolicyPeriodic,
					RefreshInterval: &metav1.Duration{Duration: 0},
				},
				Status: esv1beta1.ExternalSecretStatus{
					SyncedResourceVersion: "some-version",
					RefreshTime:           metav1.Now(),
				},
			}
			// Set the synced resource version to match the current resource version
			es.Status.SyncedResourceVersion = util.GetResourceVersion(es.ObjectMeta)
			Expect(shouldRefresh(es)).To(BeFalse())

			// Update labels and annotations
			es.ObjectMeta.Labels["new-label"] = "new-value"
			es.ObjectMeta.Annotations["new-annotation"] = "new-value"

			// Should still not refresh because interval is 0
			Expect(shouldRefresh(es)).To(BeFalse())
		})
	})
})

func externalSecretConditionShouldBe(name, ns string, ct esv1beta1.ExternalSecretConditionType, cs v1.ConditionStatus, v float64) bool {
>>>>>>> 818fc37e
	return Eventually(func() float64 {
		Expect(testExternalSecretCondition.WithLabelValues(name, ns, string(ct), string(cs)).Write(&metric)).To(Succeed())
		return metric.GetGauge().GetValue()
	}, timeout, interval).Should(Equal(v))
}

func init() {
	fakeProvider = fake.New()
	esv1.ForceRegister(fakeProvider, &esv1.SecretStoreProvider{
		AWS: &esv1.AWSProvider{
			Service: esv1.AWSServiceSecretsManager,
		},
	}, esv1.MaintenanceStatusMaintained)

	ctrlmetrics.SetUpLabelNames(false)
	esmetrics.SetUpMetrics()
	testSyncCallsTotal = esmetrics.GetCounterVec(esmetrics.SyncCallsKey)
	testSyncCallsError = esmetrics.GetCounterVec(esmetrics.SyncCallsErrorKey)
	testExternalSecretCondition = esmetrics.GetGaugeVec(esmetrics.ExternalSecretStatusConditionKey)
	testExternalSecretReconcileDuration = esmetrics.GetGaugeVec(esmetrics.ExternalSecretReconcileDurationKey)
}<|MERGE_RESOLUTION|>--- conflicted
+++ resolved
@@ -2564,17 +2564,14 @@
 	})
 })
 
-<<<<<<< HEAD
-func externalSecretConditionShouldBe(name, ns string, ct esv1.ExternalSecretConditionType, cs v1.ConditionStatus, v float64) bool {
-=======
 var _ = Describe("ExternalSecret refresh policy", func() {
 	Context("RefreshPolicy=CreatedOnce", func() {
 		It("should refresh when SyncedResourceVersion is empty", func() {
-			es := &esv1beta1.ExternalSecret{
-				Spec: esv1beta1.ExternalSecretSpec{
-					RefreshPolicy: esv1beta1.RefreshPolicyCreatedOnce,
-				},
-				Status: esv1beta1.ExternalSecretStatus{
+			es := &esv1.ExternalSecret{
+				Spec: esv1.ExternalSecretSpec{
+					RefreshPolicy: esv1.RefreshPolicyCreatedOnce,
+				},
+				Status: esv1.ExternalSecretStatus{
 					SyncedResourceVersion: "",
 				},
 			}
@@ -2582,11 +2579,11 @@
 		})
 
 		It("should refresh when RefreshTime is zero", func() {
-			es := &esv1beta1.ExternalSecret{
-				Spec: esv1beta1.ExternalSecretSpec{
-					RefreshPolicy: esv1beta1.RefreshPolicyCreatedOnce,
-				},
-				Status: esv1beta1.ExternalSecretStatus{
+			es := &esv1.ExternalSecret{
+				Spec: esv1.ExternalSecretSpec{
+					RefreshPolicy: esv1.RefreshPolicyCreatedOnce,
+				},
+				Status: esv1.ExternalSecretStatus{
 					SyncedResourceVersion: "some-version",
 					RefreshTime:           metav1.Time{},
 				},
@@ -2595,11 +2592,11 @@
 		})
 
 		It("should not refresh when already synced", func() {
-			es := &esv1beta1.ExternalSecret{
-				Spec: esv1beta1.ExternalSecretSpec{
-					RefreshPolicy: esv1beta1.RefreshPolicyCreatedOnce,
-				},
-				Status: esv1beta1.ExternalSecretStatus{
+			es := &esv1.ExternalSecret{
+				Spec: esv1.ExternalSecretSpec{
+					RefreshPolicy: esv1.RefreshPolicyCreatedOnce,
+				},
+				Status: esv1.ExternalSecretStatus{
 					SyncedResourceVersion: "some-version",
 					RefreshTime:           metav1.Now(),
 				},
@@ -2610,11 +2607,11 @@
 
 	Context("RefreshPolicy=OnChange", func() {
 		It("should refresh when SyncedResourceVersion is empty", func() {
-			es := &esv1beta1.ExternalSecret{
-				Spec: esv1beta1.ExternalSecretSpec{
-					RefreshPolicy: esv1beta1.RefreshPolicyOnChange,
-				},
-				Status: esv1beta1.ExternalSecretStatus{
+			es := &esv1.ExternalSecret{
+				Spec: esv1.ExternalSecretSpec{
+					RefreshPolicy: esv1.RefreshPolicyOnChange,
+				},
+				Status: esv1.ExternalSecretStatus{
 					SyncedResourceVersion: "",
 				},
 			}
@@ -2622,30 +2619,29 @@
 		})
 
 		It("should refresh when RefreshTime is zero", func() {
-			es := &esv1beta1.ExternalSecret{
-				Spec: esv1beta1.ExternalSecretSpec{
-					RefreshPolicy: esv1beta1.RefreshPolicyOnChange,
-				},
-				Status: esv1beta1.ExternalSecretStatus{
-					SyncedResourceVersion: "some-version",
-					RefreshTime:           metav1.Time{},
+			es := &esv1.ExternalSecret{
+				Spec: esv1.ExternalSecretSpec{
+					RefreshPolicy: esv1.RefreshPolicyOnChange,
+				},
+				Status: esv1.ExternalSecretStatus{
+					RefreshTime: metav1.Time{},
 				},
 			}
 			Expect(shouldRefresh(es)).To(BeTrue())
 		})
 
 		It("should refresh when resource version changes", func() {
-			es := &esv1beta1.ExternalSecret{
+			es := &esv1.ExternalSecret{
 				ObjectMeta: metav1.ObjectMeta{
 					Generation: 1,
 					Annotations: map[string]string{
 						"foo": "bar",
 					},
 				},
-				Spec: esv1beta1.ExternalSecretSpec{
-					RefreshPolicy: esv1beta1.RefreshPolicyOnChange,
-				},
-				Status: esv1beta1.ExternalSecretStatus{
+				Spec: esv1.ExternalSecretSpec{
+					RefreshPolicy: esv1.RefreshPolicyOnChange,
+				},
+				Status: esv1.ExternalSecretStatus{
 					RefreshTime:           metav1.Now(),
 					SyncedResourceVersion: "old-version",
 				},
@@ -2655,14 +2651,14 @@
 		})
 
 		It("should not refresh when resource version matches", func() {
-			es := &esv1beta1.ExternalSecret{
+			es := &esv1.ExternalSecret{
 				ObjectMeta: metav1.ObjectMeta{
 					Generation: 1,
 				},
-				Spec: esv1beta1.ExternalSecretSpec{
-					RefreshPolicy: esv1beta1.RefreshPolicyOnChange,
-				},
-				Status: esv1beta1.ExternalSecretStatus{
+				Spec: esv1.ExternalSecretSpec{
+					RefreshPolicy: esv1.RefreshPolicyOnChange,
+				},
+				Status: esv1.ExternalSecretStatus{
 					RefreshTime: metav1.Now(),
 				},
 			}
@@ -2672,17 +2668,17 @@
 		})
 
 		It("should refresh when annotations change", func() {
-			es := &esv1beta1.ExternalSecret{
+			es := &esv1.ExternalSecret{
 				ObjectMeta: metav1.ObjectMeta{
 					Generation: 1,
 					Annotations: map[string]string{
 						"foo": "bar",
 					},
 				},
-				Spec: esv1beta1.ExternalSecretSpec{
-					RefreshPolicy: esv1beta1.RefreshPolicyOnChange,
-				},
-				Status: esv1beta1.ExternalSecretStatus{
+				Spec: esv1.ExternalSecretSpec{
+					RefreshPolicy: esv1.RefreshPolicyOnChange,
+				},
+				Status: esv1.ExternalSecretStatus{
 					RefreshTime: metav1.Now(),
 				},
 			}
@@ -2695,22 +2691,22 @@
 		})
 
 		It("should refresh when spec changes", func() {
-			es := &esv1beta1.ExternalSecret{
+			es := &esv1.ExternalSecret{
 				ObjectMeta: metav1.ObjectMeta{
 					Generation: 1,
 				},
-				Spec: esv1beta1.ExternalSecretSpec{
-					RefreshPolicy: esv1beta1.RefreshPolicyOnChange,
-					Data: []esv1beta1.ExternalSecretData{
+				Spec: esv1.ExternalSecretSpec{
+					RefreshPolicy: esv1.RefreshPolicyOnChange,
+					Data: []esv1.ExternalSecretData{
 						{
 							SecretKey: "key1",
-							RemoteRef: esv1beta1.ExternalSecretDataRemoteRef{
+							RemoteRef: esv1.ExternalSecretDataRemoteRef{
 								Key: "remote-key1",
 							},
 						},
 					},
 				},
-				Status: esv1beta1.ExternalSecretStatus{
+				Status: esv1.ExternalSecretStatus{
 					RefreshTime: metav1.Now(),
 				},
 			}
@@ -2722,9 +2718,9 @@
 
 			// Update the spec by adding a new data item
 			es.ObjectMeta.Generation = 2
-			es.Spec.Data = append(es.Spec.Data, esv1beta1.ExternalSecretData{
+			es.Spec.Data = append(es.Spec.Data, esv1.ExternalSecretData{
 				SecretKey: "key2",
-				RemoteRef: esv1beta1.ExternalSecretDataRemoteRef{
+				RemoteRef: esv1.ExternalSecretDataRemoteRef{
 					Key: "remote-key2",
 				},
 			})
@@ -2736,15 +2732,15 @@
 
 	Context("Default refresh policy (Periodic)", func() {
 		It("should behave like Periodic when RefreshPolicy is not set", func() {
-			es := &esv1beta1.ExternalSecret{
+			es := &esv1.ExternalSecret{
 				ObjectMeta: metav1.ObjectMeta{
 					Generation: 1,
 				},
-				Spec: esv1beta1.ExternalSecretSpec{
+				Spec: esv1.ExternalSecretSpec{
 					// No RefreshPolicy set, should default to Periodic behavior
 					RefreshInterval: &metav1.Duration{Duration: time.Minute},
 				},
-				Status: esv1beta1.ExternalSecretStatus{
+				Status: esv1.ExternalSecretStatus{
 					RefreshTime: metav1.Now(),
 				},
 			}
@@ -2759,15 +2755,15 @@
 
 	Context("RefreshPolicy=Periodic", func() {
 		It("should not refresh when refreshInterval is 0 and already synced", func() {
-			es := &esv1beta1.ExternalSecret{
+			es := &esv1.ExternalSecret{
 				ObjectMeta: metav1.ObjectMeta{
 					Generation: 1,
 				},
-				Spec: esv1beta1.ExternalSecretSpec{
-					RefreshPolicy:   esv1beta1.RefreshPolicyPeriodic,
+				Spec: esv1.ExternalSecretSpec{
+					RefreshPolicy:   esv1.RefreshPolicyPeriodic,
 					RefreshInterval: &metav1.Duration{Duration: 0},
 				},
-				Status: esv1beta1.ExternalSecretStatus{
+				Status: esv1.ExternalSecretStatus{
 					SyncedResourceVersion: "some-version",
 				},
 			}
@@ -2777,15 +2773,15 @@
 		})
 
 		It("should refresh when resource version changes", func() {
-			es := &esv1beta1.ExternalSecret{
+			es := &esv1.ExternalSecret{
 				ObjectMeta: metav1.ObjectMeta{
 					Generation: 2,
 				},
-				Spec: esv1beta1.ExternalSecretSpec{
-					RefreshPolicy:   esv1beta1.RefreshPolicyPeriodic,
+				Spec: esv1.ExternalSecretSpec{
+					RefreshPolicy:   esv1.RefreshPolicyPeriodic,
 					RefreshInterval: &metav1.Duration{Duration: time.Minute},
 				},
-				Status: esv1beta1.ExternalSecretStatus{
+				Status: esv1.ExternalSecretStatus{
 					RefreshTime:           metav1.Now(),
 					SyncedResourceVersion: "old-version",
 				},
@@ -2794,15 +2790,15 @@
 		})
 
 		It("should refresh when refresh interval has passed", func() {
-			es := &esv1beta1.ExternalSecret{
+			es := &esv1.ExternalSecret{
 				ObjectMeta: metav1.ObjectMeta{
 					Generation: 1,
 				},
-				Spec: esv1beta1.ExternalSecretSpec{
-					RefreshPolicy:   esv1beta1.RefreshPolicyPeriodic,
+				Spec: esv1.ExternalSecretSpec{
+					RefreshPolicy:   esv1.RefreshPolicyPeriodic,
 					RefreshInterval: &metav1.Duration{Duration: time.Second},
 				},
-				Status: esv1beta1.ExternalSecretStatus{
+				Status: esv1.ExternalSecretStatus{
 					RefreshTime: metav1.NewTime(metav1.Now().Add(-time.Second * 5)),
 				},
 			}
@@ -2812,15 +2808,15 @@
 		})
 
 		It("should refresh when no refresh time was set", func() {
-			es := &esv1beta1.ExternalSecret{
+			es := &esv1.ExternalSecret{
 				ObjectMeta: metav1.ObjectMeta{
 					Generation: 1,
 				},
-				Spec: esv1beta1.ExternalSecretSpec{
-					RefreshPolicy:   esv1beta1.RefreshPolicyPeriodic,
+				Spec: esv1.ExternalSecretSpec{
+					RefreshPolicy:   esv1.RefreshPolicyPeriodic,
 					RefreshInterval: &metav1.Duration{Duration: time.Second},
 				},
-				Status: esv1beta1.ExternalSecretStatus{},
+				Status: esv1.ExternalSecretStatus{},
 			}
 			// Resource version matches
 			es.Status.SyncedResourceVersion = util.GetResourceVersion(es.ObjectMeta)
@@ -2828,15 +2824,15 @@
 		})
 
 		It("should refresh when refresh time is in the future", func() {
-			es := &esv1beta1.ExternalSecret{
+			es := &esv1.ExternalSecret{
 				ObjectMeta: metav1.ObjectMeta{
 					Generation: 1,
 				},
-				Spec: esv1beta1.ExternalSecretSpec{
-					RefreshPolicy:   esv1beta1.RefreshPolicyPeriodic,
+				Spec: esv1.ExternalSecretSpec{
+					RefreshPolicy:   esv1.RefreshPolicyPeriodic,
 					RefreshInterval: &metav1.Duration{Duration: time.Second},
 				},
-				Status: esv1beta1.ExternalSecretStatus{
+				Status: esv1.ExternalSecretStatus{
 					RefreshTime: metav1.NewTime(time.Now().Add(time.Hour)), // Future time
 				},
 			}
@@ -2846,23 +2842,23 @@
 		})
 
 		It("should refresh when refreshInterval not 0 and spec changes", func() {
-			es := &esv1beta1.ExternalSecret{
+			es := &esv1.ExternalSecret{
 				ObjectMeta: metav1.ObjectMeta{
 					Generation: 1,
 				},
-				Spec: esv1beta1.ExternalSecretSpec{
-					RefreshPolicy:   esv1beta1.RefreshPolicyPeriodic,
+				Spec: esv1.ExternalSecretSpec{
+					RefreshPolicy:   esv1.RefreshPolicyPeriodic,
 					RefreshInterval: &metav1.Duration{Duration: 10 * time.Second},
-					Data: []esv1beta1.ExternalSecretData{
+					Data: []esv1.ExternalSecretData{
 						{
 							SecretKey: "key1",
-							RemoteRef: esv1beta1.ExternalSecretDataRemoteRef{
+							RemoteRef: esv1.ExternalSecretDataRemoteRef{
 								Key: "remote-key1",
 							},
 						},
 					},
 				},
-				Status: esv1beta1.ExternalSecretStatus{
+				Status: esv1.ExternalSecretStatus{
 					SyncedResourceVersion: "some-version",
 					RefreshTime:           metav1.NewTime(metav1.Now().Add(-time.Second * 5)),
 				},
@@ -2871,9 +2867,9 @@
 			Expect(shouldRefresh(es)).To(BeFalse())
 
 			es.ObjectMeta.Generation = 2
-			es.Spec.Data = append(es.Spec.Data, esv1beta1.ExternalSecretData{
+			es.Spec.Data = append(es.Spec.Data, esv1.ExternalSecretData{
 				SecretKey: "key2",
-				RemoteRef: esv1beta1.ExternalSecretDataRemoteRef{
+				RemoteRef: esv1.ExternalSecretDataRemoteRef{
 					Key: "remote-key2",
 				},
 			})
@@ -2882,23 +2878,23 @@
 		})
 
 		It("should not refresh when refreshInterval is 0 even if spec changes", func() {
-			es := &esv1beta1.ExternalSecret{
+			es := &esv1.ExternalSecret{
 				ObjectMeta: metav1.ObjectMeta{
 					Generation: 1,
 				},
-				Spec: esv1beta1.ExternalSecretSpec{
-					RefreshPolicy:   esv1beta1.RefreshPolicyPeriodic,
+				Spec: esv1.ExternalSecretSpec{
+					RefreshPolicy:   esv1.RefreshPolicyPeriodic,
 					RefreshInterval: &metav1.Duration{Duration: 0},
-					Data: []esv1beta1.ExternalSecretData{
+					Data: []esv1.ExternalSecretData{
 						{
 							SecretKey: "key1",
-							RemoteRef: esv1beta1.ExternalSecretDataRemoteRef{
+							RemoteRef: esv1.ExternalSecretDataRemoteRef{
 								Key: "remote-key1",
 							},
 						},
 					},
 				},
-				Status: esv1beta1.ExternalSecretStatus{
+				Status: esv1.ExternalSecretStatus{
 					SyncedResourceVersion: "some-version",
 					RefreshTime:           metav1.Now(),
 				},
@@ -2909,9 +2905,9 @@
 
 			// Update the spec by adding a new data item
 			es.ObjectMeta.Generation = 2
-			es.Spec.Data = append(es.Spec.Data, esv1beta1.ExternalSecretData{
+			es.Spec.Data = append(es.Spec.Data, esv1.ExternalSecretData{
 				SecretKey: "key2",
-				RemoteRef: esv1beta1.ExternalSecretDataRemoteRef{
+				RemoteRef: esv1.ExternalSecretDataRemoteRef{
 					Key: "remote-key2",
 				},
 			})
@@ -2921,7 +2917,7 @@
 		})
 
 		It("should not refresh when refreshInterval is 0 even if labels or annotations change", func() {
-			es := &esv1beta1.ExternalSecret{
+			es := &esv1.ExternalSecret{
 				ObjectMeta: metav1.ObjectMeta{
 					Generation: 1,
 					Labels: map[string]string{
@@ -2931,11 +2927,11 @@
 						"original-annotation": "value",
 					},
 				},
-				Spec: esv1beta1.ExternalSecretSpec{
-					RefreshPolicy:   esv1beta1.RefreshPolicyPeriodic,
+				Spec: esv1.ExternalSecretSpec{
+					RefreshPolicy:   esv1.RefreshPolicyPeriodic,
 					RefreshInterval: &metav1.Duration{Duration: 0},
 				},
-				Status: esv1beta1.ExternalSecretStatus{
+				Status: esv1.ExternalSecretStatus{
 					SyncedResourceVersion: "some-version",
 					RefreshTime:           metav1.Now(),
 				},
@@ -2954,8 +2950,7 @@
 	})
 })
 
-func externalSecretConditionShouldBe(name, ns string, ct esv1beta1.ExternalSecretConditionType, cs v1.ConditionStatus, v float64) bool {
->>>>>>> 818fc37e
+func externalSecretConditionShouldBe(name, ns string, ct esv1.ExternalSecretConditionType, cs v1.ConditionStatus, v float64) bool {
 	return Eventually(func() float64 {
 		Expect(testExternalSecretCondition.WithLabelValues(name, ns, string(ct), string(cs)).Write(&metric)).To(Succeed())
 		return metric.GetGauge().GetValue()
