--- conflicted
+++ resolved
@@ -152,11 +152,7 @@
 	// no template: copy data and return
 	if es.Spec.Target.Template == nil {
 		secret.Data = dataMap
-<<<<<<< HEAD
-=======
-		secret.Annotations[esv1beta1.AnnotationDataHash] = utils.ObjectHash(secret.Data)
 		secret.Labels[esv1beta1.LabelOwner] = fmt.Sprintf("%v_%v", es.Namespace, es.Name)
->>>>>>> 9c9bd73e
 		return nil
 	}
 	// Merge Policy should merge secrets
@@ -202,11 +198,7 @@
 	if len(es.Spec.Target.Template.Data) == 0 && len(es.Spec.Target.Template.TemplateFrom) == 0 {
 		secret.Data = dataMap
 	}
-<<<<<<< HEAD
-=======
-	secret.Annotations[esv1beta1.AnnotationDataHash] = utils.ObjectHash(secret.Data)
 	secret.Labels[esv1beta1.LabelOwner] = fmt.Sprintf("%v_%v", es.Namespace, es.Name)
->>>>>>> 9c9bd73e
 
 	return nil
 }
