--- conflicted
+++ resolved
@@ -152,11 +152,6 @@
 	// no template: copy data and return
 	if es.Spec.Target.Template == nil {
 		secret.Data = dataMap
-<<<<<<< HEAD
-		secret.Labels[esv1beta1.LabelOwner] = fmt.Sprintf("%v_%v", es.Namespace, es.Name)
-=======
-		secret.Annotations[esv1beta1.AnnotationDataHash] = utils.ObjectHash(secret.Data)
->>>>>>> e5fd5a90
 		return nil
 	}
 	// Merge Policy should merge secrets
@@ -202,12 +197,6 @@
 	if len(es.Spec.Target.Template.Data) == 0 && len(es.Spec.Target.Template.TemplateFrom) == 0 {
 		secret.Data = dataMap
 	}
-<<<<<<< HEAD
-	secret.Labels[esv1beta1.LabelOwner] = fmt.Sprintf("%v_%v", es.Namespace, es.Name)
-
-=======
-	secret.Annotations[esv1beta1.AnnotationDataHash] = utils.ObjectHash(secret.Data)
->>>>>>> e5fd5a90
 	return nil
 }
 
