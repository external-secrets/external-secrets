/*
Licensed under the Apache License, Version 2.0 (the "License");
you may not use this file except in compliance with the License.
You may obtain a copy of the License at

	http://www.apache.org/licenses/LICENSE-2.0

Unless required by applicable law or agreed to in writing, software
distributed under the License is distributed on an "AS IS" BASIS,
WITHOUT WARRANTIES OR CONDITIONS OF ANY KIND, either express or implied.
See the License for the specific language governing permissions and
limitations under the License.
*/

package secretstore

import (
	"context"
	"time"

	corev1 "k8s.io/api/core/v1"
	apierrors "k8s.io/apimachinery/pkg/api/errors"
	metav1 "k8s.io/apimachinery/pkg/apis/meta/v1"
	"k8s.io/apimachinery/pkg/types"

	esapi "github.com/external-secrets/external-secrets/apis/externalsecrets/v1"
	esv1alpha1 "github.com/external-secrets/external-secrets/apis/externalsecrets/v1alpha1"
	. "github.com/onsi/ginkgo/v2"
	. "github.com/onsi/gomega"
)

type testCase struct {
	store  esapi.GenericStore
	ps     *esv1alpha1.PushSecret
	assert func()
}

const (
	defaultStoreName       = "default-store"
	defaultControllerClass = "test-ctrl"
)

var _ = Describe("SecretStore Controller", func() {
	var test *testCase

	BeforeEach(func() {
		test = makeDefaultTestcase()
	})

	Context("Reconcile Logic", func() {
		AfterEach(func() {
			Expect(k8sClient.Delete(context.Background(), test.store)).ToNot(HaveOccurred())
		})

		// an invalid provider config should be reflected
		// in the store status condition
		invalidProvider := func(tc *testCase) {
			tc.assert = func() {
				Eventually(func() bool {
					ss := tc.store.Copy()
					err := k8sClient.Get(context.Background(), types.NamespacedName{
						Name:      defaultStoreName,
						Namespace: ss.GetObjectMeta().Namespace,
					}, ss)
					if err != nil {
						return false
					}
					status := ss.GetStatus()
					if len(status.Conditions) != 1 {
						return false
					}
					return status.Conditions[0].Reason == esapi.ReasonInvalidProviderConfig &&
						hasEvent(tc.store.GetTypeMeta().Kind, ss.GetName(), esapi.ReasonInvalidProviderConfig)
				}).
					WithTimeout(time.Second * 10).
					WithPolling(time.Second).
					Should(BeTrue())
			}
		}

		// if controllerClass does not match the controller
		// should not touch this store
		ignoreControllerClass := func(tc *testCase) {
			spc := tc.store.GetSpec()
			spc.Controller = "something-else"
			tc.assert = func() {
				Consistently(func() bool {
					ss := tc.store.Copy()
					err := k8sClient.Get(context.Background(), types.NamespacedName{
						Name:      defaultStoreName,
						Namespace: ss.GetObjectMeta().Namespace,
					}, ss)
					if err != nil {
						return true
					}
					return len(ss.GetStatus().Conditions) == 0
				}).
					WithTimeout(time.Second * 3).
					WithPolling(time.Millisecond * 500).
					Should(BeTrue())
			}
		}

		validProvider := func(tc *testCase) {
			spc := tc.store.GetSpec()
			spc.Provider.Vault = nil
			spc.Provider.Fake = &esapi.FakeProvider{
				Data: []esapi.FakeProviderData{},
			}

			tc.assert = func() {
				Eventually(func() bool {
					ss := tc.store.Copy()
					err := k8sClient.Get(context.Background(), types.NamespacedName{
						Name:      defaultStoreName,
						Namespace: ss.GetNamespace(),
					}, ss)
					if err != nil {
						return false
					}

					if len(ss.GetStatus().Conditions) != 1 {
						return false
					}

					return ss.GetStatus().Conditions[0].Reason == esapi.ReasonStoreValid &&
						ss.GetStatus().Conditions[0].Type == esapi.SecretStoreReady &&
						ss.GetStatus().Conditions[0].Status == corev1.ConditionTrue &&
						hasEvent(tc.store.GetTypeMeta().Kind, ss.GetName(), esapi.ReasonStoreValid)
				}).
					WithTimeout(time.Second * 10).
					WithPolling(time.Second).
					Should(BeTrue())
			}

		}

		readWrite := func(tc *testCase) {
			spc := tc.store.GetSpec()
			spc.Provider.Vault = nil
			spc.Provider.Fake = &esapi.FakeProvider{
				Data: []esapi.FakeProviderData{},
			}

			tc.assert = func() {
				Eventually(func() bool {
					ss := tc.store.Copy()
					err := k8sClient.Get(context.Background(), types.NamespacedName{
						Name:      defaultStoreName,
						Namespace: ss.GetNamespace(),
					}, ss)
					if err != nil {
						return false
					}

					if ss.GetStatus().Capabilities != esapi.SecretStoreReadWrite {
						return false
					}

					return true
				}).
					WithTimeout(time.Second * 10).
					WithPolling(time.Second).
					Should(BeTrue())
			}

		}

		DescribeTable("Provider Configuration", func(muts ...func(tc *testCase)) {
			for _, mut := range muts {
				mut(test)
			}
			err := k8sClient.Create(context.Background(), test.store.Copy())
			Expect(err).ToNot(HaveOccurred())
			test.assert()
		},
			// Namespaced store tests
			Entry("[namespace] invalid provider should set InvalidStore condition", invalidProvider),
			Entry("[namespace] should ignore stores with non-matching controller class", ignoreControllerClass),
			Entry("[namespace] valid provider should have status=ready", validProvider),
			Entry("[namespace] valid provider should have capabilities=ReadWrite", readWrite),

			// Cluster store tests
			Entry("[cluster] invalid provider should set InvalidStore condition", invalidProvider, useClusterStore),
			Entry("[cluster] should ignore stores with non-matching controller class", ignoreControllerClass, useClusterStore),
			Entry("[cluster] valid provider should have status=ready", validProvider, useClusterStore),
			Entry("[cluster] valid provider should have capabilities=ReadWrite", readWrite, useClusterStore),
		)
	})

	Context("Finalizer Management", func() {
		BeforeEach(func() {
			// Setup valid provider for finalizer tests
			spc := test.store.GetSpec()
			spc.Provider.Vault = nil
			spc.Provider.Fake = &esapi.FakeProvider{
				Data: []esapi.FakeProviderData{},
			}
		})

		AfterEach(func() {
			cleanupResources(test)
		})

		DescribeTable("Finalizer Addition", func(muts ...func(tc *testCase)) {
			for _, mut := range muts {
				mut(test)
			}

			Expect(k8sClient.Create(context.Background(), test.store)).ToNot(HaveOccurred())
			Expect(k8sClient.Create(context.Background(), test.ps)).ToNot(HaveOccurred())

			Eventually(func() []string {
				return getStoreFinalizers(test.store)
			}).
				WithTimeout(time.Second * 10).
				WithPolling(time.Second).
				Should(ContainElement(secretStoreFinalizer))
		},
			Entry("[namespace] should add finalizer when PushSecret with DeletionPolicy=Delete is created", usePushSecret),
			Entry("[cluster] should add finalizer when PushSecret with DeletionPolicy=Delete is created", usePushSecret, useClusterStore),
		)

		DescribeTable("Finalizer Removal on PushSecret Deletion", func(muts ...func(tc *testCase)) {
			for _, mut := range muts {
				mut(test)
			}

			test.store.SetFinalizers([]string{secretStoreFinalizer})
			Expect(k8sClient.Create(context.Background(), test.store)).ToNot(HaveOccurred())
			Expect(k8sClient.Create(context.Background(), test.ps)).ToNot(HaveOccurred())
			Expect(k8sClient.Delete(context.Background(), test.ps)).ToNot(HaveOccurred())

			Eventually(func() []string {
				return getStoreFinalizers(test.store)
			}).
				WithTimeout(time.Second * 10).
				WithPolling(time.Second).
				ShouldNot(ContainElement(secretStoreFinalizer))
		},
			Entry("[namespace] should remove finalizer when PushSecret is deleted", usePushSecret),
			Entry("[cluster] should remove finalizer when PushSecret is deleted", usePushSecret, useClusterStore),
		)

		DescribeTable("Store Deletion Prevention", func(muts ...func(tc *testCase)) {
			for _, mut := range muts {
				mut(test)
			}

			Expect(k8sClient.Create(context.Background(), test.store)).ToNot(HaveOccurred())
			Expect(k8sClient.Create(context.Background(), test.ps)).ToNot(HaveOccurred())

			// Wait for finalizer to be added
			Eventually(func() []string {
				return getStoreFinalizers(test.store)
			}).
				WithTimeout(time.Second * 10).
				WithPolling(time.Second).
				Should(ContainElement(secretStoreFinalizer))

			Expect(k8sClient.Delete(context.Background(), test.store)).ToNot(HaveOccurred())

			Consistently(func() []string {
				return getStoreFinalizers(test.store)
			}).
				WithTimeout(time.Second * 3).
				WithPolling(time.Millisecond * 500).
				Should(ContainElement(secretStoreFinalizer))
		},
			Entry("[namespace] should prevent deletion when finalizer exists", usePushSecret),
			Entry("[cluster] should prevent deletion when finalizer exists", usePushSecret, useClusterStore),
		)

		DescribeTable("Complete Deletion Flow", func(muts ...func(tc *testCase)) {
			for _, mut := range muts {
				mut(test)
			}

			Expect(k8sClient.Create(context.Background(), test.store)).ToNot(HaveOccurred())
			Expect(k8sClient.Create(context.Background(), test.ps)).ToNot(HaveOccurred())
			Expect(k8sClient.Delete(context.Background(), test.store)).ToNot(HaveOccurred())
			Expect(k8sClient.Delete(context.Background(), test.ps)).ToNot(HaveOccurred())

			Eventually(func() bool {
				err := k8sClient.Get(context.Background(), types.NamespacedName{
					Name:      test.store.GetName(),
					Namespace: test.store.GetNamespace(),
				}, test.store)
				return apierrors.IsNotFound(err)
			}).
				WithTimeout(time.Second * 10).
				WithPolling(time.Second).
				Should(BeTrue())
		},
			Entry("[namespace] should allow deletion when both Store and PushSecret are deleted", usePushSecret),
			Entry("[cluster] should allow deletion when both Store and PushSecret are deleted", usePushSecret, useClusterStore),
		)

		DescribeTable("Multiple PushSecrets Scenario", func(muts ...func(tc *testCase)) {
			for _, mut := range muts {
				mut(test)
			}

			ps2 := test.ps.DeepCopy()
			ps2.Name = "push-secret-2"

			Expect(k8sClient.Create(context.Background(), test.store)).ToNot(HaveOccurred())
			Expect(k8sClient.Create(context.Background(), test.ps)).ToNot(HaveOccurred())
			Expect(k8sClient.Create(context.Background(), ps2)).ToNot(HaveOccurred())

			// Wait for finalizer to be added
			Eventually(func() []string {
				return getStoreFinalizers(test.store)
			}).
				WithTimeout(time.Second * 10).
				WithPolling(time.Second).
				Should(ContainElement(secretStoreFinalizer))

			Expect(k8sClient.Delete(context.Background(), test.ps)).ToNot(HaveOccurred())

			// Finalizer should remain because ps2 still exists
			Consistently(func() []string {
				return getStoreFinalizers(test.store)
			}).
				WithTimeout(time.Second * 3).
				WithPolling(time.Millisecond * 500).
				Should(ContainElement(secretStoreFinalizer))

			// Cleanup
			Expect(k8sClient.Delete(context.Background(), ps2)).ToNot(HaveOccurred())
		},
			Entry("[namespace] finalizer should remain when other PushSecrets exist", usePushSecret),
			Entry("[cluster] finalizer should remain when other PushSecrets exist", usePushSecret, useClusterStore),
		)

		DescribeTable("DeletionPolicy Change", func(muts ...func(tc *testCase)) {
			for _, mut := range muts {
				mut(test)
			}

			Expect(k8sClient.Create(context.Background(), test.store)).ToNot(HaveOccurred())
			Expect(k8sClient.Create(context.Background(), test.ps)).ToNot(HaveOccurred())

			// Wait for finalizer to be added
			Eventually(func() []string {
				return getStoreFinalizers(test.store)
			}).
				WithTimeout(time.Second * 10).
				WithPolling(time.Second).
				Should(ContainElement(secretStoreFinalizer))

			// Update PushSecret to DeletionPolicy=None
			Eventually(func() error {
				err := k8sClient.Get(context.Background(), types.NamespacedName{
					Name:      test.ps.Name,
					Namespace: test.ps.Namespace,
				}, test.ps)
				Expect(err).ToNot(HaveOccurred())
				test.ps.Spec.DeletionPolicy = esv1alpha1.PushSecretDeletionPolicyNone
				return k8sClient.Update(context.Background(), test.ps)
			}).
				WithTimeout(time.Second * 10).
				WithPolling(time.Second).
				Should(Succeed())

<<<<<<< HEAD
			Eventually(func() []string {
				return getStoreFinalizers(test.store)
			}).
				WithTimeout(time.Second * 10).
				WithPolling(time.Second).
				ShouldNot(ContainElement(secretStoreFinalizer))
		},
			Entry("[namespace] should remove finalizer when DeletionPolicy changes to None", usePushSecret),
			Entry("[cluster] should remove finalizer when DeletionPolicy changes to None", usePushSecret, useClusterStore),
		)
	})

})

func cleanupResources(test *testCase) {
	if test.ps != nil {
		err := k8sClient.Delete(context.Background(), test.ps)
		if err != nil && !apierrors.IsNotFound(err) {
			Expect(err).ToNot(HaveOccurred())
=======
	// an unknown store validation result should be reflected
	// in the store status condition
	validationUnknown := func(tc *testCase) {
		spc := tc.store.GetSpec()
		spc.Provider.Vault = nil
		validationResultUnknown := esapi.ValidationResultUnknown
		spc.Provider.Fake = &esapi.FakeProvider{
			Data:             []esapi.FakeProviderData{},
			ValidationResult: &validationResultUnknown,
		}

		tc.assert = func() {
			Eventually(func() bool {
				ss := tc.store.Copy()
				err := k8sClient.Get(context.Background(), types.NamespacedName{
					Name:      defaultStoreName,
					Namespace: ss.GetNamespace(),
				}, ss)
				if err != nil {
					return false
				}

				if len(ss.GetStatus().Conditions) != 1 {
					return false
				}

				return ss.GetStatus().Conditions[0].Reason == esapi.ReasonValidationUnknown &&
					ss.GetStatus().Conditions[0].Type == esapi.SecretStoreReady &&
					ss.GetStatus().Conditions[0].Status == corev1.ConditionTrue &&
					hasEvent(tc.store.GetTypeMeta().Kind, ss.GetName(), esapi.ReasonValidationUnknown)
			}).
				WithTimeout(time.Second * 5).
				WithPolling(time.Second).
				Should(BeTrue())
		}
	}

	DescribeTable("Controller Reconcile logic", func(muts ...func(tc *testCase)) {
		for _, mut := range muts {
			mut(test)
>>>>>>> 5bc528ff
		}
	}

	err := k8sClient.Delete(context.Background(), test.store)
	if err != nil && !apierrors.IsNotFound(err) {
		Expect(err).ToNot(HaveOccurred())
<<<<<<< HEAD
	}
=======
		test.assert()
	},
		// namespaced store
		Entry("[namespace] invalid provider with secretStore should set InvalidStore condition", invalidProvider),
		Entry("[namespace] ignore stores with non-matching class", ignoreControllerClass),
		Entry("[namespace] valid provider has status=ready", validProvider),
		Entry("[namespace] valid provider has capabilities=ReadWrite", readWrite),
		Entry("[namespace] validation unknown status should set ValidationUnknown condition", validationUnknown),

		// cluster store
		Entry("[cluster] invalid provider with secretStore should set InvalidStore condition", invalidProvider, useClusterStore),
		Entry("[cluster] ignore stores with non-matching class", ignoreControllerClass, useClusterStore),
		Entry("[cluster] valid provider has status=ready", validProvider, useClusterStore),
		Entry("[cluster] valid provider has capabilities=ReadWrite", readWrite, useClusterStore),
		Entry("[cluster] validation unknown status should set ValidationUnknown condition", validationUnknown, useClusterStore),
	)
>>>>>>> 5bc528ff

	Eventually(func() bool {
		err := k8sClient.Get(context.Background(), types.NamespacedName{
			Name:      test.store.GetName(),
			Namespace: test.store.GetNamespace(),
		}, test.store)
		return apierrors.IsNotFound(err)
	}).
		WithTimeout(time.Second * 10).
		WithPolling(time.Second).
		Should(BeTrue())
}

func getStoreFinalizers(store esapi.GenericStore) []string {
	err := k8sClient.Get(context.Background(), types.NamespacedName{
		Name:      store.GetName(),
		Namespace: store.GetNamespace(),
	}, store)
	if err != nil {
		return []string{}
	}
	return store.GetFinalizers()
}

func makeDefaultTestcase() *testCase {
	return &testCase{
		assert: func() {
			// this is a noop by default
		},
		store: &esapi.SecretStore{
			TypeMeta: metav1.TypeMeta{
				Kind:       esapi.SecretStoreKind,
				APIVersion: esapi.SecretStoreKindAPIVersion,
			},
			ObjectMeta: metav1.ObjectMeta{
				Name:      defaultStoreName,
				Namespace: "default",
			},
			Spec: esapi.SecretStoreSpec{
				Controller: defaultControllerClass,
				// empty provider
				// a testCase mutator must fill in the concrete provider
				Provider: &esapi.SecretStoreProvider{
					Vault: &esapi.VaultProvider{
						Version: esapi.VaultKVStoreV1,
					},
				},
			},
		},
	}
}

func useClusterStore(tc *testCase) {
	spc := tc.store.GetSpec()
	meta := tc.store.GetObjectMeta()

	tc.store = &esapi.ClusterSecretStore{
		TypeMeta: metav1.TypeMeta{
			Kind:       esapi.ClusterSecretStoreKind,
			APIVersion: esapi.ClusterSecretStoreKindAPIVersion,
		},
		ObjectMeta: metav1.ObjectMeta{
			Name: meta.Name,
		},
		Spec: *spc,
	}

	if tc.ps != nil {
		tc.ps.Spec.SecretStoreRefs[0].Kind = esapi.ClusterSecretStoreKind
	}
}

func usePushSecret(tc *testCase) {
	tc.ps = &esv1alpha1.PushSecret{
		ObjectMeta: metav1.ObjectMeta{
			Name:      "push-secret",
			Namespace: "default",
		},
		Spec: esv1alpha1.PushSecretSpec{
			DeletionPolicy: esv1alpha1.PushSecretDeletionPolicyDelete,
			Selector: esv1alpha1.PushSecretSelector{
				Secret: &esv1alpha1.PushSecretSecret{
					Name: "foo",
				},
			},
			SecretStoreRefs: []esv1alpha1.PushSecretStoreRef{
				{
					Name: defaultStoreName,
				},
			},
		},
	}
}

func hasEvent(involvedKind, name, reason string) bool {
	el := &corev1.EventList{}
	err := k8sClient.List(context.Background(), el)
	if err != nil {
		return false
	}
	for i := range el.Items {
		ev := el.Items[i]
		if ev.InvolvedObject.Kind == involvedKind && ev.InvolvedObject.Name == name {
			if ev.Reason == reason {
				return true
			}
		}
	}
	return false
}<|MERGE_RESOLUTION|>--- conflicted
+++ resolved
@@ -166,6 +166,43 @@
 
 		}
 
+		// an unknown store validation result should be reflected
+		// in the store status condition
+		validationUnknown := func(tc *testCase) {
+			spc := tc.store.GetSpec()
+			spc.Provider.Vault = nil
+			validationResultUnknown := esapi.ValidationResultUnknown
+			spc.Provider.Fake = &esapi.FakeProvider{
+				Data:             []esapi.FakeProviderData{},
+				ValidationResult: &validationResultUnknown,
+			}
+
+			tc.assert = func() {
+				Eventually(func() bool {
+					ss := tc.store.Copy()
+					err := k8sClient.Get(context.Background(), types.NamespacedName{
+						Name:      defaultStoreName,
+						Namespace: ss.GetNamespace(),
+					}, ss)
+					if err != nil {
+						return false
+					}
+
+					if len(ss.GetStatus().Conditions) != 1 {
+						return false
+					}
+
+					return ss.GetStatus().Conditions[0].Reason == esapi.ReasonValidationUnknown &&
+						ss.GetStatus().Conditions[0].Type == esapi.SecretStoreReady &&
+						ss.GetStatus().Conditions[0].Status == corev1.ConditionTrue &&
+						hasEvent(tc.store.GetTypeMeta().Kind, ss.GetName(), esapi.ReasonValidationUnknown)
+				}).
+					WithTimeout(time.Second * 5).
+					WithPolling(time.Second).
+					Should(BeTrue())
+			}
+		}
+
 		DescribeTable("Provider Configuration", func(muts ...func(tc *testCase)) {
 			for _, mut := range muts {
 				mut(test)
@@ -179,12 +216,14 @@
 			Entry("[namespace] should ignore stores with non-matching controller class", ignoreControllerClass),
 			Entry("[namespace] valid provider should have status=ready", validProvider),
 			Entry("[namespace] valid provider should have capabilities=ReadWrite", readWrite),
+			Entry("[cluster] validation unknown status should set ValidationUnknown condition", validationUnknown),
 
 			// Cluster store tests
 			Entry("[cluster] invalid provider should set InvalidStore condition", invalidProvider, useClusterStore),
 			Entry("[cluster] should ignore stores with non-matching controller class", ignoreControllerClass, useClusterStore),
 			Entry("[cluster] valid provider should have status=ready", validProvider, useClusterStore),
 			Entry("[cluster] valid provider should have capabilities=ReadWrite", readWrite, useClusterStore),
+			Entry("[cluster] validation unknown status should set ValidationUnknown condition", validationUnknown, useClusterStore),
 		)
 	})
 
@@ -363,7 +402,6 @@
 				WithPolling(time.Second).
 				Should(Succeed())
 
-<<<<<<< HEAD
 			Eventually(func() []string {
 				return getStoreFinalizers(test.store)
 			}).
@@ -383,74 +421,13 @@
 		err := k8sClient.Delete(context.Background(), test.ps)
 		if err != nil && !apierrors.IsNotFound(err) {
 			Expect(err).ToNot(HaveOccurred())
-=======
-	// an unknown store validation result should be reflected
-	// in the store status condition
-	validationUnknown := func(tc *testCase) {
-		spc := tc.store.GetSpec()
-		spc.Provider.Vault = nil
-		validationResultUnknown := esapi.ValidationResultUnknown
-		spc.Provider.Fake = &esapi.FakeProvider{
-			Data:             []esapi.FakeProviderData{},
-			ValidationResult: &validationResultUnknown,
-		}
-
-		tc.assert = func() {
-			Eventually(func() bool {
-				ss := tc.store.Copy()
-				err := k8sClient.Get(context.Background(), types.NamespacedName{
-					Name:      defaultStoreName,
-					Namespace: ss.GetNamespace(),
-				}, ss)
-				if err != nil {
-					return false
-				}
-
-				if len(ss.GetStatus().Conditions) != 1 {
-					return false
-				}
-
-				return ss.GetStatus().Conditions[0].Reason == esapi.ReasonValidationUnknown &&
-					ss.GetStatus().Conditions[0].Type == esapi.SecretStoreReady &&
-					ss.GetStatus().Conditions[0].Status == corev1.ConditionTrue &&
-					hasEvent(tc.store.GetTypeMeta().Kind, ss.GetName(), esapi.ReasonValidationUnknown)
-			}).
-				WithTimeout(time.Second * 5).
-				WithPolling(time.Second).
-				Should(BeTrue())
-		}
-	}
-
-	DescribeTable("Controller Reconcile logic", func(muts ...func(tc *testCase)) {
-		for _, mut := range muts {
-			mut(test)
->>>>>>> 5bc528ff
 		}
 	}
 
 	err := k8sClient.Delete(context.Background(), test.store)
 	if err != nil && !apierrors.IsNotFound(err) {
 		Expect(err).ToNot(HaveOccurred())
-<<<<<<< HEAD
-	}
-=======
-		test.assert()
-	},
-		// namespaced store
-		Entry("[namespace] invalid provider with secretStore should set InvalidStore condition", invalidProvider),
-		Entry("[namespace] ignore stores with non-matching class", ignoreControllerClass),
-		Entry("[namespace] valid provider has status=ready", validProvider),
-		Entry("[namespace] valid provider has capabilities=ReadWrite", readWrite),
-		Entry("[namespace] validation unknown status should set ValidationUnknown condition", validationUnknown),
-
-		// cluster store
-		Entry("[cluster] invalid provider with secretStore should set InvalidStore condition", invalidProvider, useClusterStore),
-		Entry("[cluster] ignore stores with non-matching class", ignoreControllerClass, useClusterStore),
-		Entry("[cluster] valid provider has status=ready", validProvider, useClusterStore),
-		Entry("[cluster] valid provider has capabilities=ReadWrite", readWrite, useClusterStore),
-		Entry("[cluster] validation unknown status should set ValidationUnknown condition", validationUnknown, useClusterStore),
-	)
->>>>>>> 5bc528ff
+	}
 
 	Eventually(func() bool {
 		err := k8sClient.Get(context.Background(), types.NamespacedName{
